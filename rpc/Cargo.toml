[package]
name = "frontier-rpc"
version = "0.1.0"
authors = ["Parity Technologies <admin@parity.io>"]
edition = "2018"
description = "Ethereum RPC (web3) compatibility layer for Substrate."
license = "GPL-3.0"

[dependencies]
jsonrpc-core = "14.0.3"
jsonrpc-derive = "14.0.3"
jsonrpc-core-client = "14.0.3"
ethereum-types = "0.9.0"
frontier-consensus = { path = "../consensus" }
frontier-rpc-core = { path = "core" }
frontier-rpc-primitives = { path = "primitives" }
<<<<<<< HEAD
sp-runtime = { path = "../vendor/substrate/primitives/runtime" }
sp-io = { path = "../vendor/substrate/primitives/io" }
sp-api = { path = "../vendor/substrate/primitives/api" }
sp-consensus = { path = "../vendor/substrate/primitives/consensus/common" }
sp-transaction-pool = { path = "../vendor/substrate/primitives/transaction-pool" }
sp-storage = { path = "../vendor/substrate/primitives/storage" } 
sc-service = { path = "../vendor/substrate/client/service" }
sc-client-api = { path = "../vendor/substrate/client/api" }
=======
sp-runtime = { git = "https://github.com/paritytech/substrate.git", branch = "frontier" }
sp-api = { git = "https://github.com/paritytech/substrate.git", branch = "frontier" }
sp-consensus = { git = "https://github.com/paritytech/substrate.git", branch = "frontier" }
sp-transaction-pool = { git = "https://github.com/paritytech/substrate.git", branch = "frontier" }
sp-storage = { git = "https://github.com/paritytech/substrate.git", branch = "frontier" } 
sc-service = { git = "https://github.com/paritytech/substrate.git", branch = "frontier" }
sc-client-api = { git = "https://github.com/paritytech/substrate.git", branch = "frontier" }
>>>>>>> cbf57680
ethereum = { version = "0.2", features = ["codec"], path = "../vendor/ethereum/" }
codec = { package = "parity-scale-codec", version = "1.0.0" }
rlp = "0.4"
pallet-ethereum = "0.1"
futures = { version = "0.3.1", features = ["compat"] }
sha3 = "0.8"<|MERGE_RESOLUTION|>--- conflicted
+++ resolved
@@ -14,16 +14,7 @@
 frontier-consensus = { path = "../consensus" }
 frontier-rpc-core = { path = "core" }
 frontier-rpc-primitives = { path = "primitives" }
-<<<<<<< HEAD
-sp-runtime = { path = "../vendor/substrate/primitives/runtime" }
-sp-io = { path = "../vendor/substrate/primitives/io" }
-sp-api = { path = "../vendor/substrate/primitives/api" }
-sp-consensus = { path = "../vendor/substrate/primitives/consensus/common" }
-sp-transaction-pool = { path = "../vendor/substrate/primitives/transaction-pool" }
-sp-storage = { path = "../vendor/substrate/primitives/storage" } 
-sc-service = { path = "../vendor/substrate/client/service" }
-sc-client-api = { path = "../vendor/substrate/client/api" }
-=======
+sp-io = { git = "https://github.com/paritytech/substrate.git", branch = "frontier" }
 sp-runtime = { git = "https://github.com/paritytech/substrate.git", branch = "frontier" }
 sp-api = { git = "https://github.com/paritytech/substrate.git", branch = "frontier" }
 sp-consensus = { git = "https://github.com/paritytech/substrate.git", branch = "frontier" }
@@ -31,7 +22,6 @@
 sp-storage = { git = "https://github.com/paritytech/substrate.git", branch = "frontier" } 
 sc-service = { git = "https://github.com/paritytech/substrate.git", branch = "frontier" }
 sc-client-api = { git = "https://github.com/paritytech/substrate.git", branch = "frontier" }
->>>>>>> cbf57680
 ethereum = { version = "0.2", features = ["codec"], path = "../vendor/ethereum/" }
 codec = { package = "parity-scale-codec", version = "1.0.0" }
 rlp = "0.4"
