<<<<<<< HEAD
/// EthApi service handler.
/// 
/// All calls to client.runtime.api expect a block hash reference parameter.
/// For example:
/// 
/// 	let api = self.client.runtime_api();
/// 	let at = BlockId::hash(self.client.info().best_hash);
/// 	api.min_gas_price(&at).map_err(...)
use std::sync::Arc;
use sp_blockchain::HeaderBackend;
use sp_runtime::{generic::BlockId, traits::{Block as BlockT}};
use sp_api::ProvideRuntimeApi;
=======
// Copyright 2017-2020 Parity Technologies (UK) Ltd.
// This file is part of Frontier.

// Substrate is free software: you can redistribute it and/or modify
// it under the terms of the GNU General Public License as published by
// the Free Software Foundation, either version 3 of the License, or
// (at your option) any later version.

// Substrate is distributed in the hope that it will be useful,
// but WITHOUT ANY WARRANTY; without even the implied warranty of
// MERCHANTABILITY or FITNESS FOR A PARTICULAR PURPOSE.  See the
// GNU General Public License for more details.

// You should have received a copy of the GNU General Public License
// along with Substrate.  If not, see <http://www.gnu.org/licenses/>.

>>>>>>> e03b8c6f
use ethereum_types::{H160, H256, H64, U256, U64};
use jsonrpc_core::{
	Result,
    BoxFuture, 
    futures::future::Future, 
    futures::prelude::*, 
    types::{
        error::{
            ErrorCode, 
            Error as RpcError
        }
    }
};


<<<<<<< HEAD
pub use frontier_rpc_core::EthApi;
pub use frontier_rpc_primitives::EthRuntimeApi;
=======
use frontier_rpc_core::EthApi as EthApiT;
>>>>>>> e03b8c6f
use frontier_rpc_core::types::{
	BlockNumber, Bytes, CallRequest, EthAccount, Filter, Index, Log, Receipt, RichBlock,
	SyncStatus, Transaction, Work,
};
pub use frontier_rpc_core::EthApiServer;

<<<<<<< HEAD
pub struct EthHandler<C, P> {
	client: Arc<C>,
	_marker: std::marker::PhantomData<P>,
}

impl<C, P> EthHandler<C, P> {
	pub fn new(client: Arc<C>) -> Self {
		EthHandler { client, _marker: Default::default() }
	}
}

pub enum Error {
	DecodeError,
	RuntimeError,
}

impl From<Error> for i64 {
	fn from(e: Error) -> i64 {
		match e {
			Error::RuntimeError => 1,
			Error::DecodeError => 2,
		}
	}
}

#[derive(Debug,Copy,Clone)]
pub struct DispatchFutureResult<T> {
    result: T
}

impl<T> DispatchFutureResult<T> {
    pub fn new(result: T) -> DispatchFutureResult<T> {
        DispatchFutureResult::<T> { result }
    }
}

impl<T: Clone> Future for DispatchFutureResult<T> {
    type Item = T;
    type Error = RpcError;

    fn poll(&mut self) -> Poll<Self::Item, Self::Error> {
		// TODO
        Ok(Async::Ready(self.result.clone()))
    }
}

impl<C, Block> EthApi
	for EthHandler<C, Block>
where
	Block: BlockT,
	C: Send + Sync + 'static + ProvideRuntimeApi<Block> + HeaderBackend<Block>,
	C::Api: EthRuntimeApi<Block>
{
=======
pub struct EthApi;

impl EthApiT for EthApi {
	/// Returns protocol version encoded as a string (quotes are necessary).
>>>>>>> e03b8c6f
	fn protocol_version(&self) -> Result<String> {
		return Ok("0x54".to_string());
	}

	fn syncing(&self) -> Result<SyncStatus> {
		unimplemented!("syncing");
	}

	fn hashrate(&self) -> Result<U256> {
		unimplemented!("hashrate");
	}

	fn author(&self) -> Result<H160> {
		unimplemented!("author");
	}

	fn is_mining(&self) -> Result<bool> {
		unimplemented!("is_mining");
	}

	fn chain_id(&self) -> Result<Option<U64>> {
		unimplemented!("chain_id");
	}
	/// client.runtime.api.min_gas_price
	fn gas_price(&self) -> BoxFuture<U256> {
		// Example of a boxed future using the result of a runtime api call.
		let api = self.client.runtime_api();
		let at = BlockId::hash(self.client.info().best_hash);
		let res: U256 = api.min_gas_price(&at).map_err(|e| RpcError {
			code: ErrorCode::ServerError(Error::RuntimeError.into()),
			message: "Unable to query dispatch info.".into(),
			data: Some(format!("{:?}", e).into()),
		}).unwrap();
		Box::new(<DispatchFutureResult<U256>>::new(res))
	}

	/// client.runtime.api.evm_accounts
	fn accounts(&self) -> Result<Vec<H160>> {
		unimplemented!("accounts");
	}

	/// client.runtime.api.current_block_number
	fn block_number(&self) -> Result<U256> {
		unimplemented!("block_number");
	}

	/// client.runtime.api.account_balance
	fn balance(&self, _: H160, _: Option<BlockNumber>) -> BoxFuture<U256> {
		unimplemented!("balance");
	}

	fn proof(&self, _: H160, _: Vec<H256>, _: Option<BlockNumber>) -> BoxFuture<EthAccount> {
		unimplemented!("proof");
	}

	fn storage_at(&self, _: H160, _: U256, _: Option<BlockNumber>) -> BoxFuture<H256> {
		unimplemented!("storage_at");
	}

	/// client.runtime.api.block_by_hash
	fn block_by_hash(&self, _: H256, _: bool) -> BoxFuture<Option<RichBlock>> {
		unimplemented!("block_by_hash");
	}

	/// client.runtime.api.block_by_number
	fn block_by_number(&self, _: BlockNumber, _: bool) -> BoxFuture<Option<RichBlock>> {
		unimplemented!("block_by_number");
	}

	/// client.runtime.api.address_transaction_count
	fn transaction_count(&self, _: H160, _: Option<BlockNumber>) -> BoxFuture<U256> {
		unimplemented!("transaction_count");
	}

	/// client.runtime.api.transaction_count_by_hash
	fn block_transaction_count_by_hash(&self, _: H256) -> BoxFuture<Option<U256>> {
		unimplemented!("block_transaction_count_by_hash");
	}

	/// client.runtime.api.transaction_count_by_number
	fn block_transaction_count_by_number(&self, _: BlockNumber) -> BoxFuture<Option<U256>> {
		unimplemented!("block_transaction_count_by_number");
	}

	fn block_uncles_count_by_hash(&self, _: H256) -> BoxFuture<Option<U256>> {
		unimplemented!("block_uncles_count_by_hash");
	}

	fn block_uncles_count_by_number(&self, _: BlockNumber) -> BoxFuture<Option<U256>> {
		unimplemented!("block_uncles_count_by_number");
	}

	/// client.runtime.api.bytecode_from_address
	fn code_at(&self, _: H160, _: Option<BlockNumber>) -> BoxFuture<Bytes> {
		unimplemented!("code_at");
	}

	/// client.runtime.api.execute
	fn send_raw_transaction(&self, _: Bytes) -> Result<H256> {
		unimplemented!("send_raw_transaction");
	}

	/// client.runtime.api.execute
	fn submit_transaction(&self, _: Bytes) -> Result<H256> {
		unimplemented!("submit_transaction");
	}

	/// client.runtime.api.execute_call
	fn call(&self, _: CallRequest, _: Option<BlockNumber>) -> BoxFuture<Bytes> {
		unimplemented!("call");
	}

	/// client.runtime.api.virtual_call
	fn estimate_gas(&self, _: CallRequest, _: Option<BlockNumber>) -> BoxFuture<U256> {
		unimplemented!("estimate_gas");
	}

	/// client.runtime.api.transaction_by_hash
	fn transaction_by_hash(&self, _: H256) -> BoxFuture<Option<Transaction>> {
		unimplemented!("transaction_by_hash");
	}

	/// client.runtime.api.transaction_by_block_hash
	fn transaction_by_block_hash_and_index(
		&self,
		_: H256,
		_: Index,
	) -> BoxFuture<Option<Transaction>> {
		unimplemented!("transaction_by_block_hash_and_index");
	}

	/// client.runtime.api.transaction_by_block_number
	fn transaction_by_block_number_and_index(
		&self,
		_: BlockNumber,
		_: Index,
	) -> BoxFuture<Option<Transaction>> {
		unimplemented!("transaction_by_block_number_and_index");
	}

	/// client.runtime.api.transaction_receipt
	fn transaction_receipt(&self, _: H256) -> BoxFuture<Option<Receipt>> {
		unimplemented!("transaction_receipt");
	}

	fn uncle_by_block_hash_and_index(&self, _: H256, _: Index) -> BoxFuture<Option<RichBlock>> {
		unimplemented!("uncle_by_block_hash_and_index");
	}

	fn uncle_by_block_number_and_index(
		&self,
		_: BlockNumber,
		_: Index,
	) -> BoxFuture<Option<RichBlock>> {
		unimplemented!("uncle_by_block_number_and_index");
	}

	fn compilers(&self) -> Result<Vec<String>> {
		unimplemented!("compilers");
	}

	fn compile_lll(&self, _: String) -> Result<Bytes> {
		unimplemented!("compile_lll");
	}

	fn compile_solidity(&self, _: String) -> Result<Bytes> {
		unimplemented!("compile_solidity");
	}

	fn compile_serpent(&self, _: String) -> Result<Bytes> {
		unimplemented!("compile_serpent");
	}

	fn logs(&self, _: Filter) -> BoxFuture<Vec<Log>> {
		unimplemented!("logs");
	}

	fn work(&self, _: Option<u64>) -> Result<Work> {
		unimplemented!("work");
	}

	fn submit_work(&self, _: H64, _: H256, _: H256) -> Result<bool> {
		unimplemented!("submit_work");
	}

	fn submit_hashrate(&self, _: U256, _: H256) -> Result<bool> {
		unimplemented!("submit_hashrate");
	}
}<|MERGE_RESOLUTION|>--- conflicted
+++ resolved
@@ -1,4 +1,19 @@
-<<<<<<< HEAD
+// Copyright 2017-2020 Parity Technologies (UK) Ltd.
+// This file is part of Frontier.
+
+// Substrate is free software: you can redistribute it and/or modify
+// it under the terms of the GNU General Public License as published by
+// the Free Software Foundation, either version 3 of the License, or
+// (at your option) any later version.
+
+// Substrate is distributed in the hope that it will be useful,
+// but WITHOUT ANY WARRANTY; without even the implied warranty of
+// MERCHANTABILITY or FITNESS FOR A PARTICULAR PURPOSE.  See the
+// GNU General Public License for more details.
+
+// You should have received a copy of the GNU General Public License
+// along with Substrate.  If not, see <http://www.gnu.org/licenses/>.
+
 /// EthApi service handler.
 /// 
 /// All calls to client.runtime.api expect a block hash reference parameter.
@@ -7,28 +22,11 @@
 /// 	let api = self.client.runtime_api();
 /// 	let at = BlockId::hash(self.client.info().best_hash);
 /// 	api.min_gas_price(&at).map_err(...)
+
 use std::sync::Arc;
 use sp_blockchain::HeaderBackend;
 use sp_runtime::{generic::BlockId, traits::{Block as BlockT}};
 use sp_api::ProvideRuntimeApi;
-=======
-// Copyright 2017-2020 Parity Technologies (UK) Ltd.
-// This file is part of Frontier.
-
-// Substrate is free software: you can redistribute it and/or modify
-// it under the terms of the GNU General Public License as published by
-// the Free Software Foundation, either version 3 of the License, or
-// (at your option) any later version.
-
-// Substrate is distributed in the hope that it will be useful,
-// but WITHOUT ANY WARRANTY; without even the implied warranty of
-// MERCHANTABILITY or FITNESS FOR A PARTICULAR PURPOSE.  See the
-// GNU General Public License for more details.
-
-// You should have received a copy of the GNU General Public License
-// along with Substrate.  If not, see <http://www.gnu.org/licenses/>.
-
->>>>>>> e03b8c6f
 use ethereum_types::{H160, H256, H64, U256, U64};
 use jsonrpc_core::{
 	Result,
@@ -44,19 +42,13 @@
 };
 
 
-<<<<<<< HEAD
 pub use frontier_rpc_core::EthApi;
 pub use frontier_rpc_primitives::EthRuntimeApi;
-=======
-use frontier_rpc_core::EthApi as EthApiT;
->>>>>>> e03b8c6f
 use frontier_rpc_core::types::{
 	BlockNumber, Bytes, CallRequest, EthAccount, Filter, Index, Log, Receipt, RichBlock,
 	SyncStatus, Transaction, Work,
 };
-pub use frontier_rpc_core::EthApiServer;
-
-<<<<<<< HEAD
+
 pub struct EthHandler<C, P> {
 	client: Arc<C>,
 	_marker: std::marker::PhantomData<P>,
@@ -110,12 +102,6 @@
 	C: Send + Sync + 'static + ProvideRuntimeApi<Block> + HeaderBackend<Block>,
 	C::Api: EthRuntimeApi<Block>
 {
-=======
-pub struct EthApi;
-
-impl EthApiT for EthApi {
-	/// Returns protocol version encoded as a string (quotes are necessary).
->>>>>>> e03b8c6f
 	fn protocol_version(&self) -> Result<String> {
 		return Ok("0x54".to_string());
 	}
