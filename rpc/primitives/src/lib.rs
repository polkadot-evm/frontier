--- conflicted
+++ resolved
@@ -43,11 +43,8 @@
 		fn account_code_at(address: H160) -> Vec<u8>;
 		fn author() -> H160;
 		fn block_by_number(number: u32) -> Option<EthereumBlock>;
-<<<<<<< HEAD
+		fn block_transaction_count_by_number(number: u32) -> Option<U256>;
 		fn block_by_hash(hash: H256) -> Option<EthereumBlock>;
-=======
-		fn block_transaction_count_by_number(number: u32) -> Option<U256>;
->>>>>>> 1347e817
 	}
 }
 
