--- conflicted
+++ resolved
@@ -8,12 +8,6 @@
   release:
     name: Deploy docs
     runs-on: ubuntu-latest
-<<<<<<< HEAD
-    strategy:
-      matrix:
-        toolchain: [nightly-2022-04-07]
-=======
->>>>>>> b370c601
 
     steps:
       - name: Checkout repository
@@ -22,11 +16,7 @@
         uses: actions-rs/toolchain@v1
         with:
           profile: minimal
-<<<<<<< HEAD
-          toolchain: ${{ matrix.toolchain }}
-=======
           toolchain: nightly-2022-05-02
->>>>>>> b370c601
           target: wasm32-unknown-unknown
           override: true
           components: rust-docs
