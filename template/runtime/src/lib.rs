--- conflicted
+++ resolved
@@ -476,13 +476,13 @@
 			}
 		}
 
-<<<<<<< HEAD
 		fn storage_at(address: H160, index: U256) -> H256 {
 			let index = H256::from_slice(
 				Keccak256::digest(&ethereum::rlp::encode(&index)[..]).as_slice(),
 			);
 			evm::Module::<Runtime>::account_storages(address,index)
-=======
+		}
+
 		fn block_by_number(number: u32) -> Option<EthereumBlock> {
 			<ethereum::Module<Runtime>>::block_by_number(number)
 		}
@@ -517,7 +517,6 @@
 			EthereumBlock, 
 			TransactionStatus)> {
 			<ethereum::Module<Runtime>>::transaction_by_block_hash_and_index(hash, index)
->>>>>>> 646338b6
 		}
 	}
 
