// This file is part of Frontier.

// Copyright (C) 2019-2020 Parity Technologies (UK) Ltd.
// SPDX-License-Identifier: Apache-2.0

// Licensed under the Apache License, Version 2.0 (the "License");
// you may not use this file except in compliance with the License.
// You may obtain a copy of the License at
//
// 	http://www.apache.org/licenses/LICENSE-2.0
//
// Unless required by applicable law or agreed to in writing, software
// distributed under the License is distributed on an "AS IS" BASIS,
// WITHOUT WARRANTIES OR CONDITIONS OF ANY KIND, either express or implied.
// See the License for the specific language governing permissions and
// limitations under the License.

//! The Substrate Node Template runtime. This can be compiled with `#[no_std]`, ready for Wasm.

#![cfg_attr(not(feature = "std"), no_std)]
// `construct_runtime!` does a lot of recursion and requires us to increase the limit to 256.
#![recursion_limit = "256"]

// Make the WASM binary available.
#[cfg(feature = "std")]
include!(concat!(env!("OUT_DIR"), "/wasm_binary.rs"));

use grandpa::fg_primitives;
use grandpa::{AuthorityId as GrandpaId, AuthorityList as GrandpaAuthorityList};
use codec::{Encode, Decode};
use sp_api::impl_runtime_apis;
use sp_consensus_aura::sr25519::AuthorityId as AuraId;
use sp_core::{crypto::KeyTypeId, OpaqueMetadata, U256, H160, H256};
use sp_runtime::traits::{
	BlakeTwo256, Block as BlockT, IdentifyAccount, IdentityLookup, NumberFor, Saturating, Verify,
};
use sp_runtime::{
	create_runtime_str, generic, impl_opaque_keys,
	transaction_validity::{TransactionSource, TransactionValidity},
	ApplyExtrinsicResult, ModuleId, MultiSignature,
};
use sp_std::prelude::*;
#[cfg(feature = "std")]
use sp_version::NativeVersion;
use sp_version::RuntimeVersion;

use evm::{FeeCalculator, HashTruncateConvertAccountId};
// A few exports that help ease life for downstream crates.
use aura::AuraAuthorId;
pub use balances::Call as BalancesCall;
pub use evm::Account as EVMAccount;
pub use frame_support::{
	construct_runtime, parameter_types,
	traits::{KeyOwnerProofSystem, Randomness},
	weights::{
		constants::{BlockExecutionWeight, ExtrinsicBaseWeight, RocksDbWeight, WEIGHT_PER_SECOND},
		IdentityFee, Weight,
	},
	StorageValue,
};
use ethereum::{Block as EthereumBlock, Transaction as EthereumTransaction, Receipt as EthereumReceipt};
use frontier_rpc_primitives::{TransactionStatus};


#[cfg(any(feature = "std", test))]
pub use sp_runtime::BuildStorage;
pub use sp_runtime::{Perbill, Permill};
pub use timestamp::Call as TimestampCall;

/// An index to a block.
pub type BlockNumber = u32;

/// Alias to 512-bit hash when used in the context of a transaction signature on the chain.
pub type Signature = MultiSignature;

/// Some way of identifying an account on the chain. We intentionally make it equivalent
/// to the public key of our transaction signing scheme.
pub type AccountId = <<Signature as Verify>::Signer as IdentifyAccount>::AccountId;

/// The type for looking up accounts. We don't expect more than 4 billion of them, but you
/// never know...
pub type AccountIndex = u32;

/// Balance of an account.
pub type Balance = u128;

/// Index of a transaction in the chain.
pub type Index = u32;

/// A hash of some data used by the chain.
pub type Hash = sp_core::H256;

/// Digest item type.
pub type DigestItem = generic::DigestItem<Hash>;

/// Opaque types. These are used by the CLI to instantiate machinery that don't need to know
/// the specifics of the runtime. They can then be made to be agnostic over specific formats
/// of data like extrinsics, allowing for them to continue syncing the network through upgrades
/// to even the core data structures.
pub mod opaque {
	use super::*;

	pub use sp_runtime::OpaqueExtrinsic as UncheckedExtrinsic;

	/// Opaque block header type.
	pub type Header = generic::Header<BlockNumber, BlakeTwo256>;
	/// Opaque block type.
	pub type Block = generic::Block<Header, UncheckedExtrinsic>;
	/// Opaque block identifier type.
	pub type BlockId = generic::BlockId<Block>;

	impl_opaque_keys! {
		pub struct SessionKeys {
			pub aura: Aura,
			pub grandpa: Grandpa,
		}
	}
}

/// This runtime version.
pub const VERSION: RuntimeVersion = RuntimeVersion {
	spec_name: create_runtime_str!("node-frontier-template"),
	impl_name: create_runtime_str!("node-frontier-template"),
	authoring_version: 1,
	spec_version: 1,
	impl_version: 1,
	apis: RUNTIME_API_VERSIONS,
	transaction_version: 1,
};

pub const MILLISECS_PER_BLOCK: u64 = 6000;

pub const SLOT_DURATION: u64 = MILLISECS_PER_BLOCK;

// These time units are defined in number of blocks.
pub const MINUTES: BlockNumber = 60_000 / (MILLISECS_PER_BLOCK as BlockNumber);
pub const HOURS: BlockNumber = MINUTES * 60;
pub const DAYS: BlockNumber = HOURS * 24;

/// The version information used to identify this runtime when compiled natively.
#[cfg(feature = "std")]
pub fn native_version() -> NativeVersion {
	NativeVersion {
		runtime_version: VERSION,
		can_author_with: Default::default(),
	}
}

const AVERAGE_ON_INITIALIZE_WEIGHT: Perbill = Perbill::from_percent(10);
parameter_types! {
	pub const BlockHashCount: BlockNumber = 2400;
	/// We allow for 2 seconds of compute with a 6 second average block time.
	pub const MaximumBlockWeight: Weight = 2 * WEIGHT_PER_SECOND;
	pub const AvailableBlockRatio: Perbill = Perbill::from_percent(75);
	/// Assume 10% of weight for average on_initialize calls.
	pub MaximumExtrinsicWeight: Weight =
		AvailableBlockRatio::get().saturating_sub(AVERAGE_ON_INITIALIZE_WEIGHT)
		* MaximumBlockWeight::get();
	pub const MaximumBlockLength: u32 = 5 * 1024 * 1024;
	pub const Version: RuntimeVersion = VERSION;
}

impl system::Trait for Runtime {
	/// Base call filter.
	type BaseCallFilter = ();
	/// The identifier used to distinguish between accounts.
	type AccountId = AccountId;
	/// The aggregated dispatch type that is available for extrinsics.
	type Call = Call;
	/// The lookup mechanism to get account ID from whatever is passed in dispatchers.
	type Lookup = IdentityLookup<AccountId>;
	/// The index type for storing how many extrinsics an account has signed.
	type Index = Index;
	/// The index type for blocks.
	type BlockNumber = BlockNumber;
	/// The type for hashing blocks and tries.
	type Hash = Hash;
	/// The hashing algorithm used.
	type Hashing = BlakeTwo256;
	/// The header type.
	type Header = generic::Header<BlockNumber, BlakeTwo256>;
	/// The ubiquitous event type.
	type Event = Event;
	/// The ubiquitous origin type.
	type Origin = Origin;
	/// Maximum number of block number to block hash mappings to keep (oldest pruned first).
	type BlockHashCount = BlockHashCount;
	/// Maximum weight of each block.
	type MaximumBlockWeight = MaximumBlockWeight;
	/// The weight of database operations that the runtime can invoke.
	type DbWeight = RocksDbWeight;
	/// The weight of the overhead invoked on the block import process, independent of the
	/// extrinsics included in that block.
	type BlockExecutionWeight = BlockExecutionWeight;
	/// The base weight of any extrinsic processed by the runtime, independent of the
	/// logic of that extrinsic. (Signature verification, nonce increment, fee, etc...)
	type ExtrinsicBaseWeight = ExtrinsicBaseWeight;
	/// The maximum weight that a single extrinsic of `Normal` dispatch class can have,
	/// idependent of the logic of that extrinsics. (Roughly max block weight - average on
	/// initialize cost).
	type MaximumExtrinsicWeight = MaximumExtrinsicWeight;
	/// Maximum size of all encoded transactions (in bytes) that are allowed in one block.
	type MaximumBlockLength = MaximumBlockLength;
	/// Portion of the block weight that is available to all normal transactions.
	type AvailableBlockRatio = AvailableBlockRatio;
	/// Version of the runtime.
	type Version = Version;
	/// Converts a module to the index of the module in `construct_runtime!`.
	///
	/// This type is being generated by `construct_runtime!`.
	type ModuleToIndex = ModuleToIndex;
	/// What to do if a new account is created.
	type OnNewAccount = ();
	/// What to do if an account is fully reaped from the system.
	type OnKilledAccount = ();
	/// The data to be stored in an account.
	type AccountData = balances::AccountData<Balance>;
}

impl aura::Trait for Runtime {
	type AuthorityId = AuraId;
}

impl grandpa::Trait for Runtime {
	type Event = Event;
	type Call = Call;

	type KeyOwnerProofSystem = ();

	type KeyOwnerProof =
		<Self::KeyOwnerProofSystem as KeyOwnerProofSystem<(KeyTypeId, GrandpaId)>>::Proof;

	type KeyOwnerIdentification = <Self::KeyOwnerProofSystem as KeyOwnerProofSystem<(
		KeyTypeId,
		GrandpaId,
	)>>::IdentificationTuple;

	type HandleEquivocation = ();
}

parameter_types! {
	pub const MinimumPeriod: u64 = SLOT_DURATION / 2;
}

impl timestamp::Trait for Runtime {
	/// A timestamp: milliseconds since the unix epoch.
	type Moment = u64;
	type OnTimestampSet = Aura;
	type MinimumPeriod = MinimumPeriod;
}

parameter_types! {
	pub const ExistentialDeposit: u128 = 500;
}

impl balances::Trait for Runtime {
	/// The type for recording an account's balance.
	type Balance = Balance;
	/// The ubiquitous event type.
	type Event = Event;
	type DustRemoval = ();
	type ExistentialDeposit = ExistentialDeposit;
	type AccountStore = System;
}

parameter_types! {
	pub const TransactionByteFee: Balance = 1;
	pub const ChainId: u64 = 42;
}

impl transaction_payment::Trait for Runtime {
	type Currency = balances::Module<Runtime>;
	type OnTransactionPayment = ();
	type TransactionByteFee = TransactionByteFee;
	type WeightToFee = IdentityFee<Balance>;
	type FeeMultiplierUpdate = ();
}

impl sudo::Trait for Runtime {
	type Event = Event;
	type Call = Call;
}

/// Fixed gas price of `1`.
pub struct FixedGasPrice;

impl FeeCalculator for FixedGasPrice {
	fn min_gas_price() -> U256 {
		// Gas price is always one token per gas.
		1.into()
	}
}

parameter_types! {
	pub const EVMModuleId: ModuleId = ModuleId(*b"py/evmpa");
}

impl evm::Trait for Runtime {
	type ModuleId = EVMModuleId;
	type FeeCalculator = FixedGasPrice;
	type ConvertAccountId = HashTruncateConvertAccountId<BlakeTwo256>;
	type Currency = Balances;
	type Event = Event;
	type Precompiles = ();
}

impl ethereum::Trait for Runtime {
	type Event = Event;
<<<<<<< HEAD
	type Public = AuraId;
	type FindAuthor = AuraAuthorId<Runtime>;
=======
	type ChainId = ChainId;
>>>>>>> 59399fcf
}

construct_runtime!(
	pub enum Runtime where
		Block = Block,
		NodeBlock = opaque::Block,
		UncheckedExtrinsic = UncheckedExtrinsic
	{
		System: system::{Module, Call, Config, Storage, Event<T>},
		RandomnessCollectiveFlip: randomness_collective_flip::{Module, Call, Storage},
		Timestamp: timestamp::{Module, Call, Storage, Inherent},
		Aura: aura::{Module, Config<T>, Inherent(Timestamp)},
		Grandpa: grandpa::{Module, Call, Storage, Config, Event},
		Balances: balances::{Module, Call, Storage, Config<T>, Event<T>},
		TransactionPayment: transaction_payment::{Module, Storage},
		Sudo: sudo::{Module, Call, Config<T>, Storage, Event<T>},
		Ethereum: ethereum::{Module, Call, Storage, Event<T>, ValidateUnsigned},
		EVM: evm::{Module, Config, Call, Storage, Event<T>},
	}
);

pub struct TransactionConverter;

impl frontier_rpc_primitives::ConvertTransaction<UncheckedExtrinsic> for TransactionConverter {
	fn convert_transaction(&self, transaction: ethereum::Transaction) -> UncheckedExtrinsic {
		UncheckedExtrinsic::new_unsigned(ethereum::Call::<Runtime>::transact(transaction).into())
	}
}

impl frontier_rpc_primitives::ConvertTransaction<opaque::UncheckedExtrinsic> for TransactionConverter {
	fn convert_transaction(&self, transaction: ethereum::Transaction) -> opaque::UncheckedExtrinsic {
		let extrinsic = UncheckedExtrinsic::new_unsigned(ethereum::Call::<Runtime>::transact(transaction).into());
		let encoded = extrinsic.encode();
		opaque::UncheckedExtrinsic::decode(&mut &encoded[..]).expect("Encoded extrinsic is always valid")
	}
}

/// The address format for describing accounts.
pub type Address = AccountId;
/// Block header type as expected by this runtime.
pub type Header = generic::Header<BlockNumber, BlakeTwo256>;
/// Block type as expected by this runtime.
pub type Block = generic::Block<Header, UncheckedExtrinsic>;
/// A Block signed with a Justification
pub type SignedBlock = generic::SignedBlock<Block>;
/// BlockId type as expected by this runtime.
pub type BlockId = generic::BlockId<Block>;
/// The SignedExtension to the basic transaction logic.
pub type SignedExtra = (
	system::CheckSpecVersion<Runtime>,
	system::CheckTxVersion<Runtime>,
	system::CheckGenesis<Runtime>,
	system::CheckEra<Runtime>,
	system::CheckNonce<Runtime>,
	system::CheckWeight<Runtime>,
	transaction_payment::ChargeTransactionPayment<Runtime>,
);
/// Unchecked extrinsic type as expected by this runtime.
pub type UncheckedExtrinsic = generic::UncheckedExtrinsic<Address, Call, Signature, SignedExtra>;
/// Extrinsic type that has already been checked.
pub type CheckedExtrinsic = generic::CheckedExtrinsic<AccountId, Call, SignedExtra>;
/// Executive: handles dispatch to the various modules.
pub type Executive =
	frame_executive::Executive<Runtime, Block, system::ChainContext<Runtime>, Runtime, AllModules>;

impl_runtime_apis! {
	impl sp_api::Core<Block> for Runtime {
		fn version() -> RuntimeVersion {
			VERSION
		}

		fn execute_block(block: Block) {
			Executive::execute_block(block)
		}

		fn initialize_block(header: &<Block as BlockT>::Header) {
			Executive::initialize_block(header)
		}
	}

	impl sp_api::Metadata<Block> for Runtime {
		fn metadata() -> OpaqueMetadata {
			Runtime::metadata().into()
		}
	}

	impl sp_block_builder::BlockBuilder<Block> for Runtime {
		fn apply_extrinsic(extrinsic: <Block as BlockT>::Extrinsic) -> ApplyExtrinsicResult {
			Executive::apply_extrinsic(extrinsic)
		}

		fn finalize_block() -> <Block as BlockT>::Header {
			Executive::finalize_block()
		}

		fn inherent_extrinsics(data: sp_inherents::InherentData) -> Vec<<Block as BlockT>::Extrinsic> {
			data.create_extrinsics()
		}

		fn check_inherents(
			block: Block,
			data: sp_inherents::InherentData,
		) -> sp_inherents::CheckInherentsResult {
			data.check_extrinsics(&block)
		}

		fn random_seed() -> <Block as BlockT>::Hash {
			RandomnessCollectiveFlip::random_seed()
		}
	}

	impl sp_transaction_pool::runtime_api::TaggedTransactionQueue<Block> for Runtime {
		fn validate_transaction(
			source: TransactionSource,
			tx: <Block as BlockT>::Extrinsic,
		) -> TransactionValidity {
			Executive::validate_transaction(source, tx)
		}
	}

	impl sp_offchain::OffchainWorkerApi<Block> for Runtime {
		fn offchain_worker(header: &<Block as BlockT>::Header) {
			Executive::offchain_worker(header)
		}
	}

	impl sp_consensus_aura::AuraApi<Block, AuraId> for Runtime {
		fn slot_duration() -> u64 {
			Aura::slot_duration()
		}

		fn authorities() -> Vec<AuraId> {
			Aura::authorities()
		}
	}

	impl frame_system_rpc_runtime_api::AccountNonceApi<Block, AccountId, Index> for Runtime {
		fn account_nonce(account: AccountId) -> Index {
			System::account_nonce(account)
		}
	}

	impl frontier_rpc_primitives::EthereumRuntimeApi<Block> for Runtime {
		fn chain_id() -> u64 {
			ChainId::get()
		}

		fn account_basic(address: H160) -> EVMAccount {
			evm::Module::<Runtime>::accounts(address)
		}

		fn gas_price() -> U256 {
			FixedGasPrice::min_gas_price()
		}

		fn account_code_at(address: H160) -> Vec<u8> {
			evm::Module::<Runtime>::account_codes(address)
		}

		fn author() -> H160 {
			<ethereum::Module<Runtime>>::find_author()
		}

		fn storage_at(address: H160, index: U256) -> H256 {
			let mut tmp = [0u8; 32];
			index.to_big_endian(&mut tmp);
			evm::Module::<Runtime>::account_storages(address, H256::from_slice(&tmp[..]))
		}

		fn call(
			from: H160,
			to: H160,
			data: Vec<u8>,
			value: U256,
			gas_limit: U256,
			gas_price: U256,
			nonce: Option<U256>,
		) -> Option<(Vec<u8>, U256)> {
			evm::Module::<Runtime>::execute_call(
				from,
				to,
				data,
				value,
				gas_limit.low_u32(),
				gas_price,
				nonce,
				false,
			).ok().map(|(_, ret, gas)| (ret, gas))
		}

		fn block_by_number(number: u32) -> (
			Option<EthereumBlock>, Vec<Option<ethereum::TransactionStatus>>
		) {
			if let Some(block) = <ethereum::Module<Runtime>>::block_by_number(number) {
				let statuses = <ethereum::Module<Runtime>>::block_transaction_statuses(&block);
				return (
					Some(block), 
					statuses
				);
			}
			(None,vec![])
		}

		fn block_transaction_count_by_number(number: u32) -> Option<U256> {
			if let Some(block) = <ethereum::Module<Runtime>>::block_by_number(number) {
				return Some(U256::from(block.transactions.len()))
			}
			None
		}

		fn block_transaction_count_by_hash(hash: H256) -> Option<U256> {
			if let Some(block) = <ethereum::Module<Runtime>>::block_by_hash(hash) {
				return Some(U256::from(block.transactions.len()))
			}
			None
		}

		fn block_by_hash(hash: H256) -> Option<EthereumBlock> {
			<ethereum::Module<Runtime>>::block_by_hash(hash)
		}

		fn block_by_hash_with_statuses(hash: H256) -> (
			Option<EthereumBlock>, Vec<Option<ethereum::TransactionStatus>>
		) {
			if let Some(block) = <ethereum::Module<Runtime>>::block_by_hash(hash) {
				let statuses = <ethereum::Module<Runtime>>::block_transaction_statuses(&block);
				return (
					Some(block), 
					statuses
				);
			}
			(None, vec![])
		}

		fn transaction_by_hash(hash: H256) -> Option<(
			EthereumTransaction,
			EthereumBlock,
			TransactionStatus,
			EthereumReceipt)> {
			<ethereum::Module<Runtime>>::transaction_by_hash(hash)
		}

		fn transaction_by_block_hash_and_index(hash: H256, index: u32) -> Option<(
			EthereumTransaction,
			EthereumBlock,
			TransactionStatus)> {
			<ethereum::Module<Runtime>>::transaction_by_block_hash_and_index(hash, index)
		}

		fn transaction_by_block_number_and_index(number: u32, index: u32) -> Option<(
			EthereumTransaction,
			EthereumBlock,
			TransactionStatus)> {
			<ethereum::Module<Runtime>>::transaction_by_block_number_and_index(
				number,
				index
			)
		}
	}

	impl pallet_transaction_payment_rpc_runtime_api::TransactionPaymentApi<
		Block,
		Balance,
		UncheckedExtrinsic,
	> for Runtime {
		fn query_info(
			uxt: UncheckedExtrinsic,
			len: u32
		) -> pallet_transaction_payment_rpc_runtime_api::RuntimeDispatchInfo<Balance> {
			TransactionPayment::query_info(uxt, len)
		}
	}

	impl sp_session::SessionKeys<Block> for Runtime {
		fn generate_session_keys(seed: Option<Vec<u8>>) -> Vec<u8> {
			opaque::SessionKeys::generate(seed)
		}

		fn decode_session_keys(
			encoded: Vec<u8>,
		) -> Option<Vec<(Vec<u8>, KeyTypeId)>> {
			opaque::SessionKeys::decode_into_raw_public_keys(&encoded)
		}
	}

	impl fg_primitives::GrandpaApi<Block> for Runtime {
		fn grandpa_authorities() -> GrandpaAuthorityList {
			Grandpa::grandpa_authorities()
		}

		fn submit_report_equivocation_extrinsic(
			_equivocation_proof: fg_primitives::EquivocationProof<
				<Block as BlockT>::Hash,
				NumberFor<Block>,
			>,
			_key_owner_proof: fg_primitives::OpaqueKeyOwnershipProof,
		) -> Option<()> {
			None
		}

		fn generate_key_ownership_proof(
			_set_id: fg_primitives::SetId,
			_authority_id: GrandpaId,
		) -> Option<fg_primitives::OpaqueKeyOwnershipProof> {
			// NOTE: this is the only implementation possible since we've
			// defined our key owner proof type as a bottom type (i.e. a type
			// with no values).
			None
		}
	}
}<|MERGE_RESOLUTION|>--- conflicted
+++ resolved
@@ -306,12 +306,9 @@
 
 impl ethereum::Trait for Runtime {
 	type Event = Event;
-<<<<<<< HEAD
 	type Public = AuraId;
 	type FindAuthor = AuraAuthorId<Runtime>;
-=======
 	type ChainId = ChainId;
->>>>>>> 59399fcf
 }
 
 construct_runtime!(
