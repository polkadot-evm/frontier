//! The Substrate Node Template runtime. This can be compiled with `#[no_std]`, ready for Wasm.

#![cfg_attr(not(feature = "std"), no_std)]
// `construct_runtime!` does a lot of recursion and requires us to increase the limit to 256.
#![recursion_limit = "256"]

// Make the WASM binary available.
#[cfg(feature = "std")]
include!(concat!(env!("OUT_DIR"), "/wasm_binary.rs"));

use sp_std::{prelude::*, marker::PhantomData};
use codec::{Encode, Decode};
use sp_core::{crypto::KeyTypeId, OpaqueMetadata, U256, H160, H256};
use sp_runtime::{
	ApplyExtrinsicResult, generic, create_runtime_str, impl_opaque_keys, MultiSignature,
	transaction_validity::{TransactionValidity, TransactionSource},
};
use sp_runtime::traits::{
	BlakeTwo256, Block as BlockT, Verify, IdentifyAccount, NumberFor, AccountIdLookup,
};
use sp_api::impl_runtime_apis;
use sp_consensus_aura::sr25519::AuthorityId as AuraId;
use pallet_grandpa::{AuthorityId as GrandpaId, AuthorityList as GrandpaAuthorityList};
use pallet_grandpa::fg_primitives;
use sp_version::RuntimeVersion;
#[cfg(feature = "std")]
use sp_version::NativeVersion;
use sp_core::crypto::Public;

// A few exports that help ease life for downstream crates.
#[cfg(any(feature = "std", test))]
pub use sp_runtime::BuildStorage;
pub use pallet_timestamp::Call as TimestampCall;
pub use pallet_balances::Call as BalancesCall;
pub use sp_runtime::{Permill, Perbill};
pub use frame_support::{
	construct_runtime, parameter_types, StorageValue,
	traits::{KeyOwnerProofSystem, Randomness, FindAuthor},
	weights::{
		Weight, IdentityFee,
		constants::{BlockExecutionWeight, ExtrinsicBaseWeight, RocksDbWeight, WEIGHT_PER_SECOND},
	},
	ConsensusEngineId,
};
use pallet_evm::{
	Account as EVMAccount, FeeCalculator, HashedAddressMapping,
	EnsureAddressTruncated, Runner,
};
use fp_rpc::TransactionStatus;
use pallet_transaction_payment::CurrencyAdapter;

/// Type of block number.
pub type BlockNumber = u32;

/// Alias to 512-bit hash when used in the context of a transaction signature on the chain.
pub type Signature = MultiSignature;

/// Some way of identifying an account on the chain. We intentionally make it equivalent
/// to the public key of our transaction signing scheme.
pub type AccountId = <<Signature as Verify>::Signer as IdentifyAccount>::AccountId;

/// The type for looking up accounts. We don't expect more than 4 billion of them, but you
/// never know...
pub type AccountIndex = u32;

/// Balance of an account.
pub type Balance = u128;

/// Index of a transaction in the chain.
pub type Index = u32;

/// A hash of some data used by the chain.
pub type Hash = sp_core::H256;

/// Digest item type.
pub type DigestItem = generic::DigestItem<Hash>;

/// Opaque types. These are used by the CLI to instantiate machinery that don't need to know
/// the specifics of the runtime. They can then be made to be agnostic over specific formats
/// of data like extrinsics, allowing for them to continue syncing the network through upgrades
/// to even the core data structures.
pub mod opaque {
	use super::*;

	pub use sp_runtime::OpaqueExtrinsic as UncheckedExtrinsic;

	/// Opaque block header type.
	pub type Header = generic::Header<BlockNumber, BlakeTwo256>;
	/// Opaque block type.
	pub type Block = generic::Block<Header, UncheckedExtrinsic>;
	/// Opaque block identifier type.
	pub type BlockId = generic::BlockId<Block>;

	impl_opaque_keys! {
		pub struct SessionKeys {
			pub aura: Aura,
			pub grandpa: Grandpa,
		}
	}
}

pub const VERSION: RuntimeVersion = RuntimeVersion {
	spec_name: create_runtime_str!("node-frontier-template"),
	impl_name: create_runtime_str!("node-frontier-template"),
	authoring_version: 1,
	spec_version: 1,
	impl_version: 1,
	apis: RUNTIME_API_VERSIONS,
	transaction_version: 1,
};

pub const MILLISECS_PER_BLOCK: u64 = 6000;

pub const SLOT_DURATION: u64 = MILLISECS_PER_BLOCK;

// Time is measured by number of blocks.
pub const MINUTES: BlockNumber = 60_000 / (MILLISECS_PER_BLOCK as BlockNumber);
pub const HOURS: BlockNumber = MINUTES * 60;
pub const DAYS: BlockNumber = HOURS * 24;

/// The version information used to identify this runtime when compiled natively.
#[cfg(feature = "std")]
pub fn native_version() -> NativeVersion {
	NativeVersion {
		runtime_version: VERSION,
		can_author_with: Default::default(),
	}
}

const NORMAL_DISPATCH_RATIO: Perbill = Perbill::from_percent(75);

parameter_types! {
	pub const Version: RuntimeVersion = VERSION;
	pub const BlockHashCount: BlockNumber = 2400;
	/// We allow for 2 seconds of compute with a 6 second average block time.
	pub BlockWeights: frame_system::limits::BlockWeights = frame_system::limits::BlockWeights
		::with_sensible_defaults(2 * WEIGHT_PER_SECOND, NORMAL_DISPATCH_RATIO);
	pub BlockLength: frame_system::limits::BlockLength = frame_system::limits::BlockLength
		::max_with_normal_ratio(5 * 1024 * 1024, NORMAL_DISPATCH_RATIO);
	pub const SS58Prefix: u8 = 42;
}

// Configure FRAME pallets to include in runtime.

impl frame_system::Config for Runtime {
	/// The basic call filter to use in dispatchable.
	type BaseCallFilter = ();
	/// Block & extrinsics weights: base values and limits.
	type BlockWeights = BlockWeights;
	/// The maximum length of a block (in bytes).
	type BlockLength = BlockLength;
	/// The identifier used to distinguish between accounts.
	type AccountId = AccountId;
	/// The aggregated dispatch type that is available for extrinsics.
	type Call = Call;
	/// The lookup mechanism to get account ID from whatever is passed in dispatchers.
	type Lookup = AccountIdLookup<AccountId, ()>;
	/// The index type for storing how many extrinsics an account has signed.
	type Index = Index;
	/// The index type for blocks.
	type BlockNumber = BlockNumber;
	/// The type for hashing blocks and tries.
	type Hash = Hash;
	/// The hashing algorithm used.
	type Hashing = BlakeTwo256;
	/// The header type.
	type Header = generic::Header<BlockNumber, BlakeTwo256>;
	/// The ubiquitous event type.
	type Event = Event;
	/// The ubiquitous origin type.
	type Origin = Origin;
	/// Maximum number of block number to block hash mappings to keep (oldest pruned first).
	type BlockHashCount = BlockHashCount;
	/// The weight of database operations that the runtime can invoke.
	type DbWeight = RocksDbWeight;
	/// Version of the runtime.
	type Version = Version;
	/// Converts a pallet to its index in `construct_runtime!`.
	///
	/// This type is being generated by `construct_runtime!`.
	type PalletInfo = PalletInfo;
	/// What to do if a new account is created.
	type OnNewAccount = ();
	/// What to do if an account is fully reaped from the system.
	type OnKilledAccount = ();
	/// The data to be stored in an account.
	type AccountData = pallet_balances::AccountData<Balance>;
	/// Weight information for the extrinsics of this pallet.
	type SystemWeightInfo = ();
	/// This is used as an identifier of the chain. 42 is the generic substrate prefix.
	type SS58Prefix = SS58Prefix;
	/// Special logic when runtime upgrades are executed. (Typically only useful in parachain context.)
	type OnSetCode = ();
}

impl pallet_aura::Config for Runtime {
	type AuthorityId = AuraId;
}

impl pallet_grandpa::Config for Runtime {
	type Event = Event;
	type Call = Call;

	type KeyOwnerProofSystem = ();

	type KeyOwnerProof =
		<Self::KeyOwnerProofSystem as KeyOwnerProofSystem<(KeyTypeId, GrandpaId)>>::Proof;

	type KeyOwnerIdentification = <Self::KeyOwnerProofSystem as KeyOwnerProofSystem<(
		KeyTypeId,
		GrandpaId,
	)>>::IdentificationTuple;

	type HandleEquivocation = ();

	type WeightInfo = ();
}

parameter_types! {
	pub const MinimumPeriod: u64 = SLOT_DURATION / 2;
}

impl pallet_timestamp::Config for Runtime {
	/// A timestamp: milliseconds since the unix epoch.
	type Moment = u64;
	type MinimumPeriod = MinimumPeriod;
	type WeightInfo = ();
	#[cfg(feature = "aura")]
	type OnTimestampSet = Aura;
	#[cfg(feature = "manual-seal")]
	type OnTimestampSet = ();
}

parameter_types! {
	pub const ExistentialDeposit: u128 = 500;
	// For weight estimation, we assume that the most locks on an individual account will be 50.
	// This number may need to be adjusted in the future if this assumption no longer holds true.
	pub const MaxLocks: u32 = 50;
}

impl pallet_balances::Config for Runtime {
	type MaxLocks = MaxLocks;
	/// The type for recording an account's balance.
	type Balance = Balance;
	/// The ubiquitous event type.
	type Event = Event;
	type DustRemoval = ();
	type ExistentialDeposit = ExistentialDeposit;
	type AccountStore = System;
	type WeightInfo = ();
}

parameter_types! {
	pub const TransactionByteFee: Balance = 1;
}

impl pallet_transaction_payment::Config for Runtime {
	type OnChargeTransaction = CurrencyAdapter<Balances, ()>;
	type TransactionByteFee = TransactionByteFee;
	type WeightToFee = IdentityFee<Balance>;
	type FeeMultiplierUpdate = ();
}

impl pallet_sudo::Config for Runtime {
	type Event = Event;
	type Call = Call;
}


parameter_types! {
	pub const ChainId: u64 = 42;
	pub BlockGasLimit: U256 = U256::from(u32::max_value());
}

impl pallet_evm::Config for Runtime {
	type FeeCalculator = pallet_dynamic_fee::Module<Self>;
	type GasWeightMapping = ();
	type CallOrigin = EnsureAddressTruncated;
	type WithdrawOrigin = EnsureAddressTruncated;
	type AddressMapping = HashedAddressMapping<BlakeTwo256>;
	type Currency = Balances;
	type Event = Event;
	type Runner = pallet_evm::runner::stack::Runner<Self>;
	type Precompiles = (
		pallet_evm_precompile_simple::ECRecover,
		pallet_evm_precompile_simple::Sha256,
		pallet_evm_precompile_simple::Ripemd160,
		pallet_evm_precompile_simple::Identity,
		pallet_evm_precompile_modexp::Modexp,
		pallet_evm_precompile_simple::ECRecoverPublicKey,
		pallet_evm_precompile_sha3fips::Sha3FIPS256,
		pallet_evm_precompile_sha3fips::Sha3FIPS512,
	);
	type ChainId = ChainId;
	type BlockGasLimit = BlockGasLimit;
	type OnChargeTransaction = ();
}

pub struct EthereumFindAuthor<F>(PhantomData<F>);
impl<F: FindAuthor<u32>> FindAuthor<H160> for EthereumFindAuthor<F>
{
	fn find_author<'a, I>(digests: I) -> Option<H160> where
		I: 'a + IntoIterator<Item=(ConsensusEngineId, &'a [u8])>
	{
		if let Some(author_index) = F::find_author(digests) {
			let authority_id = Aura::authorities()[author_index as usize].clone();
			return Some(H160::from_slice(&authority_id.to_raw_vec()[4..24]));
		}
		None
	}
}

impl pallet_ethereum::Config for Runtime {
	type Event = Event;
	type FindAuthor = EthereumFindAuthor<Aura>;
	type StateRoot = pallet_ethereum::IntermediateStateRoot;
}

frame_support::parameter_types! {
	pub BoundDivision: U256 = U256::from(1024);
}

impl pallet_dynamic_fee::Config for Runtime {
	type MinGasPriceBoundDivisor = BoundDivision;
}

// Create the runtime by composing the FRAME pallets that were previously configured.
construct_runtime!(
	pub enum Runtime where
		Block = Block,
		NodeBlock = opaque::Block,
		UncheckedExtrinsic = UncheckedExtrinsic
	{
<<<<<<< HEAD
		System: frame_system::{Pallet, Call, Config, Storage, Event<T>},
		RandomnessCollectiveFlip: pallet_randomness_collective_flip::{Pallet, Call, Storage},
		Timestamp: pallet_timestamp::{Pallet, Call, Storage, Inherent},
		Aura: pallet_aura::{Pallet, Config<T>},
		Grandpa: pallet_grandpa::{Pallet, Call, Storage, Config, Event},
		Balances: pallet_balances::{Pallet, Call, Storage, Config<T>, Event<T>},
		TransactionPayment: pallet_transaction_payment::{Pallet, Storage},
		Sudo: pallet_sudo::{Pallet, Call, Config<T>, Storage, Event<T>},
		Ethereum: pallet_ethereum::{Pallet, Call, Storage, Event, Config, ValidateUnsigned},
		EVM: pallet_evm::{Pallet, Config, Call, Storage, Event<T>},
=======
		System: frame_system::{Module, Call, Config, Storage, Event<T>},
		RandomnessCollectiveFlip: pallet_randomness_collective_flip::{Module, Call, Storage},
		Timestamp: pallet_timestamp::{Module, Call, Storage, Inherent},
		Aura: pallet_aura::{Module, Config<T>},
		Grandpa: pallet_grandpa::{Module, Call, Storage, Config, Event},
		Balances: pallet_balances::{Module, Call, Storage, Config<T>, Event<T>},
		TransactionPayment: pallet_transaction_payment::{Module, Storage},
		Sudo: pallet_sudo::{Module, Call, Config<T>, Storage, Event<T>},
		Ethereum: pallet_ethereum::{Module, Call, Storage, Event, Config, ValidateUnsigned},
		EVM: pallet_evm::{Module, Config, Call, Storage, Event<T>},
		DynamicFee: pallet_dynamic_fee::{Module, Call, Storage, Config, Inherent},
>>>>>>> 5ca085ef
	}
);

pub struct TransactionConverter;

impl fp_rpc::ConvertTransaction<UncheckedExtrinsic> for TransactionConverter {
	fn convert_transaction(&self, transaction: pallet_ethereum::Transaction) -> UncheckedExtrinsic {
		UncheckedExtrinsic::new_unsigned(pallet_ethereum::Call::<Runtime>::transact(transaction).into())
	}
}

impl fp_rpc::ConvertTransaction<opaque::UncheckedExtrinsic> for TransactionConverter {
	fn convert_transaction(&self, transaction: pallet_ethereum::Transaction) -> opaque::UncheckedExtrinsic {
		let extrinsic = UncheckedExtrinsic::new_unsigned(pallet_ethereum::Call::<Runtime>::transact(transaction).into());
		let encoded = extrinsic.encode();
		opaque::UncheckedExtrinsic::decode(&mut &encoded[..]).expect("Encoded extrinsic is always valid")
	}
}

/// The address format for describing accounts.
pub type Address = sp_runtime::MultiAddress<AccountId, ()>;
/// Block header type as expected by this runtime.
pub type Header = generic::Header<BlockNumber, BlakeTwo256>;
/// Block type as expected by this runtime.
pub type Block = generic::Block<Header, UncheckedExtrinsic>;
/// A Block signed with a Justification
pub type SignedBlock = generic::SignedBlock<Block>;
/// BlockId type as expected by this runtime.
pub type BlockId = generic::BlockId<Block>;
/// The SignedExtension to the basic transaction logic.
pub type SignedExtra = (
	frame_system::CheckSpecVersion<Runtime>,
	frame_system::CheckTxVersion<Runtime>,
	frame_system::CheckGenesis<Runtime>,
	frame_system::CheckEra<Runtime>,
	frame_system::CheckNonce<Runtime>,
	frame_system::CheckWeight<Runtime>,
	pallet_transaction_payment::ChargeTransactionPayment<Runtime>,
);
/// Unchecked extrinsic type as expected by this runtime.
pub type UncheckedExtrinsic = generic::UncheckedExtrinsic<Address, Call, Signature, SignedExtra>;
/// Extrinsic type that has already been checked.
pub type CheckedExtrinsic = generic::CheckedExtrinsic<AccountId, Call, SignedExtra>;
/// Executive: handles dispatch to the various pallets.
pub type Executive = frame_executive::Executive<
	Runtime,
	Block,
	frame_system::ChainContext<Runtime>,
	Runtime,
	AllPallets
>;

impl_runtime_apis! {
	impl sp_api::Core<Block> for Runtime {
		fn version() -> RuntimeVersion {
			VERSION
		}

		fn execute_block(block: Block) {
			Executive::execute_block(block)
		}

		fn initialize_block(header: &<Block as BlockT>::Header) {
			Executive::initialize_block(header)
		}
	}

	impl sp_api::Metadata<Block> for Runtime {
		fn metadata() -> OpaqueMetadata {
			Runtime::metadata().into()
		}
	}

	impl sp_block_builder::BlockBuilder<Block> for Runtime {
		fn apply_extrinsic(extrinsic: <Block as BlockT>::Extrinsic) -> ApplyExtrinsicResult {
			Executive::apply_extrinsic(extrinsic)
		}

		fn finalize_block() -> <Block as BlockT>::Header {
			Executive::finalize_block()
		}

		fn inherent_extrinsics(data: sp_inherents::InherentData) -> Vec<<Block as BlockT>::Extrinsic> {
			data.create_extrinsics()
		}

		fn check_inherents(
			block: Block,
			data: sp_inherents::InherentData,
		) -> sp_inherents::CheckInherentsResult {
			data.check_extrinsics(&block)
		}

		fn random_seed() -> <Block as BlockT>::Hash {
			RandomnessCollectiveFlip::random_seed().0
		}
	}

	impl sp_transaction_pool::runtime_api::TaggedTransactionQueue<Block> for Runtime {
		fn validate_transaction(
			source: TransactionSource,
			tx: <Block as BlockT>::Extrinsic,
		) -> TransactionValidity {
			Executive::validate_transaction(source, tx)
		}
	}

	impl sp_offchain::OffchainWorkerApi<Block> for Runtime {
		fn offchain_worker(header: &<Block as BlockT>::Header) {
			Executive::offchain_worker(header)
		}
	}

	impl sp_consensus_aura::AuraApi<Block, AuraId> for Runtime {
		fn slot_duration() -> sp_consensus_aura::SlotDuration {
			sp_consensus_aura::SlotDuration::from_millis(Aura::slot_duration())
		}

		fn authorities() -> Vec<AuraId> {
			Aura::authorities()
		}
	}

	impl frame_system_rpc_runtime_api::AccountNonceApi<Block, AccountId, Index> for Runtime {
		fn account_nonce(account: AccountId) -> Index {
			System::account_nonce(account)
		}
	}

	impl fp_rpc::EthereumRuntimeRPCApi<Block> for Runtime {
		fn chain_id() -> u64 {
			<Runtime as pallet_evm::Config>::ChainId::get()
		}

		fn account_basic(address: H160) -> EVMAccount {
			EVM::account_basic(&address)
		}

		fn gas_price() -> U256 {
			<Runtime as pallet_evm::Config>::FeeCalculator::min_gas_price()
		}

		fn account_code_at(address: H160) -> Vec<u8> {
			EVM::account_codes(address)
		}

		fn author() -> H160 {
			<pallet_ethereum::Pallet<Runtime>>::find_author()
		}

		fn storage_at(address: H160, index: U256) -> H256 {
			let mut tmp = [0u8; 32];
			index.to_big_endian(&mut tmp);
			EVM::account_storages(address, H256::from_slice(&tmp[..]))
		}

		fn call(
			from: H160,
			to: H160,
			data: Vec<u8>,
			value: U256,
			gas_limit: U256,
			gas_price: Option<U256>,
			nonce: Option<U256>,
			estimate: bool,
		) -> Result<pallet_evm::CallInfo, sp_runtime::DispatchError> {
			let config = if estimate {
				let mut config = <Runtime as pallet_evm::Config>::config().clone();
				config.estimate = true;
				Some(config)
			} else {
				None
			};

			<Runtime as pallet_evm::Config>::Runner::call(
				from,
				to,
				data,
				value,
				gas_limit.low_u64(),
				gas_price,
				nonce,
				config.as_ref().unwrap_or(<Runtime as pallet_evm::Config>::config()),
			).map_err(|err| err.into())
		}

		fn create(
			from: H160,
			data: Vec<u8>,
			value: U256,
			gas_limit: U256,
			gas_price: Option<U256>,
			nonce: Option<U256>,
			estimate: bool,
		) -> Result<pallet_evm::CreateInfo, sp_runtime::DispatchError> {
			let config = if estimate {
				let mut config = <Runtime as pallet_evm::Config>::config().clone();
				config.estimate = true;
				Some(config)
			} else {
				None
			};

			<Runtime as pallet_evm::Config>::Runner::create(
				from,
				data,
				value,
				gas_limit.low_u64(),
				gas_price,
				nonce,
				config.as_ref().unwrap_or(<Runtime as pallet_evm::Config>::config()),
			).map_err(|err| err.into())
		}

		fn current_transaction_statuses() -> Option<Vec<TransactionStatus>> {
			Ethereum::current_transaction_statuses()
		}

		fn current_block() -> Option<pallet_ethereum::Block> {
			Ethereum::current_block()
		}

		fn current_receipts() -> Option<Vec<pallet_ethereum::Receipt>> {
			Ethereum::current_receipts()
		}

		fn current_all() -> (
			Option<pallet_ethereum::Block>,
			Option<Vec<pallet_ethereum::Receipt>>,
			Option<Vec<TransactionStatus>>
		) {
			(
				Ethereum::current_block(),
				Ethereum::current_receipts(),
				Ethereum::current_transaction_statuses()
			)
		}
	}

	impl pallet_transaction_payment_rpc_runtime_api::TransactionPaymentApi<
		Block,
		Balance,
	> for Runtime {
		fn query_info(
			uxt: <Block as BlockT>::Extrinsic,
			len: u32
		) -> pallet_transaction_payment_rpc_runtime_api::RuntimeDispatchInfo<Balance> {
			TransactionPayment::query_info(uxt, len)
		}

		fn query_fee_details(
			uxt: <Block as BlockT>::Extrinsic,
			len: u32,
		) -> pallet_transaction_payment::FeeDetails<Balance> {
			TransactionPayment::query_fee_details(uxt, len)
		}
	}

	impl sp_session::SessionKeys<Block> for Runtime {
		fn generate_session_keys(seed: Option<Vec<u8>>) -> Vec<u8> {
			opaque::SessionKeys::generate(seed)
		}

		fn decode_session_keys(
			encoded: Vec<u8>,
		) -> Option<Vec<(Vec<u8>, KeyTypeId)>> {
			opaque::SessionKeys::decode_into_raw_public_keys(&encoded)
		}
	}

	impl fg_primitives::GrandpaApi<Block> for Runtime {
		fn grandpa_authorities() -> GrandpaAuthorityList {
			Grandpa::grandpa_authorities()
		}

		fn submit_report_equivocation_unsigned_extrinsic(
			_equivocation_proof: fg_primitives::EquivocationProof<
				<Block as BlockT>::Hash,
				NumberFor<Block>,
			>,
			_key_owner_proof: fg_primitives::OpaqueKeyOwnershipProof,
		) -> Option<()> {
			None
		}

		fn generate_key_ownership_proof(
			_set_id: fg_primitives::SetId,
			_authority_id: GrandpaId,
		) -> Option<fg_primitives::OpaqueKeyOwnershipProof> {
			// NOTE: this is the only implementation possible since we've
			// defined our key owner proof type as a bottom type (i.e. a type
			// with no values).
			None
		}
	}

	#[cfg(feature = "runtime-benchmarks")]
	impl frame_benchmarking::Benchmark<Block> for Runtime {
		fn dispatch_benchmark(
			config: frame_benchmarking::BenchmarkConfig
		) -> Result<Vec<frame_benchmarking::BenchmarkBatch>, sp_runtime::RuntimeString> {
			use frame_benchmarking::{Benchmarking, BenchmarkBatch, add_benchmark, TrackedStorageKey};
			use pallet_evm::Pallet as PalletEvmBench;
			use frame_system_benchmarking::Pallet as SystemBench;
			impl frame_system_benchmarking::Config for Runtime {}

			let whitelist: Vec<TrackedStorageKey> = vec![];

			let mut batches = Vec::<BenchmarkBatch>::new();
			let params = (&config, &whitelist);

			add_benchmark!(params, batches, pallet_evm, PalletEvmBench::<Runtime>);

			if batches.is_empty() { return Err("Benchmark not found for this pallet.".into()) }
			Ok(batches)
		}
	}
}<|MERGE_RESOLUTION|>--- conflicted
+++ resolved
@@ -331,18 +331,6 @@
 		NodeBlock = opaque::Block,
 		UncheckedExtrinsic = UncheckedExtrinsic
 	{
-<<<<<<< HEAD
-		System: frame_system::{Pallet, Call, Config, Storage, Event<T>},
-		RandomnessCollectiveFlip: pallet_randomness_collective_flip::{Pallet, Call, Storage},
-		Timestamp: pallet_timestamp::{Pallet, Call, Storage, Inherent},
-		Aura: pallet_aura::{Pallet, Config<T>},
-		Grandpa: pallet_grandpa::{Pallet, Call, Storage, Config, Event},
-		Balances: pallet_balances::{Pallet, Call, Storage, Config<T>, Event<T>},
-		TransactionPayment: pallet_transaction_payment::{Pallet, Storage},
-		Sudo: pallet_sudo::{Pallet, Call, Config<T>, Storage, Event<T>},
-		Ethereum: pallet_ethereum::{Pallet, Call, Storage, Event, Config, ValidateUnsigned},
-		EVM: pallet_evm::{Pallet, Config, Call, Storage, Event<T>},
-=======
 		System: frame_system::{Module, Call, Config, Storage, Event<T>},
 		RandomnessCollectiveFlip: pallet_randomness_collective_flip::{Module, Call, Storage},
 		Timestamp: pallet_timestamp::{Module, Call, Storage, Inherent},
@@ -354,7 +342,6 @@
 		Ethereum: pallet_ethereum::{Module, Call, Storage, Event, Config, ValidateUnsigned},
 		EVM: pallet_evm::{Module, Config, Call, Storage, Event<T>},
 		DynamicFee: pallet_dynamic_fee::{Module, Call, Storage, Config, Inherent},
->>>>>>> 5ca085ef
 	}
 );
 
