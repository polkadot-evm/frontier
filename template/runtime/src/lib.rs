--- conflicted
+++ resolved
@@ -349,11 +349,8 @@
 	type OnCreate = ();
 	type FindAuthor = FindAuthorTruncated<Aura>;
 	type GasLimitPovSizeRatio = GasLimitPovSizeRatio;
-<<<<<<< HEAD
+	type SuicideQuickClearLimit = SuicideQuickClearLimit;
 	type GasLimitStorageGrowthRatio = GasLimitStorageGrowthRatio;
-=======
-	type SuicideQuickClearLimit = SuicideQuickClearLimit;
->>>>>>> 176cb34c
 	type Timestamp = Timestamp;
 	type WeightInfo = pallet_evm::weights::SubstrateWeight<Self>;
 }
