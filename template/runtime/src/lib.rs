//! The Substrate Node Template runtime. This can be compiled with `#[no_std]`, ready for Wasm.

#![cfg_attr(not(feature = "std"), no_std)]
// `construct_runtime!` does a lot of recursion and requires us to increase the limit to 256.
#![recursion_limit = "256"]

// Make the WASM binary available.
#[cfg(feature = "std")]
include!(concat!(env!("OUT_DIR"), "/wasm_binary.rs"));

use sp_std::{prelude::*, marker::PhantomData};
use codec::{Encode, Decode};
use sp_core::{crypto::KeyTypeId, OpaqueMetadata, U256, H160, H256};
use sp_runtime::{
	ApplyExtrinsicResult, generic, create_runtime_str, impl_opaque_keys, MultiSignature,
	transaction_validity::{TransactionValidity, TransactionSource},
};
use sp_runtime::traits::{
	BlakeTwo256, Block as BlockT, IdentityLookup, Verify, IdentifyAccount, NumberFor, Saturating,
};
use sp_api::impl_runtime_apis;
use sp_consensus_aura::sr25519::AuthorityId as AuraId;
use pallet_grandpa::{AuthorityId as GrandpaId, AuthorityList as GrandpaAuthorityList};
use pallet_grandpa::fg_primitives;
use sp_version::RuntimeVersion;
#[cfg(feature = "std")]
use sp_version::NativeVersion;
use sp_core::crypto::Public;

// A few exports that help ease life for downstream crates.
#[cfg(any(feature = "std", test))]
pub use sp_runtime::BuildStorage;
pub use pallet_timestamp::Call as TimestampCall;
pub use pallet_balances::Call as BalancesCall;
pub use sp_runtime::{Permill, Perbill};
pub use frame_support::{
	construct_runtime, parameter_types, StorageValue,
	traits::{KeyOwnerProofSystem, Randomness, FindAuthor},
	weights::{
		Weight, IdentityFee,
		constants::{BlockExecutionWeight, ExtrinsicBaseWeight, RocksDbWeight, WEIGHT_PER_SECOND},
	},
	ConsensusEngineId,
};
use pallet_evm::{
	Account as EVMAccount, FeeCalculator, HashedAddressMapping,
	EnsureAddressTruncated, Runner,
};
use fp_rpc::{TransactionStatus};
pub type BlockNumber = u32;
use pallet_transaction_payment::CurrencyAdapter;

/// Alias to 512-bit hash when used in the context of a transaction signature on the chain.
pub type Signature = MultiSignature;

/// Some way of identifying an account on the chain. We intentionally make it equivalent
/// to the public key of our transaction signing scheme.
pub type AccountId = <<Signature as Verify>::Signer as IdentifyAccount>::AccountId;

/// The type for looking up accounts. We don't expect more than 4 billion of them, but you
/// never know...
pub type AccountIndex = u32;

/// Balance of an account.
pub type Balance = u128;

/// Index of a transaction in the chain.
pub type Index = u32;

/// A hash of some data used by the chain.
pub type Hash = sp_core::H256;

/// Digest item type.
pub type DigestItem = generic::DigestItem<Hash>;

/// Opaque types. These are used by the CLI to instantiate machinery that don't need to know
/// the specifics of the runtime. They can then be made to be agnostic over specific formats
/// of data like extrinsics, allowing for them to continue syncing the network through upgrades
/// to even the core data structures.
pub mod opaque {
	use super::*;

	pub use sp_runtime::OpaqueExtrinsic as UncheckedExtrinsic;

	/// Opaque block header type.
	pub type Header = generic::Header<BlockNumber, BlakeTwo256>;
	/// Opaque block type.
	pub type Block = generic::Block<Header, UncheckedExtrinsic>;
	/// Opaque block identifier type.
	pub type BlockId = generic::BlockId<Block>;

	impl_opaque_keys! {
		pub struct SessionKeys {
			pub aura: Aura,
			pub grandpa: Grandpa,
		}
	}
}

pub const VERSION: RuntimeVersion = RuntimeVersion {
	spec_name: create_runtime_str!("node-frontier-template"),
	impl_name: create_runtime_str!("node-frontier-template"),
	authoring_version: 1,
	spec_version: 1,
	impl_version: 1,
	apis: RUNTIME_API_VERSIONS,
	transaction_version: 1,
};

pub const MILLISECS_PER_BLOCK: u64 = 6000;

pub const SLOT_DURATION: u64 = MILLISECS_PER_BLOCK;

// Time is measured by number of blocks.
pub const MINUTES: BlockNumber = 60_000 / (MILLISECS_PER_BLOCK as BlockNumber);
pub const HOURS: BlockNumber = MINUTES * 60;
pub const DAYS: BlockNumber = HOURS * 24;

/// The version information used to identify this runtime when compiled natively.
#[cfg(feature = "std")]
pub fn native_version() -> NativeVersion {
	NativeVersion {
		runtime_version: VERSION,
		can_author_with: Default::default(),
	}
}

parameter_types! {
	pub const BlockHashCount: BlockNumber = 2400;
	/// We allow for 2 seconds of compute with a 6 second average block time.
	pub const MaximumBlockWeight: Weight = 2 * WEIGHT_PER_SECOND;
	pub const AvailableBlockRatio: Perbill = Perbill::from_percent(75);
	/// Assume 10% of weight for average on_initialize calls.
	pub MaximumExtrinsicWeight: Weight = AvailableBlockRatio::get()
		.saturating_sub(Perbill::from_percent(10)) * MaximumBlockWeight::get();
	pub const MaximumBlockLength: u32 = 5 * 1024 * 1024;
	pub const Version: RuntimeVersion = VERSION;
}

// Configure FRAME pallets to include in runtime.

impl frame_system::Config for Runtime {
	/// The basic call filter to use in dispatchable.
	type BaseCallFilter = ();
	/// The identifier used to distinguish between accounts.
	type AccountId = AccountId;
	/// The aggregated dispatch type that is available for extrinsics.
	type Call = Call;
	/// The lookup mechanism to get account ID from whatever is passed in dispatchers.
	type Lookup = IdentityLookup<AccountId>;
	/// The index type for storing how many extrinsics an account has signed.
	type Index = Index;
	/// The index type for blocks.
	type BlockNumber = BlockNumber;
	/// The type for hashing blocks and tries.
	type Hash = Hash;
	/// The hashing algorithm used.
	type Hashing = BlakeTwo256;
	/// The header type.
	type Header = generic::Header<BlockNumber, BlakeTwo256>;
	/// The ubiquitous event type.
	type Event = Event;
	/// The ubiquitous origin type.
	type Origin = Origin;
	/// Maximum number of block number to block hash mappings to keep (oldest pruned first).
	type BlockHashCount = BlockHashCount;
	/// Maximum weight of each block.
	type MaximumBlockWeight = MaximumBlockWeight;
	/// The weight of database operations that the runtime can invoke.
	type DbWeight = RocksDbWeight;
	/// The weight of the overhead invoked on the block import process, independent of the
	/// extrinsics included in that block.
	type BlockExecutionWeight = BlockExecutionWeight;
	/// The base weight of any extrinsic processed by the runtime, independent of the
	/// logic of that extrinsic. (Signature verification, nonce increment, fee, etc...)
	type ExtrinsicBaseWeight = ExtrinsicBaseWeight;
	/// The maximum weight that a single extrinsic of `Normal` dispatch class can have,
	/// idependent of the logic of that extrinsics. (Roughly max block weight - average on
	/// initialize cost).
	type MaximumExtrinsicWeight = MaximumExtrinsicWeight;
	/// Maximum size of all encoded transactions (in bytes) that are allowed in one block.
	type MaximumBlockLength = MaximumBlockLength;
	/// Portion of the block weight that is available to all normal transactions.
	type AvailableBlockRatio = AvailableBlockRatio;
	/// Version of the runtime.
	type Version = Version;
	/// Converts a module to the index of the module in `construct_runtime!`.
	///
	/// This type is being generated by `construct_runtime!`.
	type PalletInfo = PalletInfo;
	/// What to do if a new account is created.
	type OnNewAccount = ();
	/// What to do if an account is fully reaped from the system.
	type OnKilledAccount = ();
	/// The data to be stored in an account.
	type AccountData = pallet_balances::AccountData<Balance>;
	/// Weight information for the extrinsics of this pallet.
	type SystemWeightInfo = ();
}

impl pallet_aura::Config for Runtime {
	type AuthorityId = AuraId;
}

impl pallet_grandpa::Config for Runtime {
	type Event = Event;
	type Call = Call;

	type KeyOwnerProofSystem = ();

	type KeyOwnerProof =
		<Self::KeyOwnerProofSystem as KeyOwnerProofSystem<(KeyTypeId, GrandpaId)>>::Proof;

	type KeyOwnerIdentification = <Self::KeyOwnerProofSystem as KeyOwnerProofSystem<(
		KeyTypeId,
		GrandpaId,
	)>>::IdentificationTuple;

	type HandleEquivocation = ();

	type WeightInfo = ();
}

parameter_types! {
	pub const MinimumPeriod: u64 = SLOT_DURATION / 2;
}

impl pallet_timestamp::Config for Runtime {
	/// A timestamp: milliseconds since the unix epoch.
	type Moment = u64;
	type OnTimestampSet = Aura;
	type MinimumPeriod = MinimumPeriod;
	type WeightInfo = ();
}

parameter_types! {
	pub const ExistentialDeposit: u128 = 500;
	// For weight estimation, we assume that the most locks on an individual account will be 50.
	// This number may need to be adjusted in the future if this assumption no longer holds true.
	pub const MaxLocks: u32 = 50;
}

impl pallet_balances::Config for Runtime {
	type MaxLocks = MaxLocks;
	/// The type for recording an account's balance.
	type Balance = Balance;
	/// The ubiquitous event type.
	type Event = Event;
	type DustRemoval = ();
	type ExistentialDeposit = ExistentialDeposit;
	type AccountStore = System;
	type WeightInfo = ();
}

parameter_types! {
	pub const TransactionByteFee: Balance = 1;
}

impl pallet_transaction_payment::Config for Runtime {
	type OnChargeTransaction = CurrencyAdapter<Balances, ()>;
	type TransactionByteFee = TransactionByteFee;
	type WeightToFee = IdentityFee<Balance>;
	type FeeMultiplierUpdate = ();
}

impl pallet_sudo::Config for Runtime {
	type Event = Event;
	type Call = Call;
}

/// Fixed gas price of `1`.
pub struct FixedGasPrice;

impl FeeCalculator for FixedGasPrice {
	fn min_gas_price() -> U256 {
		// Gas price is always one token per gas.
		1.into()
	}
}

parameter_types! {
	pub const ChainId: u64 = 42;
}

impl pallet_evm::Config for Runtime {
	type FeeCalculator = FixedGasPrice;
	type GasToWeight = ();
	type CallOrigin = EnsureAddressTruncated;
	type WithdrawOrigin = EnsureAddressTruncated;
	type AddressMapping = HashedAddressMapping<BlakeTwo256>;
	type Currency = Balances;
	type Event = Event;
	type Runner = pallet_evm::runner::stack::Runner<Self>;
	type Precompiles = (
		pallet_evm::precompiles::ECRecover,
		pallet_evm::precompiles::Sha256,
		pallet_evm::precompiles::Ripemd160,
		pallet_evm::precompiles::Identity,
	);
	type ChainId = ChainId;
}

pub struct EthereumFindAuthor<F>(PhantomData<F>);
impl<F: FindAuthor<u32>> FindAuthor<H160> for EthereumFindAuthor<F>
{
	fn find_author<'a, I>(digests: I) -> Option<H160> where
		I: 'a + IntoIterator<Item=(ConsensusEngineId, &'a [u8])>
	{
		if let Some(author_index) = F::find_author(digests) {
			let authority_id = Aura::authorities()[author_index as usize].clone();
			return Some(H160::from_slice(&authority_id.to_raw_vec()[4..24]));
		}
		None
	}
}

impl pallet_ethereum::Config for Runtime {
	type Event = Event;
	type FindAuthor = EthereumFindAuthor<Aura>;
}

// Create the runtime by composing the FRAME pallets that were previously configured.
construct_runtime!(
	pub enum Runtime where
		Block = Block,
		NodeBlock = opaque::Block,
		UncheckedExtrinsic = UncheckedExtrinsic
	{
		System: frame_system::{Module, Call, Config, Storage, Event<T>},
		RandomnessCollectiveFlip: pallet_randomness_collective_flip::{Module, Call, Storage},
		Timestamp: pallet_timestamp::{Module, Call, Storage, Inherent},
		Aura: pallet_aura::{Module, Config<T>, Inherent},
		Grandpa: pallet_grandpa::{Module, Call, Storage, Config, Event},
		Balances: pallet_balances::{Module, Call, Storage, Config<T>, Event<T>},
		TransactionPayment: pallet_transaction_payment::{Module, Storage},
		Sudo: pallet_sudo::{Module, Call, Config<T>, Storage, Event<T>},
		Ethereum: pallet_ethereum::{Module, Call, Storage, Event, Config, ValidateUnsigned},
		EVM: pallet_evm::{Module, Config, Call, Storage, Event<T>},
	}
);

pub struct TransactionConverter;

impl fp_rpc::ConvertTransaction<UncheckedExtrinsic> for TransactionConverter {
	fn convert_transaction(&self, transaction: pallet_ethereum::Transaction) -> UncheckedExtrinsic {
		UncheckedExtrinsic::new_unsigned(pallet_ethereum::Call::<Runtime>::transact(transaction).into())
	}
}

impl fp_rpc::ConvertTransaction<opaque::UncheckedExtrinsic> for TransactionConverter {
	fn convert_transaction(&self, transaction: pallet_ethereum::Transaction) -> opaque::UncheckedExtrinsic {
		let extrinsic = UncheckedExtrinsic::new_unsigned(pallet_ethereum::Call::<Runtime>::transact(transaction).into());
		let encoded = extrinsic.encode();
		opaque::UncheckedExtrinsic::decode(&mut &encoded[..]).expect("Encoded extrinsic is always valid")
	}
}

/// The address format for describing accounts.
pub type Address = AccountId;
/// Block header type as expected by this runtime.
pub type Header = generic::Header<BlockNumber, BlakeTwo256>;
/// Block type as expected by this runtime.
pub type Block = generic::Block<Header, UncheckedExtrinsic>;
/// A Block signed with a Justification
pub type SignedBlock = generic::SignedBlock<Block>;
/// BlockId type as expected by this runtime.
pub type BlockId = generic::BlockId<Block>;
/// The SignedExtension to the basic transaction logic.
pub type SignedExtra = (
	frame_system::CheckSpecVersion<Runtime>,
	frame_system::CheckTxVersion<Runtime>,
	frame_system::CheckGenesis<Runtime>,
	frame_system::CheckEra<Runtime>,
	frame_system::CheckNonce<Runtime>,
	frame_system::CheckWeight<Runtime>,
	pallet_transaction_payment::ChargeTransactionPayment<Runtime>,
);
/// Unchecked extrinsic type as expected by this runtime.
pub type UncheckedExtrinsic = generic::UncheckedExtrinsic<Address, Call, Signature, SignedExtra>;
/// Extrinsic type that has already been checked.
pub type CheckedExtrinsic = generic::CheckedExtrinsic<AccountId, Call, SignedExtra>;
/// Executive: handles dispatch to the various modules.
pub type Executive = frame_executive::Executive<
	Runtime,
	Block,
	frame_system::ChainContext<Runtime>,
	Runtime,
	AllModules
>;

impl_runtime_apis! {
	impl sp_api::Core<Block> for Runtime {
		fn version() -> RuntimeVersion {
			VERSION
		}

		fn execute_block(block: Block) {
			Executive::execute_block(block)
		}

		fn initialize_block(header: &<Block as BlockT>::Header) {
			Executive::initialize_block(header)
		}
	}

	impl sp_api::Metadata<Block> for Runtime {
		fn metadata() -> OpaqueMetadata {
			Runtime::metadata().into()
		}
	}

	impl sp_block_builder::BlockBuilder<Block> for Runtime {
		fn apply_extrinsic(extrinsic: <Block as BlockT>::Extrinsic) -> ApplyExtrinsicResult {
			Executive::apply_extrinsic(extrinsic)
		}

		fn finalize_block() -> <Block as BlockT>::Header {
			Executive::finalize_block()
		}

		fn inherent_extrinsics(data: sp_inherents::InherentData) -> Vec<<Block as BlockT>::Extrinsic> {
			data.create_extrinsics()
		}

		fn check_inherents(
			block: Block,
			data: sp_inherents::InherentData,
		) -> sp_inherents::CheckInherentsResult {
			data.check_extrinsics(&block)
		}

		fn random_seed() -> <Block as BlockT>::Hash {
			RandomnessCollectiveFlip::random_seed()
		}
	}

	impl sp_transaction_pool::runtime_api::TaggedTransactionQueue<Block> for Runtime {
		fn validate_transaction(
			source: TransactionSource,
			tx: <Block as BlockT>::Extrinsic,
		) -> TransactionValidity {
			Executive::validate_transaction(source, tx)
		}
	}

	impl sp_offchain::OffchainWorkerApi<Block> for Runtime {
		fn offchain_worker(header: &<Block as BlockT>::Header) {
			Executive::offchain_worker(header)
		}
	}

	impl sp_consensus_aura::AuraApi<Block, AuraId> for Runtime {
		fn slot_duration() -> u64 {
			Aura::slot_duration()
		}

		fn authorities() -> Vec<AuraId> {
			Aura::authorities()
		}
	}

	impl frame_system_rpc_runtime_api::AccountNonceApi<Block, AccountId, Index> for Runtime {
		fn account_nonce(account: AccountId) -> Index {
			System::account_nonce(account)
		}
	}

	impl fp_rpc::EthereumRuntimeRPCApi<Block> for Runtime {
		fn chain_id() -> u64 {
			<Runtime as pallet_evm::Config>::ChainId::get()
		}

		fn account_basic(address: H160) -> EVMAccount {
			EVM::account_basic(&address)
		}

		fn gas_price() -> U256 {
			<Runtime as pallet_evm::Config>::FeeCalculator::min_gas_price()
		}

		fn account_code_at(address: H160) -> Vec<u8> {
			EVM::account_codes(address)
		}

		fn author() -> H160 {
			<pallet_ethereum::Module<Runtime>>::find_author()
		}

		fn storage_at(address: H160, index: U256) -> H256 {
			let mut tmp = [0u8; 32];
			index.to_big_endian(&mut tmp);
			EVM::account_storages(address, H256::from_slice(&tmp[..]))
		}

		fn call(
			from: H160,
			to: H160,
			data: Vec<u8>,
			value: U256,
			gas_limit: U256,
			gas_price: Option<U256>,
			nonce: Option<U256>,
			estimate: bool,
		) -> Result<pallet_evm::CallInfo, sp_runtime::DispatchError> {
<<<<<<< HEAD
			<Runtime as pallet_evm::Config>::Runner::call(
=======
			let config = if estimate {
				let mut config = <Runtime as pallet_evm::Trait>::config().clone();
				config.estimate = true;
				Some(config)
			} else {
				None
			};

			<Runtime as pallet_evm::Trait>::Runner::call(
>>>>>>> 8932a86d
				from,
				to,
				data,
				value,
				gas_limit.low_u32(),
				gas_price,
				nonce,
				config.as_ref().unwrap_or(<Runtime as pallet_evm::Trait>::config()),
			).map_err(|err| err.into())
		}

		fn create(
			from: H160,
			data: Vec<u8>,
			value: U256,
			gas_limit: U256,
			gas_price: Option<U256>,
			nonce: Option<U256>,
			estimate: bool,
		) -> Result<pallet_evm::CreateInfo, sp_runtime::DispatchError> {
<<<<<<< HEAD
			<Runtime as pallet_evm::Config>::Runner::create(
=======
			let config = if estimate {
				let mut config = <Runtime as pallet_evm::Trait>::config().clone();
				config.estimate = true;
				Some(config)
			} else {
				None
			};

			<Runtime as pallet_evm::Trait>::Runner::create(
>>>>>>> 8932a86d
				from,
				data,
				value,
				gas_limit.low_u32(),
				gas_price,
				nonce,
				config.as_ref().unwrap_or(<Runtime as pallet_evm::Trait>::config()),
			).map_err(|err| err.into())
		}

		fn current_transaction_statuses() -> Option<Vec<TransactionStatus>> {
			Ethereum::current_transaction_statuses()
		}

		fn current_block() -> Option<pallet_ethereum::Block> {
			Ethereum::current_block()
		}

		fn current_receipts() -> Option<Vec<pallet_ethereum::Receipt>> {
			Ethereum::current_receipts()
		}

		fn current_all() -> (
			Option<pallet_ethereum::Block>,
			Option<Vec<pallet_ethereum::Receipt>>,
			Option<Vec<TransactionStatus>>
		) {
			(
				Ethereum::current_block(),
				Ethereum::current_receipts(),
				Ethereum::current_transaction_statuses()
			)
		}
	}

	impl pallet_transaction_payment_rpc_runtime_api::TransactionPaymentApi<
		Block,
		Balance,
	> for Runtime {
		fn query_info(
			uxt: <Block as BlockT>::Extrinsic,
			len: u32
		) -> pallet_transaction_payment_rpc_runtime_api::RuntimeDispatchInfo<Balance> {
			TransactionPayment::query_info(uxt, len)
		}
	}

	impl sp_session::SessionKeys<Block> for Runtime {
		fn generate_session_keys(seed: Option<Vec<u8>>) -> Vec<u8> {
			opaque::SessionKeys::generate(seed)
		}

		fn decode_session_keys(
			encoded: Vec<u8>,
		) -> Option<Vec<(Vec<u8>, KeyTypeId)>> {
			opaque::SessionKeys::decode_into_raw_public_keys(&encoded)
		}
	}

	impl fg_primitives::GrandpaApi<Block> for Runtime {
		fn grandpa_authorities() -> GrandpaAuthorityList {
			Grandpa::grandpa_authorities()
		}

		fn submit_report_equivocation_unsigned_extrinsic(
			_equivocation_proof: fg_primitives::EquivocationProof<
				<Block as BlockT>::Hash,
				NumberFor<Block>,
			>,
			_key_owner_proof: fg_primitives::OpaqueKeyOwnershipProof,
		) -> Option<()> {
			None
		}

		fn generate_key_ownership_proof(
			_set_id: fg_primitives::SetId,
			_authority_id: GrandpaId,
		) -> Option<fg_primitives::OpaqueKeyOwnershipProof> {
			// NOTE: this is the only implementation possible since we've
			// defined our key owner proof type as a bottom type (i.e. a type
			// with no values).
			None
		}
	}
}<|MERGE_RESOLUTION|>--- conflicted
+++ resolved
@@ -502,19 +502,15 @@
 			nonce: Option<U256>,
 			estimate: bool,
 		) -> Result<pallet_evm::CallInfo, sp_runtime::DispatchError> {
-<<<<<<< HEAD
-			<Runtime as pallet_evm::Config>::Runner::call(
-=======
 			let config = if estimate {
-				let mut config = <Runtime as pallet_evm::Trait>::config().clone();
+				let mut config = <Runtime as pallet_evm::Config>::config().clone();
 				config.estimate = true;
 				Some(config)
 			} else {
 				None
 			};
 
-			<Runtime as pallet_evm::Trait>::Runner::call(
->>>>>>> 8932a86d
+			<Runtime as pallet_evm::Config>::Runner::call(
 				from,
 				to,
 				data,
@@ -535,19 +531,15 @@
 			nonce: Option<U256>,
 			estimate: bool,
 		) -> Result<pallet_evm::CreateInfo, sp_runtime::DispatchError> {
-<<<<<<< HEAD
-			<Runtime as pallet_evm::Config>::Runner::create(
-=======
 			let config = if estimate {
-				let mut config = <Runtime as pallet_evm::Trait>::config().clone();
+				let mut config = <Runtime as pallet_evm::Config>::config().clone();
 				config.estimate = true;
 				Some(config)
 			} else {
 				None
 			};
 
-			<Runtime as pallet_evm::Trait>::Runner::create(
->>>>>>> 8932a86d
+			<Runtime as pallet_evm::Config>::Runner::create(
 				from,
 				data,
 				value,
