--- conflicted
+++ resolved
@@ -267,21 +267,13 @@
 
 impl pallet_balances::Config for Runtime {
 	type RuntimeEvent = RuntimeEvent;
-<<<<<<< HEAD
-	type WeightInfo = pallet_balances::weights::SubstrateWeight<Runtime>;
-=======
 	type WeightInfo = pallet_balances::weights::SubstrateWeight<Self>;
->>>>>>> 789fa512
 	type Balance = Balance;
 	type DustRemoval = ();
 	type ExistentialDeposit = ExistentialDeposit;
 	type AccountStore = System;
 	type ReserveIdentifier = [u8; 8];
-<<<<<<< HEAD
-	type HoldIdentifier = ();
-=======
 	type RuntimeHoldReason = ();
->>>>>>> 789fa512
 	type FreezeIdentifier = ();
 	type MaxLocks = MaxLocks;
 	type MaxReserves = ();
@@ -352,11 +344,8 @@
 	type OnChargeTransaction = ();
 	type OnCreate = ();
 	type FindAuthor = FindAuthorTruncated<Aura>;
-<<<<<<< HEAD
 	type FreeCalls = ();
-=======
 	type GasLimitPovSizeRatio = GasLimitPovSizeRatio;
->>>>>>> 789fa512
 	type Timestamp = Timestamp;
 	type WeightInfo = pallet_evm::weights::SubstrateWeight<Self>;
 }
@@ -722,18 +711,11 @@
 				max_priority_fee_per_gas,
 				nonce,
 				access_list.unwrap_or_default(),
-<<<<<<< HEAD
-				is_transactional,
-				validate,
-				false,
-				evm_config,
-=======
 				false,
 				true,
 				weight_limit,
 				proof_size_base_cost,
 				config.as_ref().unwrap_or(<Runtime as pallet_evm::Config>::config()),
->>>>>>> 789fa512
 			).map_err(|err| err.error.into())
 		}
 
