[package]
name = "frontier-template-runtime"
version = "0.0.0"
authors = ["Parity Technologies <admin@parity.io>"]
edition = "2018"
license = "Unlicense"
homepage = "https://substrate.dev"
repository = "https://github.com/paritytech/frontier/"
publish = false

[package.metadata.docs.rs]
targets = ["x86_64-unknown-linux-gnu"]

[dependencies]
codec = { package = "parity-scale-codec", version = "2.0.0", default-features = false, features = ["derive"] }
serde = { version = "1.0.101", optional = true, features = ["derive"] }

frame-executive = { version = "3.0.0-dev", default-features = false, git = "https://github.com/paritytech/substrate.git", branch = "master" }
frame-support = { version = "3.0.0-dev", default-features = false, git = "https://github.com/paritytech/substrate.git", branch = "master" }
frame-system = { version = "3.0.0-dev", default-features = false, package = "frame-system", git = "https://github.com/paritytech/substrate.git", branch = "master" }
frame-system-rpc-runtime-api = { version = "3.0.0-dev", default-features = false, git = "https://github.com/paritytech/substrate.git", branch = "master" }

pallet-ethereum = { default-features = false, path = "../../frame/ethereum" }
pallet-evm = { default-features = false, path = "../../frame/evm" }
pallet-evm-precompile-simple = { default-features = false, path = "../../frame/evm/precompile/simple" }
pallet-evm-precompile-sha3fips = { default-features = false, path = "../../frame/evm/precompile/sha3fips" }
<<<<<<< HEAD
pallet-aura = { version = "3.0.0-dev", default-features = false, git = "https://github.com/paritytech/substrate.git", branch = "master" }
pallet-balances = { version = "3.0.0-dev", default-features = false, git = "https://github.com/paritytech/substrate.git", branch = "master" }
pallet-grandpa = { version = "3.0.0-dev", default-features = false, git = "https://github.com/paritytech/substrate.git", branch = "master" }
pallet-randomness-collective-flip = { version = "3.0.0-dev", default-features = false, git = "https://github.com/paritytech/substrate.git", branch = "master" }
pallet-sudo = { version = "3.0.0-dev", default-features = false, git = "https://github.com/paritytech/substrate.git", branch = "master" }
pallet-timestamp = { version = "3.0.0-dev", default-features = false, git = "https://github.com/paritytech/substrate.git", branch = "master" }
pallet-transaction-payment = { version = "3.0.0-dev", default-features = false, git = "https://github.com/paritytech/substrate.git", branch = "master" }
pallet-transaction-payment-rpc-runtime-api = { version = "3.0.0-dev", default-features = false, git = "https://github.com/paritytech/substrate.git", branch = "master" }
=======
pallet-evm-precompile-modexp = { default-features = false, path = "../../frame/evm/precompile/modexp" }
pallet-aura = { version = "3.0.0-dev", default-features = false, git = "https://github.com/paritytech/substrate.git", branch = "frontier" }
pallet-balances = { version = "3.0.0-dev", default-features = false, git = "https://github.com/paritytech/substrate.git", branch = "frontier" }
pallet-grandpa = { version = "3.0.0-dev", default-features = false, git = "https://github.com/paritytech/substrate.git", branch = "frontier" }
pallet-randomness-collective-flip = { version = "3.0.0-dev", default-features = false, git = "https://github.com/paritytech/substrate.git", branch = "frontier" }
pallet-sudo = { version = "3.0.0-dev", default-features = false, git = "https://github.com/paritytech/substrate.git", branch = "frontier" }
pallet-timestamp = { version = "3.0.0-dev", default-features = false, git = "https://github.com/paritytech/substrate.git", branch = "frontier" }
pallet-transaction-payment = { version = "3.0.0-dev", default-features = false, git = "https://github.com/paritytech/substrate.git", branch = "frontier" }
pallet-transaction-payment-rpc-runtime-api = { version = "3.0.0-dev", default-features = false, git = "https://github.com/paritytech/substrate.git", branch = "frontier" }
>>>>>>> 961e992f

sp-api = { version = "3.0.0-dev", default-features = false, git = "https://github.com/paritytech/substrate.git", branch = "master" }
sp-block-builder = { default-features = false, git = "https://github.com/paritytech/substrate.git", branch = "master"}
sp-consensus-aura = { version = "0.9.0-dev", default-features = false, git = "https://github.com/paritytech/substrate.git", branch = "master" }
sp-core = { version = "3.0.0-dev", default-features = false, git = "https://github.com/paritytech/substrate.git", branch = "master" }
sp-inherents = { default-features = false, git = "https://github.com/paritytech/substrate.git", branch = "master"}
sp-io = { version = "3.0.0-dev", default-features = false, git = "https://github.com/paritytech/substrate.git", branch = "master" }
sp-offchain = { version = "3.0.0-dev", default-features = false, git = "https://github.com/paritytech/substrate.git", branch = "master" }
sp-runtime = { version = "3.0.0-dev", default-features = false, git = "https://github.com/paritytech/substrate.git", branch = "master" }
sp-session = { version = "3.0.0-dev", default-features = false, git = "https://github.com/paritytech/substrate.git", branch = "master" }
sp-std = { version = "3.0.0-dev", default-features = false, git = "https://github.com/paritytech/substrate.git", branch = "master" }
sp-transaction-pool = { version = "3.0.0-dev", default-features = false, git = "https://github.com/paritytech/substrate.git", branch = "master" }
sp-version = { version = "3.0.0-dev", default-features = false, git = "https://github.com/paritytech/substrate.git", branch = "master" }

fp-rpc = { default-features = false, path = "../../primitives/rpc" }

[build-dependencies]
substrate-wasm-builder = { git = "https://github.com/paritytech/substrate.git", branch = "master" }

[features]
default = ["std", "aura"]
aura = []
manual-seal = []
std = [
	"codec/std",
	"serde",

	"frame-executive/std",
	"frame-support/std",
	"frame-system-rpc-runtime-api/std",
	"frame-system/std",
	"fp-rpc/std",

	"pallet-ethereum/std",
	"pallet-evm/std",
	"pallet-evm-precompile-simple/std",
	"pallet-evm-precompile-sha3fips/std",
	"pallet-aura/std",
	"pallet-balances/std",
	"pallet-grandpa/std",
	"pallet-randomness-collective-flip/std",
	"pallet-sudo/std",
	"pallet-timestamp/std",
	"pallet-transaction-payment-rpc-runtime-api/std",
	"pallet-transaction-payment/std",

	"sp-api/std",
	"sp-block-builder/std",
	"sp-consensus-aura/std",
	"sp-core/std",
	"sp-inherents/std",
	"sp-io/std",
	"sp-offchain/std",
	"sp-runtime/std",
	"sp-session/std",
	"sp-std/std",
	"sp-transaction-pool/std",
	"sp-version/std",
]<|MERGE_RESOLUTION|>--- conflicted
+++ resolved
@@ -24,7 +24,8 @@
 pallet-evm = { default-features = false, path = "../../frame/evm" }
 pallet-evm-precompile-simple = { default-features = false, path = "../../frame/evm/precompile/simple" }
 pallet-evm-precompile-sha3fips = { default-features = false, path = "../../frame/evm/precompile/sha3fips" }
-<<<<<<< HEAD
+pallet-evm-precompile-modexp = { default-features = false, path = "../../frame/evm/precompile/modexp" }
+
 pallet-aura = { version = "3.0.0-dev", default-features = false, git = "https://github.com/paritytech/substrate.git", branch = "master" }
 pallet-balances = { version = "3.0.0-dev", default-features = false, git = "https://github.com/paritytech/substrate.git", branch = "master" }
 pallet-grandpa = { version = "3.0.0-dev", default-features = false, git = "https://github.com/paritytech/substrate.git", branch = "master" }
@@ -33,17 +34,6 @@
 pallet-timestamp = { version = "3.0.0-dev", default-features = false, git = "https://github.com/paritytech/substrate.git", branch = "master" }
 pallet-transaction-payment = { version = "3.0.0-dev", default-features = false, git = "https://github.com/paritytech/substrate.git", branch = "master" }
 pallet-transaction-payment-rpc-runtime-api = { version = "3.0.0-dev", default-features = false, git = "https://github.com/paritytech/substrate.git", branch = "master" }
-=======
-pallet-evm-precompile-modexp = { default-features = false, path = "../../frame/evm/precompile/modexp" }
-pallet-aura = { version = "3.0.0-dev", default-features = false, git = "https://github.com/paritytech/substrate.git", branch = "frontier" }
-pallet-balances = { version = "3.0.0-dev", default-features = false, git = "https://github.com/paritytech/substrate.git", branch = "frontier" }
-pallet-grandpa = { version = "3.0.0-dev", default-features = false, git = "https://github.com/paritytech/substrate.git", branch = "frontier" }
-pallet-randomness-collective-flip = { version = "3.0.0-dev", default-features = false, git = "https://github.com/paritytech/substrate.git", branch = "frontier" }
-pallet-sudo = { version = "3.0.0-dev", default-features = false, git = "https://github.com/paritytech/substrate.git", branch = "frontier" }
-pallet-timestamp = { version = "3.0.0-dev", default-features = false, git = "https://github.com/paritytech/substrate.git", branch = "frontier" }
-pallet-transaction-payment = { version = "3.0.0-dev", default-features = false, git = "https://github.com/paritytech/substrate.git", branch = "frontier" }
-pallet-transaction-payment-rpc-runtime-api = { version = "3.0.0-dev", default-features = false, git = "https://github.com/paritytech/substrate.git", branch = "frontier" }
->>>>>>> 961e992f
 
 sp-api = { version = "3.0.0-dev", default-features = false, git = "https://github.com/paritytech/substrate.git", branch = "master" }
 sp-block-builder = { default-features = false, git = "https://github.com/paritytech/substrate.git", branch = "master"}
