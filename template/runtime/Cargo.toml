--- conflicted
+++ resolved
@@ -14,44 +14,14 @@
 codec = { package = "parity-scale-codec", version = "2.0.0", default-features = false, features = ["derive"] }
 serde = { version = "1.0.101", optional = true, features = ["derive"] }
 
-<<<<<<< HEAD
-frame-executive = { version = "3.0.0-dev", default-features = false, git = "https://github.com/paritytech/substrate.git", branch = "master" }
-frame-support = { version = "3.0.0-dev", default-features = false, git = "https://github.com/paritytech/substrate.git", branch = "master" }
-frame-system = { version = "3.0.0-dev", default-features = false, package = "frame-system", git = "https://github.com/paritytech/substrate.git", branch = "master" }
-frame-system-rpc-runtime-api = { version = "3.0.0-dev", default-features = false, git = "https://github.com/paritytech/substrate.git", branch = "master" }
-=======
 frame-executive = { version = "3.0.0-dev", default-features = false, git = "https://github.com/paritytech/substrate.git", branch = "frontier" }
 frame-support = { version = "3.0.0-dev", default-features = false, git = "https://github.com/paritytech/substrate.git", branch = "frontier" }
 frame-system = { version = "3.0.0-dev", default-features = false, package = "frame-system", git = "https://github.com/paritytech/substrate.git", branch = "frontier" }
 frame-system-rpc-runtime-api = { version = "3.0.0-dev", default-features = false, git = "https://github.com/paritytech/substrate.git", branch = "frontier" }
->>>>>>> 8d54307c
 
 pallet-ethereum = { version = "0.1.0", default-features = false, path = "../../frame/ethereum" }
 pallet-evm = { version = "3.0.0-dev", default-features = false, path = "../../frame/evm" }
 pallet-evm-precompile-simple = { version = "3.0.0-dev", default-features = false, path = "../../frame/evm/precompile/simple" }
-<<<<<<< HEAD
-pallet-aura = { version = "3.0.0-dev", default-features = false, git = "https://github.com/paritytech/substrate.git", branch = "master" }
-pallet-balances = { version = "3.0.0-dev", default-features = false, git = "https://github.com/paritytech/substrate.git", branch = "master" }
-pallet-grandpa = { version = "3.0.0-dev", default-features = false, git = "https://github.com/paritytech/substrate.git", branch = "master" }
-pallet-randomness-collective-flip = { version = "3.0.0-dev", default-features = false, git = "https://github.com/paritytech/substrate.git", branch = "master" }
-pallet-sudo = { version = "3.0.0-dev", default-features = false, git = "https://github.com/paritytech/substrate.git", branch = "master" }
-pallet-timestamp = { version = "3.0.0-dev", default-features = false, git = "https://github.com/paritytech/substrate.git", branch = "master" }
-pallet-transaction-payment = { version = "3.0.0-dev", default-features = false, git = "https://github.com/paritytech/substrate.git", branch = "master" }
-pallet-transaction-payment-rpc-runtime-api = { version = "3.0.0-dev", default-features = false, git = "https://github.com/paritytech/substrate.git", branch = "master" }
-
-sp-api = { version = "3.0.0-dev", default-features = false, git = "https://github.com/paritytech/substrate.git", branch = "master" }
-sp-block-builder = { default-features = false, git = "https://github.com/paritytech/substrate.git", branch = "master"}
-sp-consensus-aura = { version = "0.9.0-dev", default-features = false, git = "https://github.com/paritytech/substrate.git", branch = "master" }
-sp-core = { version = "3.0.0-dev", default-features = false, git = "https://github.com/paritytech/substrate.git", branch = "master" }
-sp-inherents = { default-features = false, git = "https://github.com/paritytech/substrate.git", branch = "master"}
-sp-io = { version = "3.0.0-dev", default-features = false, git = "https://github.com/paritytech/substrate.git", branch = "master" }
-sp-offchain = { version = "3.0.0-dev", default-features = false, git = "https://github.com/paritytech/substrate.git", branch = "master" }
-sp-runtime = { version = "3.0.0-dev", default-features = false, git = "https://github.com/paritytech/substrate.git", branch = "master" }
-sp-session = { version = "3.0.0-dev", default-features = false, git = "https://github.com/paritytech/substrate.git", branch = "master" }
-sp-std = { version = "3.0.0-dev", default-features = false, git = "https://github.com/paritytech/substrate.git", branch = "master" }
-sp-transaction-pool = { version = "3.0.0-dev", default-features = false, git = "https://github.com/paritytech/substrate.git", branch = "master" }
-sp-version = { version = "3.0.0-dev", default-features = false, git = "https://github.com/paritytech/substrate.git", branch = "master" }
-=======
 pallet-aura = { version = "3.0.0-dev", default-features = false, git = "https://github.com/paritytech/substrate.git", branch = "frontier" }
 pallet-balances = { version = "3.0.0-dev", default-features = false, git = "https://github.com/paritytech/substrate.git", branch = "frontier" }
 pallet-grandpa = { version = "3.0.0-dev", default-features = false, git = "https://github.com/paritytech/substrate.git", branch = "frontier" }
@@ -73,7 +43,6 @@
 sp-std = { version = "3.0.0-dev", default-features = false, git = "https://github.com/paritytech/substrate.git", branch = "frontier" }
 sp-transaction-pool = { version = "3.0.0-dev", default-features = false, git = "https://github.com/paritytech/substrate.git", branch = "frontier" }
 sp-version = { version = "3.0.0-dev", default-features = false, git = "https://github.com/paritytech/substrate.git", branch = "frontier" }
->>>>>>> 8d54307c
 
 fp-rpc = { default-features = false, path = "../../primitives/rpc" }
 
