[package]
name = "frontier-template-node"
version = "0.0.0"
license = "Unlicense"
build = "build.rs"
description = "A fresh FRAME-based Substrate node, ready for hacking."
publish = false
authors = { workspace = true }
edition = { workspace = true }
repository = { workspace = true }

[package.metadata.docs.rs]
targets = ["x86_64-unknown-linux-gnu"]

[dependencies]
async-trait = "0.1"
clap = { version = "4.0", features = ["derive"] }
futures = "0.3.25"
jsonrpsee = { workspace = true, features = ["server", "macros"] }
log = "0.4.17"
scale-codec = { package = "parity-scale-codec", workspace = true }

# Substrate
<<<<<<< HEAD
sc-basic-authorship = { version = "0.10.0-dev", git = "https://github.com/paritytech/substrate", branch = "master" }
sc-cli = { version = "0.10.0-dev", git = "https://github.com/paritytech/substrate", branch = "master" }
sc-client-api = { version = "4.0.0-dev", git = "https://github.com/paritytech/substrate", branch = "master" }
sc-consensus = { version = "0.10.0-dev", git = "https://github.com/paritytech/substrate", branch = "master" }
sc-consensus-aura = { version = "0.10.0-dev", git = "https://github.com/paritytech/substrate", branch = "master" }
sc-consensus-manual-seal = { version = "0.10.0-dev", git = "https://github.com/paritytech/substrate", branch = "master" }
sc-executor = { version = "0.10.0-dev", git = "https://github.com/paritytech/substrate", branch = "master" }
sc-finality-grandpa = { version = "0.10.0-dev", git = "https://github.com/paritytech/substrate", branch = "master" }
sc-network = { version = "0.10.0-dev", git = "https://github.com/paritytech/substrate", branch = "master" }
sc-rpc = { version = "4.0.0-dev", git = "https://github.com/paritytech/substrate", branch = "master" }
sc-rpc-api = { version = "0.10.0-dev", git = "https://github.com/paritytech/substrate", branch = "master" }
sc-service = { version = "0.10.0-dev", git = "https://github.com/paritytech/substrate", branch = "master" }
sc-telemetry = { version = "4.0.0-dev", git = "https://github.com/paritytech/substrate", branch = "master" }
sc-transaction-pool = { version = "4.0.0-dev", git = "https://github.com/paritytech/substrate", branch = "master" }
sc-transaction-pool-api = { version = "4.0.0-dev", git = "https://github.com/paritytech/substrate", branch = "master" }
sp-api = { version = "4.0.0-dev", git = "https://github.com/paritytech/substrate", branch = "master" }
sp-block-builder = { version = "4.0.0-dev", git = "https://github.com/paritytech/substrate", branch = "master" }
sp-blockchain = { version = "4.0.0-dev", git = "https://github.com/paritytech/substrate", branch = "master" }
sp-consensus-aura = { version = "0.10.0-dev", git = "https://github.com/paritytech/substrate", branch = "master" }
sp-core = { version = "7.0.0", git = "https://github.com/paritytech/substrate", branch = "master" }
sp-finality-grandpa = { version = "4.0.0-dev", git = "https://github.com/paritytech/substrate", branch = "master" }
sp-inherents = { version = "4.0.0-dev", git = "https://github.com/paritytech/substrate", branch = "master" }
sp-keyring = { version = "7.0.0", git = "https://github.com/paritytech/substrate", branch = "master" }
sp-offchain = { version = "4.0.0-dev", git = "https://github.com/paritytech/substrate", branch = "master" }
sp-runtime = { version = "7.0.0", git = "https://github.com/paritytech/substrate", branch = "master" }
sp-session = { version = "4.0.0-dev", git = "https://github.com/paritytech/substrate", branch = "master" }
sp-timestamp = { version = "4.0.0-dev", git = "https://github.com/paritytech/substrate", branch = "master" }
sp-transaction-pool = { version = "4.0.0-dev", git = "https://github.com/paritytech/substrate", branch = "master" }
sp-trie = { version = "7.0.0", git = "https://github.com/paritytech/substrate", branch = "master" }
substrate-prometheus-endpoint = { version = "0.10.0-dev", git = "https://github.com/paritytech/substrate", branch = "master" }
# These dependencies are used for RPC
frame-system-rpc-runtime-api = { version = "4.0.0-dev", git = "https://github.com/paritytech/substrate", branch = "master" }
pallet-transaction-payment-rpc = { version = "4.0.0-dev", git = "https://github.com/paritytech/substrate", branch = "master" }
pallet-transaction-payment-rpc-runtime-api = { version = "4.0.0-dev", git = "https://github.com/paritytech/substrate", branch = "master" }
substrate-frame-rpc-system = { version = "4.0.0-dev", git = "https://github.com/paritytech/substrate", branch = "master" }
=======
sc-basic-authorship = { workspace = true }
sc-cli = { workspace = true }
sc-client-api = { workspace = true }
sc-consensus = { workspace = true }
sc-consensus-aura = { workspace = true, optional = true }
sc-consensus-manual-seal = { workspace = true, optional = true }
sc-executor = { workspace = true }
sc-finality-grandpa = { workspace = true }
sc-keystore = { workspace = true }
sc-network = { workspace = true }
sc-rpc = { workspace = true }
sc-rpc-api = { workspace = true }
sc-service = { workspace = true }
sc-telemetry = { workspace = true }
sc-transaction-pool = { workspace = true }
sp-api = { workspace = true, features = ["std"] }
sp-block-builder = { workspace = true }
sp-blockchain = { workspace = true }
sp-consensus-aura = { workspace = true, features = ["std"] }
sp-core = { workspace = true, features = ["std"] }
sp-finality-grandpa = { workspace = true, features = ["std"] }
sp-inherents = { workspace = true, features = ["std"] }
sp-keyring = { workspace = true }
sp-runtime = { workspace = true, features = ["std"] }
sp-timestamp = { workspace = true, features = ["std"] }
# These dependencies are used for RPC
pallet-transaction-payment-rpc = { workspace = true }
substrate-frame-rpc-system = { workspace = true }
>>>>>>> fb3ccae8
# These dependencies are used for runtime benchmarking
frame-benchmarking = { workspace = true, optional = true }
frame-benchmarking-cli = { workspace = true, optional = true }
frame-system = { workspace = true }
pallet-transaction-payment = { workspace = true }

# Frontier
<<<<<<< HEAD
fc-cli = { path = "../../client/cli" }
fc-consensus = { path = "../../client/consensus" }
fc-db = { path = "../../client/db" }
fc-mapping-sync = { path = "../../client/mapping-sync" }
fc-rpc = { path = "../../client/rpc" }
fc-rpc-core = { path = "../../client/rpc-core" }
fp-dynamic-fee = { path = "../../primitives/dynamic-fee" }
fp-evm = { path = "../../primitives/evm" }
fp-rpc = { path = "../../primitives/rpc" }
fp-storage = { path = "../../primitives/storage" }

frontier-template-runtime = { path = "../runtime", default-features = false, features = ["std"] }
=======
fc-cli = { workspace = true }
fc-consensus = { workspace = true }
fc-db = { workspace = true }
fc-mapping-sync = { workspace = true }
fc-rpc = { workspace = true }
fc-rpc-core = { workspace = true }
fp-dynamic-fee = { workspace = true, features = ["std"] }
fp-evm = { workspace = true, features = ["std"] }
fp-rpc = { workspace = true, features = ["std"] }
fp-storage = { workspace = true, features = ["std"] }
frontier-template-runtime = { workspace = true, features = ["std"] }
>>>>>>> fb3ccae8

[build-dependencies]
substrate-build-script-utils = { workspace = true }

[features]
default = ["aura", "with-rocksdb-weights"]
aura = ["frontier-template-runtime/aura"]
manual-seal = ["frontier-template-runtime/manual-seal"]
with-rocksdb-weights = ["frontier-template-runtime/with-rocksdb-weights"]
with-paritydb-weights = ["frontier-template-runtime/with-paritydb-weights"]
rpc_binary_search_estimate = ["fc-rpc/rpc_binary_search_estimate"]
runtime-benchmarks = [
	"frame-benchmarking/runtime-benchmarks",
	"frame-benchmarking-cli/runtime-benchmarks",
	"sc-service/runtime-benchmarks",
	"frontier-template-runtime/runtime-benchmarks",
]<|MERGE_RESOLUTION|>--- conflicted
+++ resolved
@@ -21,58 +21,22 @@
 scale-codec = { package = "parity-scale-codec", workspace = true }
 
 # Substrate
-<<<<<<< HEAD
-sc-basic-authorship = { version = "0.10.0-dev", git = "https://github.com/paritytech/substrate", branch = "master" }
-sc-cli = { version = "0.10.0-dev", git = "https://github.com/paritytech/substrate", branch = "master" }
-sc-client-api = { version = "4.0.0-dev", git = "https://github.com/paritytech/substrate", branch = "master" }
-sc-consensus = { version = "0.10.0-dev", git = "https://github.com/paritytech/substrate", branch = "master" }
-sc-consensus-aura = { version = "0.10.0-dev", git = "https://github.com/paritytech/substrate", branch = "master" }
-sc-consensus-manual-seal = { version = "0.10.0-dev", git = "https://github.com/paritytech/substrate", branch = "master" }
-sc-executor = { version = "0.10.0-dev", git = "https://github.com/paritytech/substrate", branch = "master" }
-sc-finality-grandpa = { version = "0.10.0-dev", git = "https://github.com/paritytech/substrate", branch = "master" }
-sc-network = { version = "0.10.0-dev", git = "https://github.com/paritytech/substrate", branch = "master" }
-sc-rpc = { version = "4.0.0-dev", git = "https://github.com/paritytech/substrate", branch = "master" }
-sc-rpc-api = { version = "0.10.0-dev", git = "https://github.com/paritytech/substrate", branch = "master" }
-sc-service = { version = "0.10.0-dev", git = "https://github.com/paritytech/substrate", branch = "master" }
-sc-telemetry = { version = "4.0.0-dev", git = "https://github.com/paritytech/substrate", branch = "master" }
-sc-transaction-pool = { version = "4.0.0-dev", git = "https://github.com/paritytech/substrate", branch = "master" }
-sc-transaction-pool-api = { version = "4.0.0-dev", git = "https://github.com/paritytech/substrate", branch = "master" }
-sp-api = { version = "4.0.0-dev", git = "https://github.com/paritytech/substrate", branch = "master" }
-sp-block-builder = { version = "4.0.0-dev", git = "https://github.com/paritytech/substrate", branch = "master" }
-sp-blockchain = { version = "4.0.0-dev", git = "https://github.com/paritytech/substrate", branch = "master" }
-sp-consensus-aura = { version = "0.10.0-dev", git = "https://github.com/paritytech/substrate", branch = "master" }
-sp-core = { version = "7.0.0", git = "https://github.com/paritytech/substrate", branch = "master" }
-sp-finality-grandpa = { version = "4.0.0-dev", git = "https://github.com/paritytech/substrate", branch = "master" }
-sp-inherents = { version = "4.0.0-dev", git = "https://github.com/paritytech/substrate", branch = "master" }
-sp-keyring = { version = "7.0.0", git = "https://github.com/paritytech/substrate", branch = "master" }
-sp-offchain = { version = "4.0.0-dev", git = "https://github.com/paritytech/substrate", branch = "master" }
-sp-runtime = { version = "7.0.0", git = "https://github.com/paritytech/substrate", branch = "master" }
-sp-session = { version = "4.0.0-dev", git = "https://github.com/paritytech/substrate", branch = "master" }
-sp-timestamp = { version = "4.0.0-dev", git = "https://github.com/paritytech/substrate", branch = "master" }
-sp-transaction-pool = { version = "4.0.0-dev", git = "https://github.com/paritytech/substrate", branch = "master" }
-sp-trie = { version = "7.0.0", git = "https://github.com/paritytech/substrate", branch = "master" }
-substrate-prometheus-endpoint = { version = "0.10.0-dev", git = "https://github.com/paritytech/substrate", branch = "master" }
-# These dependencies are used for RPC
-frame-system-rpc-runtime-api = { version = "4.0.0-dev", git = "https://github.com/paritytech/substrate", branch = "master" }
-pallet-transaction-payment-rpc = { version = "4.0.0-dev", git = "https://github.com/paritytech/substrate", branch = "master" }
-pallet-transaction-payment-rpc-runtime-api = { version = "4.0.0-dev", git = "https://github.com/paritytech/substrate", branch = "master" }
-substrate-frame-rpc-system = { version = "4.0.0-dev", git = "https://github.com/paritytech/substrate", branch = "master" }
-=======
+prometheus-endpoint = { package = "substrate-prometheus-endpoint", workspace = true }
 sc-basic-authorship = { workspace = true }
 sc-cli = { workspace = true }
 sc-client-api = { workspace = true }
 sc-consensus = { workspace = true }
-sc-consensus-aura = { workspace = true, optional = true }
-sc-consensus-manual-seal = { workspace = true, optional = true }
+sc-consensus-aura = { workspace = true }
+sc-consensus-manual-seal = { workspace = true }
 sc-executor = { workspace = true }
 sc-finality-grandpa = { workspace = true }
-sc-keystore = { workspace = true }
 sc-network = { workspace = true }
 sc-rpc = { workspace = true }
 sc-rpc-api = { workspace = true }
 sc-service = { workspace = true }
 sc-telemetry = { workspace = true }
 sc-transaction-pool = { workspace = true }
+sc-transaction-pool-api = { workspace = true }
 sp-api = { workspace = true, features = ["std"] }
 sp-block-builder = { workspace = true }
 sp-blockchain = { workspace = true }
@@ -81,12 +45,17 @@
 sp-finality-grandpa = { workspace = true, features = ["std"] }
 sp-inherents = { workspace = true, features = ["std"] }
 sp-keyring = { workspace = true }
+sp-offchain = { workspace = true, features = ["std"] }
 sp-runtime = { workspace = true, features = ["std"] }
+sp-session = { workspace = true, features = ["std"] }
 sp-timestamp = { workspace = true, features = ["std"] }
+sp-transaction-pool = { workspace = true, features = ["std"] }
+sp-trie = { workspace = true, features = ["std"] }
 # These dependencies are used for RPC
+frame-system-rpc-runtime-api = { workspace = true }
 pallet-transaction-payment-rpc = { workspace = true }
+pallet-transaction-payment-rpc-runtime-api = { workspace = true }
 substrate-frame-rpc-system = { workspace = true }
->>>>>>> fb3ccae8
 # These dependencies are used for runtime benchmarking
 frame-benchmarking = { workspace = true, optional = true }
 frame-benchmarking-cli = { workspace = true, optional = true }
@@ -94,20 +63,6 @@
 pallet-transaction-payment = { workspace = true }
 
 # Frontier
-<<<<<<< HEAD
-fc-cli = { path = "../../client/cli" }
-fc-consensus = { path = "../../client/consensus" }
-fc-db = { path = "../../client/db" }
-fc-mapping-sync = { path = "../../client/mapping-sync" }
-fc-rpc = { path = "../../client/rpc" }
-fc-rpc-core = { path = "../../client/rpc-core" }
-fp-dynamic-fee = { path = "../../primitives/dynamic-fee" }
-fp-evm = { path = "../../primitives/evm" }
-fp-rpc = { path = "../../primitives/rpc" }
-fp-storage = { path = "../../primitives/storage" }
-
-frontier-template-runtime = { path = "../runtime", default-features = false, features = ["std"] }
-=======
 fc-cli = { workspace = true }
 fc-consensus = { workspace = true }
 fc-db = { workspace = true }
@@ -119,7 +74,6 @@
 fp-rpc = { workspace = true, features = ["std"] }
 fp-storage = { workspace = true, features = ["std"] }
 frontier-template-runtime = { workspace = true, features = ["std"] }
->>>>>>> fb3ccae8
 
 [build-dependencies]
 substrate-build-script-utils = { workspace = true }
