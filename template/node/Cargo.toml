[package]
name = "frontier-template-node"
version = "0.0.0"
license = "Unlicense"
build = "build.rs"
description = "A fresh FRAME-based Substrate node, ready for hacking."
publish = false
authors = { workspace = true }
edition = { workspace = true }
repository = { workspace = true }

[package.metadata.docs.rs]
targets = ["x86_64-unknown-linux-gnu"]

[dependencies]
async-trait = "0.1"
clap = { version = "4.1", features = ["derive", "deprecated"] }
futures = "0.3.25"
jsonrpsee = { workspace = true, features = ["server", "macros"] }
log = "0.4.17"
scale-codec = { package = "parity-scale-codec", workspace = true }
serde = { workspace = true }

# Substrate
prometheus-endpoint = { package = "substrate-prometheus-endpoint", workspace = true }
sc-basic-authorship = { workspace = true }
sc-cli = { workspace = true }
sc-client-api = { workspace = true }
sc-consensus = { workspace = true }
sc-consensus-aura = { workspace = true }
sc-consensus-manual-seal = { workspace = true }
sc-executor = { workspace = true }
sc-finality-grandpa = { workspace = true }
sc-network = { workspace = true }
sc-rpc = { workspace = true }
sc-rpc-api = { workspace = true }
sc-service = { workspace = true }
sc-telemetry = { workspace = true }
sc-transaction-pool = { workspace = true }
sc-transaction-pool-api = { workspace = true }
sp-api = { workspace = true, features = ["default"] }
sp-block-builder = { workspace = true }
sp-blockchain = { workspace = true }
sp-consensus-aura = { workspace = true, features = ["default"] }
sp-core = { workspace = true, features = ["default"] }
sp-finality-grandpa = { workspace = true, features = ["default"] }
sp-inherents = { workspace = true, features = ["default"] }
sp-keyring = { workspace = true }
sp-offchain = { workspace = true, features = ["default"] }
sp-runtime = { workspace = true, features = ["default"] }
sp-session = { workspace = true, features = ["default"] }
sp-state-machine = { workspace = true, features = ["default"] }
sp-timestamp = { workspace = true, features = ["default"] }
sp-transaction-pool = { workspace = true, features = ["default"] }
sp-trie = { workspace = true, features = ["default"] }
# These dependencies are used for RPC
frame-system-rpc-runtime-api = { workspace = true }
pallet-transaction-payment-rpc = { workspace = true }
pallet-transaction-payment-rpc-runtime-api = { workspace = true }
substrate-frame-rpc-system = { workspace = true }
# These dependencies are used for runtime benchmarking
frame-benchmarking = { workspace = true, optional = true }
frame-benchmarking-cli = { workspace = true, optional = true }
frame-system = { workspace = true }
pallet-transaction-payment = { workspace = true }

# Frontier
fc-cli = { workspace = true }
fc-consensus = { workspace = true }
fc-db = { workspace = true }
fc-mapping-sync = { workspace = true }
fc-rpc = { workspace = true }
fc-rpc-core = { workspace = true }
<<<<<<< HEAD
fp-dynamic-fee = { workspace = true, features = ["default"] }
fp-evm = { workspace = true, features = ["default"] }
fp-rpc = { workspace = true, features = ["default"] }
fp-storage = { workspace = true, features = ["default"] }
frontier-template-runtime = { workspace = true, features = ["default"] }
=======
fc-storage = { workspace = true }
fp-dynamic-fee = { workspace = true, features = ["std"] }
fp-evm = { workspace = true, features = ["std"] }
fp-rpc = { workspace = true, features = ["std"] }
frontier-template-runtime = { workspace = true, features = ["std"] }
>>>>>>> b984ff19

[build-dependencies]
substrate-build-script-utils = { workspace = true }

[features]
default = ["with-rocksdb-weights"]
with-rocksdb-weights = ["frontier-template-runtime/with-rocksdb-weights"]
with-paritydb-weights = ["frontier-template-runtime/with-paritydb-weights"]
rpc-binary-search-estimate = ["fc-rpc/rpc-binary-search-estimate"]
runtime-benchmarks = [
	"frame-benchmarking/runtime-benchmarks",
	"frame-benchmarking-cli/runtime-benchmarks",
	"sc-service/runtime-benchmarks",
	"frontier-template-runtime/runtime-benchmarks",
]<|MERGE_RESOLUTION|>--- conflicted
+++ resolved
@@ -71,19 +71,11 @@
 fc-mapping-sync = { workspace = true }
 fc-rpc = { workspace = true }
 fc-rpc-core = { workspace = true }
-<<<<<<< HEAD
+fc-storage = { workspace = true }
 fp-dynamic-fee = { workspace = true, features = ["default"] }
 fp-evm = { workspace = true, features = ["default"] }
 fp-rpc = { workspace = true, features = ["default"] }
-fp-storage = { workspace = true, features = ["default"] }
 frontier-template-runtime = { workspace = true, features = ["default"] }
-=======
-fc-storage = { workspace = true }
-fp-dynamic-fee = { workspace = true, features = ["std"] }
-fp-evm = { workspace = true, features = ["std"] }
-fp-rpc = { workspace = true, features = ["std"] }
-frontier-template-runtime = { workspace = true, features = ["std"] }
->>>>>>> b984ff19
 
 [build-dependencies]
 substrate-build-script-utils = { workspace = true }
