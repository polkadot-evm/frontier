[package]
name = "frontier-template-node"
version = "0.0.0"
license = "Unlicense"
build = "build.rs"
description = "A fresh FRAME-based Substrate node, ready for hacking."
publish = false
authors = { workspace = true }
edition = { workspace = true }
repository = { workspace = true }

[package.metadata.docs.rs]
targets = ["x86_64-unknown-linux-gnu"]

[dependencies]
async-trait = { workspace = true }
<<<<<<< HEAD
clap = { version = "4.1", features = ["derive", "deprecated"] }
futures = "0.3.25"
=======
clap = { workspace = true }
futures = { workspace = true }
>>>>>>> e89f3368
hex-literal = { workspace = true }
jsonrpsee = { workspace = true, features = ["server", "macros"] }
log = { workspace = true }
scale-codec = { package = "parity-scale-codec", workspace = true }
serde = { workspace = true }

# Substrate
prometheus-endpoint = { package = "substrate-prometheus-endpoint", workspace = true }
sc-basic-authorship = { workspace = true }
sc-chain-spec = { workspace = true }
sc-cli = { workspace = true }
sc-client-api = { workspace = true }
sc-consensus = { workspace = true }
sc-consensus-aura = { workspace = true }
sc-consensus-grandpa = { workspace = true }
sc-consensus-manual-seal = { workspace = true }
sc-executor = { workspace = true }
sc-network = { workspace = true }
sc-network-common = { workspace = true }
sc-network-sync = { workspace = true }
sc-rpc = { workspace = true }
sc-rpc-api = { workspace = true }
sc-service = { workspace = true }
sc-telemetry = { workspace = true }
sc-transaction-pool = { workspace = true }
sc-transaction-pool-api = { workspace = true }
sp-api = { workspace = true, features = ["default"] }
sp-block-builder = { workspace = true }
sp-blockchain = { workspace = true }
sp-consensus-aura = { workspace = true, features = ["default"] }
sp-consensus-grandpa = { workspace = true, features = ["default"] }
sp-core = { workspace = true, features = ["default"] }
sp-inherents = { workspace = true, features = ["default"] }
sp-offchain = { workspace = true, features = ["default"] }
sp-runtime = { workspace = true, features = ["default"] }
sp-session = { workspace = true, features = ["default"] }
sp-state-machine = { workspace = true, features = ["default"] }
sp-timestamp = { workspace = true, features = ["default"] }
sp-transaction-pool = { workspace = true, features = ["default"] }
sp-trie = { workspace = true, features = ["default"] }
# These dependencies are used for RPC
frame-system-rpc-runtime-api = { workspace = true }
pallet-transaction-payment-rpc = { workspace = true }
pallet-transaction-payment-rpc-runtime-api = { workspace = true }
substrate-frame-rpc-system = { workspace = true }
# These dependencies are used for runtime benchmarking
frame-benchmarking = { workspace = true, optional = true }
frame-benchmarking-cli = { workspace = true, optional = true }
frame-system = { workspace = true }
pallet-transaction-payment = { workspace = true }

# Frontier
fc-api = { workspace = true }
fc-cli = { workspace = true }
fc-consensus = { workspace = true }
fc-db = { workspace = true }
fc-mapping-sync = { workspace = true }
fc-rpc = { workspace = true }
fc-rpc-core = { workspace = true }
fc-storage = { workspace = true }
fp-account = { workspace = true }
fp-dynamic-fee = { workspace = true, features = ["default"] }
fp-evm = { workspace = true, features = ["default"] }
fp-rpc = { workspace = true, features = ["default"] }
frontier-template-runtime = { workspace = true, features = ["std"] }

[build-dependencies]
substrate-build-script-utils = { workspace = true }

[features]
default = [
	"with-rocksdb-weights",
	"rocksdb",
	"sql",
]
rocksdb = [
	"sc-cli/rocksdb",
	"sc-service/rocksdb",
	"fc-cli/rocksdb",
	"fc-db/rocksdb",
	"fc-mapping-sync/rocksdb",
	"fc-rpc/rocksdb",
]
sql = [
	"fc-db/sql",
	"fc-mapping-sync/sql",
]
with-rocksdb-weights = ["frontier-template-runtime/with-rocksdb-weights"]
with-paritydb-weights = ["frontier-template-runtime/with-paritydb-weights"]
rpc-binary-search-estimate = ["fc-rpc/rpc-binary-search-estimate"]
runtime-benchmarks = [
	"frame-benchmarking/runtime-benchmarks",
	"frame-benchmarking-cli/runtime-benchmarks",
	"sc-service/runtime-benchmarks",
	"frontier-template-runtime/runtime-benchmarks",
]<|MERGE_RESOLUTION|>--- conflicted
+++ resolved
@@ -14,13 +14,8 @@
 
 [dependencies]
 async-trait = { workspace = true }
-<<<<<<< HEAD
-clap = { version = "4.1", features = ["derive", "deprecated"] }
-futures = "0.3.25"
-=======
 clap = { workspace = true }
 futures = { workspace = true }
->>>>>>> e89f3368
 hex-literal = { workspace = true }
 jsonrpsee = { workspace = true, features = ["server", "macros"] }
 log = { workspace = true }
