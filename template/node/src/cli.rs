--- conflicted
+++ resolved
@@ -102,14 +102,11 @@
 	#[cfg(feature = "runtime-benchmarks")]
 	#[clap(subcommand)]
 	Benchmark(frame_benchmarking_cli::BenchmarkCmd),
-<<<<<<< HEAD
-=======
 
 	/// Sub-commands concerned with benchmarking.
 	#[cfg(not(feature = "runtime-benchmarks"))]
 	Benchmark,
 
->>>>>>> eef57236
 	/// Db meta columns information.
 	FrontierDb(fc_cli::FrontierDbCmd),
 }