--- conflicted
+++ resolved
@@ -1,13 +1,8 @@
 //! A collection of node-specific RPC methods.
 
 use std::{sync::Arc, fmt};
-<<<<<<< HEAD
 use std::collections::BTreeMap;
-use fc_rpc_core::types::PendingTransactions;
-=======
-
 use fc_rpc_core::types::{PendingTransactions, FilterPool};
->>>>>>> 03ce327d
 use sc_consensus_manual_seal::rpc::{ManualSeal, ManualSealApi};
 use frontier_template_runtime::{Hash, AccountId, Index, opaque::Block, Balance};
 use sp_api::ProvideRuntimeApi;
@@ -126,11 +121,8 @@
 			network.clone(),
 			pending_transactions.clone(),
 			signers,
-<<<<<<< HEAD
 			overrides,
-=======
 			backend,
->>>>>>> 03ce327d
 			is_authority,
 		))
 	);
