//! A collection of node-specific RPC methods.

use std::{collections::BTreeMap, sync::Arc};

use jsonrpc_pubsub::manager::SubscriptionManager;
// Substrate
use sc_client_api::{
	backend::{AuxStore, Backend, StateBackend, StorageProvider},
	client::BlockchainEvents,
};
#[cfg(feature = "manual-seal")]
use sc_consensus_manual_seal::rpc::{ManualSeal, ManualSealApi};
use sc_network::NetworkService;
use sc_rpc::SubscriptionTaskExecutor;
use sc_rpc_api::DenyUnsafe;
use sc_service::TransactionPool;
use sc_transaction_pool::{ChainApi, Pool};
use sp_api::ProvideRuntimeApi;
use sp_block_builder::BlockBuilder;
use sp_blockchain::{Error as BlockChainError, HeaderBackend, HeaderMetadata};
use sp_runtime::traits::BlakeTwo256;
// Frontier
use fc_rpc::{
	EthBlockDataCache, OverrideHandle, RuntimeApiStorageOverride, SchemaV1Override,
	SchemaV2Override, SchemaV3Override, StorageOverride,
};
use fc_rpc_core::types::{FeeHistoryCache, FeeHistoryCacheLimit, FilterPool};
use fp_storage::EthereumStorageSchema;
// Runtime
use frontier_template_runtime::{opaque::Block, AccountId, Balance, Hash, Index};

/// Full client dependencies.
pub struct FullDeps<C, P, A: ChainApi> {
	/// The client instance to use.
	pub client: Arc<C>,
	/// Transaction pool instance.
	pub pool: Arc<P>,
	/// Graph pool instance.
	pub graph: Arc<Pool<A>>,
	/// Whether to deny unsafe calls
	pub deny_unsafe: DenyUnsafe,
	/// The Node authority flag
	pub is_authority: bool,
	/// Whether to enable dev signer
	pub enable_dev_signer: bool,
	/// Network service
	pub network: Arc<NetworkService<Block, Hash>>,
	/// EthFilterApi pool.
	pub filter_pool: Option<FilterPool>,
	/// Backend.
	pub backend: Arc<fc_db::Backend<Block>>,
	/// Maximum number of logs in a query.
	pub max_past_logs: u32,
	/// Fee history cache.
	pub fee_history_cache: FeeHistoryCache,
	/// Maximum fee history cache size.
	pub fee_history_cache_limit: FeeHistoryCacheLimit,
	/// Ethereum data access overrides.
	pub overrides: Arc<OverrideHandle<Block>>,
	/// Cache for Ethereum block data.
	pub block_data_cache: Arc<EthBlockDataCache<Block>>,
	/// Manual seal command sink
	#[cfg(feature = "manual-seal")]
	pub command_sink:
		Option<futures::channel::mpsc::Sender<sc_consensus_manual_seal::rpc::EngineCommand<Hash>>>,
}

pub fn overrides_handle<C, BE>(client: Arc<C>) -> Arc<OverrideHandle<Block>>
where
	C: ProvideRuntimeApi<Block> + StorageProvider<Block, BE> + AuxStore,
	C: HeaderBackend<Block> + HeaderMetadata<Block, Error = BlockChainError>,
	C: Send + Sync + 'static,
	C::Api: sp_api::ApiExt<Block>
		+ fp_rpc::EthereumRuntimeRPCApi<Block>
		+ fp_rpc::ConvertTransactionRuntimeApi<Block>,
	BE: Backend<Block> + 'static,
	BE::State: StateBackend<BlakeTwo256>,
{
	let mut overrides_map = BTreeMap::new();
	overrides_map.insert(
		EthereumStorageSchema::V1,
		Box::new(SchemaV1Override::new(client.clone()))
			as Box<dyn StorageOverride<_> + Send + Sync>,
	);
	overrides_map.insert(
		EthereumStorageSchema::V2,
		Box::new(SchemaV2Override::new(client.clone()))
			as Box<dyn StorageOverride<_> + Send + Sync>,
	);
	overrides_map.insert(
		EthereumStorageSchema::V3,
		Box::new(SchemaV3Override::new(client.clone()))
			as Box<dyn StorageOverride<_> + Send + Sync>,
	);

	Arc::new(OverrideHandle {
		schemas: overrides_map,
		fallback: Box::new(RuntimeApiStorageOverride::new(client)),
	})
}

/// Instantiate all Full RPC extensions.
pub fn create_full<C, P, BE, A>(
	deps: FullDeps<C, P, A>,
	subscription_task_executor: SubscriptionTaskExecutor,
) -> jsonrpc_core::IoHandler<sc_rpc::Metadata>
where
	BE: Backend<Block> + 'static,
	BE::State: StateBackend<BlakeTwo256>,
	C: ProvideRuntimeApi<Block> + StorageProvider<Block, BE> + AuxStore,
	C: BlockchainEvents<Block>,
	C: HeaderBackend<Block> + HeaderMetadata<Block, Error = BlockChainError>,
	C: Send + Sync + 'static,
	C::Api: substrate_frame_rpc_system::AccountNonceApi<Block, AccountId, Index>,
	C::Api: BlockBuilder<Block>,
	C::Api: pallet_transaction_payment_rpc::TransactionPaymentRuntimeApi<Block, Balance>,
	C::Api: fp_rpc::ConvertTransactionRuntimeApi<Block>,
	C::Api: fp_rpc::EthereumRuntimeRPCApi<Block>,
	P: TransactionPool<Block = Block> + 'static,
	A: ChainApi<Block = Block> + 'static,
{
	use fc_rpc::{
		EthApi, EthApiServer, EthDevSigner, EthFilterApi, EthFilterApiServer, EthPubSubApi,
		EthPubSubApiServer, EthSigner, HexEncodedIdProvider, NetApi, NetApiServer, Web3Api,
		Web3ApiServer,
	};
	use pallet_transaction_payment_rpc::{TransactionPayment, TransactionPaymentApi};
	use substrate_frame_rpc_system::{FullSystem, SystemApi};

	let mut io = jsonrpc_core::IoHandler::default();
	let FullDeps {
		client,
		pool,
		graph,
		deny_unsafe,
		is_authority,
		enable_dev_signer,
		network,
		filter_pool,
		backend,
		max_past_logs,
		fee_history_cache,
		fee_history_cache_limit,
		overrides,
		block_data_cache,
		#[cfg(feature = "manual-seal")]
		command_sink,
	} = deps;

	io.extend_with(SystemApi::to_delegate(FullSystem::new(
		client.clone(),
		pool.clone(),
		deny_unsafe,
	)));
	io.extend_with(TransactionPaymentApi::to_delegate(TransactionPayment::new(
		client.clone(),
	)));

	let mut signers = Vec::new();
	if enable_dev_signer {
		signers.push(Box::new(EthDevSigner::new()) as Box<dyn EthSigner>);
	}

	io.extend_with(EthApiServer::to_delegate(EthApi::new(
		client.clone(),
		pool.clone(),
		graph,
		Some(frontier_template_runtime::TransactionConverter),
		network.clone(),
		signers,
		overrides.clone(),
		backend.clone(),
		is_authority,
		block_data_cache.clone(),
		fee_history_cache,
		fee_history_cache_limit,
	)));

	if let Some(filter_pool) = filter_pool {
		io.extend_with(EthFilterApiServer::to_delegate(EthFilterApi::new(
			client.clone(),
			backend,
			filter_pool,
			500, // max stored filters
			max_past_logs,
			block_data_cache,
		)));
	}

	io.extend_with(NetApiServer::to_delegate(NetApi::new(
		client.clone(),
		network.clone(),
		// Whether to format the `peer_count` response as Hex (default) or not.
		true,
	)));

	io.extend_with(Web3ApiServer::to_delegate(Web3Api::new(client.clone())));

	io.extend_with(EthPubSubApiServer::to_delegate(EthPubSubApi::new(
		pool,
		client,
		network,
		SubscriptionManager::<HexEncodedIdProvider>::with_id_provider(
			HexEncodedIdProvider::default(),
			Arc::new(subscription_task_executor),
		),
		overrides,
	)));

<<<<<<< HEAD
=======
	#[cfg(feature = "manual-seal")]
>>>>>>> 142058c3
	if let Some(command_sink) = command_sink {
		io.extend_with(
			// We provide the rpc handler with the sending end of the channel to allow the rpc
			// send EngineCommands to the background block authorship task.
			ManualSealApi::to_delegate(ManualSeal::new(command_sink)),
		);
	}

	io
}<|MERGE_RESOLUTION|>--- conflicted
+++ resolved
@@ -207,10 +207,7 @@
 		overrides,
 	)));
 
-<<<<<<< HEAD
-=======
 	#[cfg(feature = "manual-seal")]
->>>>>>> 142058c3
 	if let Some(command_sink) = command_sink {
 		io.extend_with(
 			// We provide the rpc handler with the sending end of the channel to allow the rpc
