// This file is part of Frontier.

// Copyright (C) 2019-2020 Parity Technologies (UK) Ltd.
// SPDX-License-Identifier: Apache-2.0

// Licensed under the Apache License, Version 2.0 (the "License");
// you may not use this file except in compliance with the License.
// You may obtain a copy of the License at
//
// 	http://www.apache.org/licenses/LICENSE-2.0
//
// Unless required by applicable law or agreed to in writing, software
// distributed under the License is distributed on an "AS IS" BASIS,
// WITHOUT WARRANTIES OR CONDITIONS OF ANY KIND, either express or implied.
// See the License for the specific language governing permissions and
// limitations under the License.

//! A collection of node-specific RPC methods.

use std::{sync::Arc, fmt};

use sc_consensus_manual_seal::rpc::{ManualSeal, ManualSealApi};
use frontier_template_runtime::{Hash, AccountId, Index, opaque::Block, Balance};
use sp_api::ProvideRuntimeApi;
use sp_transaction_pool::TransactionPool;
use sp_blockchain::{Error as BlockChainError, HeaderMetadata, HeaderBackend};
use sp_consensus::SelectChain;
use sc_rpc_api::DenyUnsafe;
use sc_client_api::{
	backend::{StorageProvider, Backend, StateBackend, AuxStore},
	client::BlockchainEvents
};
use sc_rpc::SubscriptionTaskExecutor;
use sp_runtime::traits::BlakeTwo256;
use sp_block_builder::BlockBuilder;
use jsonrpc_pubsub::manager::SubscriptionManager;

/// Light client extra dependencies.
pub struct LightDeps<C, F, P> {
	/// The client instance to use.
	pub client: Arc<C>,
	/// Transaction pool instance.
	pub pool: Arc<P>,
	/// Remote access to the blockchain (async).
	pub remote_blockchain: Arc<dyn sc_client_api::light::RemoteBlockchain<Block>>,
	/// Fetcher instance.
	pub fetcher: Arc<F>,
}

/// Full client dependencies.
pub struct FullDeps<C, P, SC> {
	/// The client instance to use.
	pub client: Arc<C>,
	/// Transaction pool instance.
	pub pool: Arc<P>,
	/// The SelectChain Strategy
	pub select_chain: SC,
	/// Whether to deny unsafe calls
	pub deny_unsafe: DenyUnsafe,
	/// The Node authority flag
	pub is_authority: bool,
	/// Manual seal command sink
	pub command_sink: Option<futures::channel::mpsc::Sender<sc_consensus_manual_seal::rpc::EngineCommand<Hash>>>,
}

/// Instantiate all Full RPC extensions.
pub fn create_full<C, P, SC, BE>(
	deps: FullDeps<C, P, SC>,
	subscription_task_executor: SubscriptionTaskExecutor
) -> jsonrpc_core::IoHandler<sc_rpc::Metadata> where
	BE: Backend<Block> + 'static,
	BE::State: StateBackend<BlakeTwo256>,
	C: ProvideRuntimeApi<Block> + StorageProvider<Block, BE> + AuxStore,
	C: BlockchainEvents<Block>,
	C: HeaderBackend<Block> + HeaderMetadata<Block, Error=BlockChainError> + 'static,
	C: Send + Sync + 'static,
	C::Api: substrate_frame_rpc_system::AccountNonceApi<Block, AccountId, Index>,
	C::Api: BlockBuilder<Block>,
	C::Api: pallet_transaction_payment_rpc::TransactionPaymentRuntimeApi<Block, Balance>,
	C::Api: frontier_rpc_primitives::EthereumRuntimeRPCApi<Block>,
	<C::Api as sp_api::ApiErrorExt>::Error: fmt::Debug,
	P: TransactionPool<Block=Block> + 'static,
	SC: SelectChain<Block> +'static,
{
	use substrate_frame_rpc_system::{FullSystem, SystemApi};
	use pallet_transaction_payment_rpc::{TransactionPayment, TransactionPaymentApi};
<<<<<<< HEAD
	use frontier_rpc::{EthApi, EthApiServer, EthPubSubApi, EthPubSubApiServer};
=======
	use frontier_rpc::{EthApi, EthApiServer, NetApi, NetApiServer};
>>>>>>> 2fdd5818

	let mut io = jsonrpc_core::IoHandler::default();
	let FullDeps {
		client,
		pool,
		select_chain,
		deny_unsafe,
		is_authority,
		command_sink
	} = deps;

	io.extend_with(
		SystemApi::to_delegate(FullSystem::new(client.clone(), pool.clone(), deny_unsafe))
	);
	io.extend_with(
		TransactionPaymentApi::to_delegate(TransactionPayment::new(client.clone()))
	);
	io.extend_with(
		EthApiServer::to_delegate(EthApi::new(
			client.clone(),
			select_chain.clone(),
			pool.clone(),
			frontier_template_runtime::TransactionConverter,
			is_authority,
		))
	);
	io.extend_with(
<<<<<<< HEAD
		EthPubSubApiServer::to_delegate(EthPubSubApi::new(
			pool.clone(),
			client.clone(),
			select_chain.clone(),
			SubscriptionManager::new(Arc::new(subscription_task_executor)),
		))
=======
		NetApiServer::to_delegate(NetApi)
>>>>>>> 2fdd5818
	);

	match command_sink {
		Some(command_sink) => {
			io.extend_with(
				// We provide the rpc handler with the sending end of the channel to allow the rpc
				// send EngineCommands to the background block authorship task.
				ManualSealApi::to_delegate(ManualSeal::new(command_sink)),
			);
		}
		_ => {}
	}

	io
}

/// Instantiate all Light RPC extensions.
pub fn create_light<C, P, M, F>(
	deps: LightDeps<C, F, P>,
) -> jsonrpc_core::IoHandler<M> where
	C: sp_blockchain::HeaderBackend<Block>,
	C: Send + Sync + 'static,
	F: sc_client_api::light::Fetcher<Block> + 'static,
	P: TransactionPool + 'static,
	M: jsonrpc_core::Metadata + Default,
{
	use substrate_frame_rpc_system::{LightSystem, SystemApi};

	let LightDeps {
		client,
		pool,
		remote_blockchain,
		fetcher
	} = deps;
	let mut io = jsonrpc_core::IoHandler::default();
	io.extend_with(
		SystemApi::<Hash, AccountId, Index>::to_delegate(
			LightSystem::new(client, remote_blockchain, fetcher, pool)
		)
	);

	io
}<|MERGE_RESOLUTION|>--- conflicted
+++ resolved
@@ -84,11 +84,7 @@
 {
 	use substrate_frame_rpc_system::{FullSystem, SystemApi};
 	use pallet_transaction_payment_rpc::{TransactionPayment, TransactionPaymentApi};
-<<<<<<< HEAD
-	use frontier_rpc::{EthApi, EthApiServer, EthPubSubApi, EthPubSubApiServer};
-=======
-	use frontier_rpc::{EthApi, EthApiServer, NetApi, NetApiServer};
->>>>>>> 2fdd5818
+	use frontier_rpc::{EthApi, EthApiServer, NetApi, NetApiServer, EthPubSubApi, EthPubSubApiServer};
 
 	let mut io = jsonrpc_core::IoHandler::default();
 	let FullDeps {
@@ -116,16 +112,15 @@
 		))
 	);
 	io.extend_with(
-<<<<<<< HEAD
+		NetApiServer::to_delegate(NetApi)
+	);
+	io.extend_with(
 		EthPubSubApiServer::to_delegate(EthPubSubApi::new(
 			pool.clone(),
 			client.clone(),
 			select_chain.clone(),
 			SubscriptionManager::new(Arc::new(subscription_task_executor)),
 		))
-=======
-		NetApiServer::to_delegate(NetApi)
->>>>>>> 2fdd5818
 	);
 
 	match command_sink {
