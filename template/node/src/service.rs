//! Service and ServiceFactory implementation. Specialized wrapper over substrate service.

use std::{cell::RefCell, path::Path, sync::Arc, time::Duration};

use futures::{channel::mpsc, prelude::*};
// Substrate
use prometheus_endpoint::Registry;
use sc_client_api::{BlockBackend, StateBackendFor};
use sc_consensus::BasicQueue;
use sc_executor::{NativeElseWasmExecutor, NativeExecutionDispatch};
use sc_network_common::sync::warp::WarpSyncParams;
use sc_service::{error::Error as ServiceError, Configuration, PartialComponents, TaskManager};
use sc_telemetry::{Telemetry, TelemetryHandle, TelemetryWorker};
use sp_api::{ConstructRuntimeApi, TransactionFor};
use sp_consensus_aura::sr25519::AuthorityPair as AuraPair;
use sp_core::U256;
use sp_runtime::traits::BlakeTwo256;
use sp_trie::PrefixedMemoryDB;
// Runtime
use frontier_template_runtime::{opaque::Block, Hash, TransactionConverter};

use crate::{
	cli::Sealing,
	client::{BaseRuntimeApiCollection, FullBackend, FullClient, RuntimeApiCollection},
	eth::{
		new_frontier_partial, spawn_frontier_tasks, BackendType, EthCompatRuntimeApiCollection,
		FrontierBackend, FrontierBlockImport, FrontierPartialComponents,
	},
};
pub use crate::{
	client::{Client, TemplateRuntimeExecutor},
	eth::{db_config_dir, EthConfiguration},
};

type BasicImportQueue<Client> = sc_consensus::DefaultImportQueue<Block, Client>;
type FullPool<Client> = sc_transaction_pool::FullPool<Block, Client>;
type FullSelectChain = sc_consensus::LongestChain<FullBackend, Block>;

type GrandpaBlockImport<Client> =
	sc_consensus_grandpa::GrandpaBlockImport<FullBackend, Block, Client, FullSelectChain>;
type GrandpaLinkHalf<Client> = sc_consensus_grandpa::LinkHalf<Block, Client, FullSelectChain>;
type BoxBlockImport<Client> = sc_consensus::BoxBlockImport<Block, TransactionFor<Client, Block>>;

pub fn new_partial<RuntimeApi, Executor, BIQ>(
	config: &Configuration,
	eth_config: &EthConfiguration,
	build_import_queue: BIQ,
) -> Result<
	PartialComponents<
		FullClient<RuntimeApi, Executor>,
		FullBackend,
		FullSelectChain,
		BasicImportQueue<FullClient<RuntimeApi, Executor>>,
		FullPool<FullClient<RuntimeApi, Executor>>,
		(
			Option<Telemetry>,
			BoxBlockImport<FullClient<RuntimeApi, Executor>>,
			GrandpaLinkHalf<FullClient<RuntimeApi, Executor>>,
			FrontierBackend,
			Arc<fc_rpc::OverrideHandle<Block>>,
		),
	>,
	ServiceError,
>
where
	RuntimeApi: ConstructRuntimeApi<Block, FullClient<RuntimeApi, Executor>>,
	RuntimeApi: Send + Sync + 'static,
	RuntimeApi::RuntimeApi: BaseRuntimeApiCollection<StateBackend = StateBackendFor<FullBackend, Block>>
		+ EthCompatRuntimeApiCollection<StateBackend = StateBackendFor<FullBackend, Block>>,
	Executor: NativeExecutionDispatch + 'static,
	BIQ: FnOnce(
		Arc<FullClient<RuntimeApi, Executor>>,
		&Configuration,
		&EthConfiguration,
		&TaskManager,
		Option<TelemetryHandle>,
		GrandpaBlockImport<FullClient<RuntimeApi, Executor>>,
	) -> Result<
		(
			BasicImportQueue<FullClient<RuntimeApi, Executor>>,
			BoxBlockImport<FullClient<RuntimeApi, Executor>>,
		),
		ServiceError,
	>,
{
	let telemetry = config
		.telemetry_endpoints
		.clone()
		.filter(|x| !x.is_empty())
		.map(|endpoints| -> Result<_, sc_telemetry::Error> {
			let worker = TelemetryWorker::new(16)?;
			let telemetry = worker.handle().new_telemetry(endpoints);
			Ok((worker, telemetry))
		})
		.transpose()?;

	let executor = NativeElseWasmExecutor::<Executor>::new(
		config.wasm_method,
		config.default_heap_pages,
		config.max_runtime_instances,
		config.runtime_cache_size,
	);

	let (client, backend, keystore_container, task_manager) =
		sc_service::new_full_parts::<Block, RuntimeApi, _>(
			config,
			telemetry.as_ref().map(|(_, telemetry)| telemetry.handle()),
			executor,
		)?;
	let client = Arc::new(client);

	let telemetry = telemetry.map(|(worker, telemetry)| {
		task_manager
			.spawn_handle()
			.spawn("telemetry", None, worker.run());
		telemetry
	});

	let select_chain = sc_consensus::LongestChain::new(backend.clone());
	let (grandpa_block_import, grandpa_link) = sc_consensus_grandpa::block_import(
		client.clone(),
		&client,
		select_chain.clone(),
		telemetry.as_ref().map(|x| x.handle()),
	)?;

	let overrides = crate::rpc::overrides_handle(client.clone());
	let frontier_backend = match eth_config.frontier_backend_type {
		BackendType::KeyValue => FrontierBackend::KeyValue(fc_db::kv::Backend::open(
			Arc::clone(&client),
			&config.database,
			&db_config_dir(config),
		)?),
		BackendType::Sql => {
			let db_path = db_config_dir(config).join("sql");
			std::fs::create_dir_all(&db_path).expect("failed creating sql db directory");
			let backend = futures::executor::block_on(fc_db::sql::Backend::new(
				fc_db::sql::BackendConfig::Sqlite(fc_db::sql::SqliteBackendConfig {
					path: Path::new("sqlite:///")
						.join(db_path)
						.join("frontier.db3")
						.to_str()
						.unwrap(),
					create_if_missing: true,
					thread_count: eth_config.frontier_sql_backend_thread_count,
					cache_size: eth_config.frontier_sql_backend_cache_size,
				}),
				eth_config.frontier_sql_backend_pool_size,
				std::num::NonZeroU32::new(eth_config.frontier_sql_backend_num_ops_timeout),
				overrides.clone(),
			))
			.unwrap_or_else(|err| panic!("failed creating sql backend: {:?}", err));
			FrontierBackend::Sql(backend)
		}
	};

	let (import_queue, block_import) = build_import_queue(
		client.clone(),
		config,
		eth_config,
		&task_manager,
		telemetry.as_ref().map(|x| x.handle()),
		grandpa_block_import,
	)?;

	let transaction_pool = sc_transaction_pool::BasicPool::new_full(
		config.transaction_pool.clone(),
		config.role.is_authority().into(),
		config.prometheus_registry(),
		task_manager.spawn_essential_handle(),
		client.clone(),
	);

	Ok(PartialComponents {
		client,
		backend,
		keystore_container,
		task_manager,
		select_chain,
		import_queue,
		transaction_pool,
		other: (
			telemetry,
			block_import,
			grandpa_link,
			frontier_backend,
			overrides,
		),
	})
}

/// Build the import queue for the template runtime (aura + grandpa).
pub fn build_aura_grandpa_import_queue<RuntimeApi, Executor>(
	client: Arc<FullClient<RuntimeApi, Executor>>,
	config: &Configuration,
	eth_config: &EthConfiguration,
	task_manager: &TaskManager,
	telemetry: Option<TelemetryHandle>,
	grandpa_block_import: GrandpaBlockImport<FullClient<RuntimeApi, Executor>>,
) -> Result<
	(
		BasicImportQueue<FullClient<RuntimeApi, Executor>>,
		BoxBlockImport<FullClient<RuntimeApi, Executor>>,
	),
	ServiceError,
>
where
	RuntimeApi: ConstructRuntimeApi<Block, FullClient<RuntimeApi, Executor>>,
	RuntimeApi: Send + Sync + 'static,
	RuntimeApi::RuntimeApi:
		RuntimeApiCollection<StateBackend = StateBackendFor<FullBackend, Block>>,
	Executor: NativeExecutionDispatch + 'static,
{
	let frontier_block_import =
		FrontierBlockImport::new(grandpa_block_import.clone(), client.clone());

	let slot_duration = sc_consensus_aura::slot_duration(&*client)?;
	let target_gas_price = eth_config.target_gas_price;
	let create_inherent_data_providers = move |_, ()| async move {
		let timestamp = sp_timestamp::InherentDataProvider::from_system_time();
		let slot =
			sp_consensus_aura::inherents::InherentDataProvider::from_timestamp_and_slot_duration(
				*timestamp,
				slot_duration,
			);
		let dynamic_fee = fp_dynamic_fee::InherentDataProvider(U256::from(target_gas_price));
		Ok((slot, timestamp, dynamic_fee))
	};

	let import_queue = sc_consensus_aura::import_queue::<AuraPair, _, _, _, _, _>(
		sc_consensus_aura::ImportQueueParams {
			block_import: frontier_block_import.clone(),
			justification_import: Some(Box::new(grandpa_block_import)),
			client,
			create_inherent_data_providers,
			spawner: &task_manager.spawn_essential_handle(),
			registry: config.prometheus_registry(),
			check_for_equivocation: Default::default(),
			telemetry,
			compatibility_mode: sc_consensus_aura::CompatibilityMode::None,
		},
	)
	.map_err::<ServiceError, _>(Into::into)?;

	Ok((import_queue, Box::new(frontier_block_import)))
}

/// Build the import queue for the template runtime (manual seal).
pub fn build_manual_seal_import_queue<RuntimeApi, Executor>(
	client: Arc<FullClient<RuntimeApi, Executor>>,
	config: &Configuration,
	_eth_config: &EthConfiguration,
	task_manager: &TaskManager,
	_telemetry: Option<TelemetryHandle>,
	_grandpa_block_import: GrandpaBlockImport<FullClient<RuntimeApi, Executor>>,
) -> Result<
	(
		BasicImportQueue<FullClient<RuntimeApi, Executor>>,
		BoxBlockImport<FullClient<RuntimeApi, Executor>>,
	),
	ServiceError,
>
where
	RuntimeApi: ConstructRuntimeApi<Block, FullClient<RuntimeApi, Executor>>,
	RuntimeApi: Send + Sync + 'static,
	RuntimeApi::RuntimeApi:
		RuntimeApiCollection<StateBackend = StateBackendFor<FullBackend, Block>>,
	Executor: NativeExecutionDispatch + 'static,
{
	let frontier_block_import = FrontierBlockImport::new(client.clone(), client);
	Ok((
		sc_consensus_manual_seal::import_queue(
			Box::new(frontier_block_import.clone()),
			&task_manager.spawn_essential_handle(),
			config.prometheus_registry(),
		),
		Box::new(frontier_block_import),
	))
}

/// Builds a new service for a full client.
pub async fn new_full<RuntimeApi, Executor>(
	mut config: Configuration,
	eth_config: EthConfiguration,
	sealing: Option<Sealing>,
) -> Result<TaskManager, ServiceError>
where
	RuntimeApi: ConstructRuntimeApi<Block, FullClient<RuntimeApi, Executor>>,
	RuntimeApi: Send + Sync + 'static,
	RuntimeApi::RuntimeApi:
		RuntimeApiCollection<StateBackend = StateBackendFor<FullBackend, Block>>,
	Executor: NativeExecutionDispatch + 'static,
{
	let build_import_queue = if sealing.is_some() {
		build_manual_seal_import_queue::<RuntimeApi, Executor>
	} else {
		build_aura_grandpa_import_queue::<RuntimeApi, Executor>
	};

	let PartialComponents {
		client,
		backend,
		mut task_manager,
		import_queue,
		keystore_container,
		select_chain,
		transaction_pool,
		other: (mut telemetry, block_import, grandpa_link, frontier_backend, overrides),
	} = new_partial(&config, &eth_config, build_import_queue)?;

	let FrontierPartialComponents {
		filter_pool,
		fee_history_cache,
		fee_history_cache_limit,
	} = new_frontier_partial(&eth_config)?;

	let grandpa_protocol_name = sc_consensus_grandpa::protocol_standard_name(
		&client.block_hash(0)?.expect("Genesis block exists; qed"),
		&config.chain_spec,
	);

	let warp_sync_params = if sealing.is_some() {
		None
	} else {
		config
			.network
			.extra_sets
			.push(sc_consensus_grandpa::grandpa_peers_set_config(
				grandpa_protocol_name.clone(),
			));
		let warp_sync: Arc<dyn sc_network::config::WarpSyncProvider<Block>> =
			Arc::new(sc_consensus_grandpa::warp_proof::NetworkProvider::new(
				backend.clone(),
				grandpa_link.shared_authority_set().clone(),
				Vec::default(),
			));
		Some(WarpSyncParams::WithProvider(warp_sync))
	};

	let (network, system_rpc_tx, tx_handler_controller, network_starter, sync_service) =
		sc_service::build_network(sc_service::BuildNetworkParams {
			config: &config,
			client: client.clone(),
			transaction_pool: transaction_pool.clone(),
			spawn_handle: task_manager.spawn_handle(),
			import_queue,
			block_announce_validator_builder: None,
			warp_sync_params,
		})?;

	if config.offchain_worker.enabled {
		sc_service::build_offchain_workers(
			&config,
			task_manager.spawn_handle(),
			client.clone(),
			network.clone(),
		);
	}

	let role = config.role.clone();
	let force_authoring = config.force_authoring;
	let name = config.network.node_name.clone();
	let enable_grandpa = !config.disable_grandpa && sealing.is_none();
	let prometheus_registry = config.prometheus_registry().cloned();

	// Channel for the rpc handler to communicate with the authorship task.
	let (command_sink, commands_stream) = mpsc::channel(1000);

	// Sinks for pubsub notifications.
	// Everytime a new subscription is created, a new mpsc channel is added to the sink pool.
	// The MappingSyncWorker sends through the channel on block import and the subscription emits a notification to the subscriber on receiving a message through this channel.
	// This way we avoid race conditions when using native substrate block import notification stream.
	let pubsub_notification_sinks: fc_mapping_sync::EthereumBlockNotificationSinks<
		fc_mapping_sync::EthereumBlockNotification<Block>,
	> = Default::default();
	let pubsub_notification_sinks = Arc::new(pubsub_notification_sinks);

	// for ethereum-compatibility rpc.
	config.rpc_id_provider = Some(Box::new(fc_rpc::EthereumSubIdProvider));
	let eth_rpc_params = crate::rpc::EthDeps {
		client: client.clone(),
		pool: transaction_pool.clone(),
		graph: transaction_pool.pool().clone(),
		converter: Some(TransactionConverter),
		is_authority: config.role.is_authority(),
		enable_dev_signer: eth_config.enable_dev_signer,
		network: network.clone(),
<<<<<<< HEAD
		frontier_backend: match frontier_backend.clone() {
			fc_db::Backend::KeyValue(b) => Arc::new(b),
			fc_db::Backend::Sql(b) => Arc::new(b),
		},
=======
		sync: sync_service.clone(),
		frontier_backend: frontier_backend.clone(),
>>>>>>> 451d4fdb
		overrides: overrides.clone(),
		block_data_cache: Arc::new(fc_rpc::EthBlockDataCacheTask::new(
			task_manager.spawn_handle(),
			overrides.clone(),
			eth_config.eth_log_block_cache,
			eth_config.eth_statuses_cache,
			prometheus_registry.clone(),
		)),
		filter_pool: filter_pool.clone(),
		max_past_logs: eth_config.max_past_logs,
		fee_history_cache: fee_history_cache.clone(),
		fee_history_cache_limit,
		execute_gas_limit_multiplier: eth_config.execute_gas_limit_multiplier,
		forced_parent_hashes: None,
	};

	let rpc_builder = {
		let client = client.clone();
		let pool = transaction_pool.clone();
		let pubsub_notification_sinks = pubsub_notification_sinks.clone();

		Box::new(move |deny_unsafe, subscription_task_executor| {
			let deps = crate::rpc::FullDeps {
				client: client.clone(),
				pool: pool.clone(),
				deny_unsafe,
				command_sink: if sealing.is_some() {
					Some(command_sink.clone())
				} else {
					None
				},
				eth: eth_rpc_params.clone(),
			};

			crate::rpc::create_full(
				deps,
				subscription_task_executor,
				pubsub_notification_sinks.clone(),
			)
			.map_err(Into::into)
		})
	};

	let _rpc_handlers = sc_service::spawn_tasks(sc_service::SpawnTasksParams {
		config,
		client: client.clone(),
		backend: backend.clone(),
		task_manager: &mut task_manager,
		keystore: keystore_container.sync_keystore(),
		transaction_pool: transaction_pool.clone(),
		rpc_builder,
		network: network.clone(),
		system_rpc_tx,
		tx_handler_controller,
		sync_service: sync_service.clone(),
		telemetry: telemetry.as_mut(),
	})?;

	spawn_frontier_tasks(
		&task_manager,
		client.clone(),
		backend,
		frontier_backend,
		filter_pool,
		overrides,
		fee_history_cache,
		fee_history_cache_limit,
<<<<<<< HEAD
	)
	.await;
=======
		sync_service.clone(),
		pubsub_notification_sinks,
	);
>>>>>>> 451d4fdb

	if role.is_authority() {
		// manual-seal authorship
		if let Some(sealing) = sealing {
			run_manual_seal_authorship(
				&eth_config,
				sealing,
				client,
				transaction_pool,
				select_chain,
				block_import,
				&task_manager,
				prometheus_registry.as_ref(),
				telemetry.as_ref(),
				commands_stream,
			)?;

			network_starter.start_network();
			log::info!("Manual Seal Ready");
			return Ok(task_manager);
		}

		let proposer_factory = sc_basic_authorship::ProposerFactory::new(
			task_manager.spawn_handle(),
			client.clone(),
			transaction_pool,
			prometheus_registry.as_ref(),
			telemetry.as_ref().map(|x| x.handle()),
		);

		let slot_duration = sc_consensus_aura::slot_duration(&*client)?;
		let target_gas_price = eth_config.target_gas_price;
		let create_inherent_data_providers = move |_, ()| async move {
			let timestamp = sp_timestamp::InherentDataProvider::from_system_time();
			let slot = sp_consensus_aura::inherents::InherentDataProvider::from_timestamp_and_slot_duration(
				*timestamp,
				slot_duration,
			);
			let dynamic_fee = fp_dynamic_fee::InherentDataProvider(U256::from(target_gas_price));
			Ok((slot, timestamp, dynamic_fee))
		};

		let aura = sc_consensus_aura::start_aura::<AuraPair, _, _, _, _, _, _, _, _, _, _>(
			sc_consensus_aura::StartAuraParams {
				slot_duration,
				client,
				select_chain,
				block_import,
				proposer_factory,
				sync_oracle: sync_service.clone(),
				justification_sync_link: sync_service.clone(),
				create_inherent_data_providers,
				force_authoring,
				backoff_authoring_blocks: Option::<()>::None,
				keystore: keystore_container.sync_keystore(),
				block_proposal_slot_portion: sc_consensus_aura::SlotProportion::new(2f32 / 3f32),
				max_block_proposal_slot_portion: None,
				telemetry: telemetry.as_ref().map(|x| x.handle()),
				compatibility_mode: sc_consensus_aura::CompatibilityMode::None,
			},
		)?;
		// the AURA authoring task is considered essential, i.e. if it
		// fails we take down the service with it.
		task_manager
			.spawn_essential_handle()
			.spawn_blocking("aura", Some("block-authoring"), aura);
	}

	if enable_grandpa {
		// if the node isn't actively participating in consensus then it doesn't
		// need a keystore, regardless of which protocol we use below.
		let keystore = if role.is_authority() {
			Some(keystore_container.sync_keystore())
		} else {
			None
		};

		let grandpa_config = sc_consensus_grandpa::Config {
			// FIXME #1578 make this available through chainspec
			gossip_duration: Duration::from_millis(333),
			justification_period: 512,
			name: Some(name),
			observer_enabled: false,
			keystore,
			local_role: role,
			telemetry: telemetry.as_ref().map(|x| x.handle()),
			protocol_name: grandpa_protocol_name,
		};

		// start the full GRANDPA voter
		// NOTE: non-authorities could run the GRANDPA observer protocol, but at
		// this point the full voter should provide better guarantees of block
		// and vote data availability than the observer. The observer has not
		// been tested extensively yet and having most nodes in a network run it
		// could lead to finality stalls.
		let grandpa_voter =
			sc_consensus_grandpa::run_grandpa_voter(sc_consensus_grandpa::GrandpaParams {
				config: grandpa_config,
				link: grandpa_link,
				network,
				sync: sync_service,
				voting_rule: sc_consensus_grandpa::VotingRulesBuilder::default().build(),
				prometheus_registry,
				shared_voter_state: sc_consensus_grandpa::SharedVoterState::empty(),
				telemetry: telemetry.as_ref().map(|x| x.handle()),
			})?;

		// the GRANDPA voter task is considered infallible, i.e.
		// if it fails we take down the service with it.
		task_manager
			.spawn_essential_handle()
			.spawn_blocking("grandpa-voter", None, grandpa_voter);
	}

	network_starter.start_network();
	Ok(task_manager)
}

fn run_manual_seal_authorship<RuntimeApi, Executor>(
	eth_config: &EthConfiguration,
	sealing: Sealing,
	client: Arc<FullClient<RuntimeApi, Executor>>,
	transaction_pool: Arc<FullPool<FullClient<RuntimeApi, Executor>>>,
	select_chain: FullSelectChain,
	block_import: BoxBlockImport<FullClient<RuntimeApi, Executor>>,
	task_manager: &TaskManager,
	prometheus_registry: Option<&Registry>,
	telemetry: Option<&Telemetry>,
	commands_stream: mpsc::Receiver<sc_consensus_manual_seal::rpc::EngineCommand<Hash>>,
) -> Result<(), ServiceError>
where
	RuntimeApi: ConstructRuntimeApi<Block, FullClient<RuntimeApi, Executor>>,
	RuntimeApi: Send + Sync + 'static,
	RuntimeApi::RuntimeApi:
		RuntimeApiCollection<StateBackend = StateBackendFor<FullBackend, Block>>,
	Executor: NativeExecutionDispatch + 'static,
{
	let proposer_factory = sc_basic_authorship::ProposerFactory::new(
		task_manager.spawn_handle(),
		client.clone(),
		transaction_pool.clone(),
		prometheus_registry,
		telemetry.as_ref().map(|x| x.handle()),
	);

	thread_local!(static TIMESTAMP: RefCell<u64> = RefCell::new(0));

	/// Provide a mock duration starting at 0 in millisecond for timestamp inherent.
	/// Each call will increment timestamp by slot_duration making Aura think time has passed.
	struct MockTimestampInherentDataProvider;

	#[async_trait::async_trait]
	impl sp_inherents::InherentDataProvider for MockTimestampInherentDataProvider {
		async fn provide_inherent_data(
			&self,
			inherent_data: &mut sp_inherents::InherentData,
		) -> Result<(), sp_inherents::Error> {
			TIMESTAMP.with(|x| {
				*x.borrow_mut() += frontier_template_runtime::SLOT_DURATION;
				inherent_data.put_data(sp_timestamp::INHERENT_IDENTIFIER, &*x.borrow())
			})
		}

		async fn try_handle_error(
			&self,
			_identifier: &sp_inherents::InherentIdentifier,
			_error: &[u8],
		) -> Option<Result<(), sp_inherents::Error>> {
			// The pallet never reports error.
			None
		}
	}

	let target_gas_price = eth_config.target_gas_price;
	let create_inherent_data_providers = move |_, ()| async move {
		let timestamp = MockTimestampInherentDataProvider;
		let dynamic_fee = fp_dynamic_fee::InherentDataProvider(U256::from(target_gas_price));
		Ok((timestamp, dynamic_fee))
	};

	let manual_seal = match sealing {
		Sealing::Manual => future::Either::Left(sc_consensus_manual_seal::run_manual_seal(
			sc_consensus_manual_seal::ManualSealParams {
				block_import,
				env: proposer_factory,
				client,
				pool: transaction_pool,
				commands_stream,
				select_chain,
				consensus_data_provider: None,
				create_inherent_data_providers,
			},
		)),
		Sealing::Instant => future::Either::Right(sc_consensus_manual_seal::run_instant_seal(
			sc_consensus_manual_seal::InstantSealParams {
				block_import,
				env: proposer_factory,
				client,
				pool: transaction_pool,
				select_chain,
				consensus_data_provider: None,
				create_inherent_data_providers,
			},
		)),
	};

	// we spawn the future on a background thread managed by service.
	task_manager
		.spawn_essential_handle()
		.spawn_blocking("manual-seal", None, manual_seal);
	Ok(())
}

pub async fn build_full(
	config: Configuration,
	eth_config: EthConfiguration,
	sealing: Option<Sealing>,
) -> Result<TaskManager, ServiceError> {
	new_full::<frontier_template_runtime::RuntimeApi, TemplateRuntimeExecutor>(
		config, eth_config, sealing,
	)
	.await
}

pub fn new_chain_ops(
	mut config: &mut Configuration,
	eth_config: &EthConfiguration,
) -> Result<
	(
		Arc<Client>,
		Arc<FullBackend>,
		BasicQueue<Block, PrefixedMemoryDB<BlakeTwo256>>,
		TaskManager,
		FrontierBackend,
	),
	ServiceError,
> {
	config.keystore = sc_service::config::KeystoreConfig::InMemory;
	let PartialComponents {
		client,
		backend,
		import_queue,
		task_manager,
		other,
		..
	} = new_partial::<frontier_template_runtime::RuntimeApi, TemplateRuntimeExecutor, _>(
		config,
		eth_config,
		build_aura_grandpa_import_queue,
	)?;
	Ok((client, backend, import_queue, task_manager, other.3))
}<|MERGE_RESOLUTION|>--- conflicted
+++ resolved
@@ -385,15 +385,11 @@
 		is_authority: config.role.is_authority(),
 		enable_dev_signer: eth_config.enable_dev_signer,
 		network: network.clone(),
-<<<<<<< HEAD
+		sync: sync_service.clone(),
 		frontier_backend: match frontier_backend.clone() {
 			fc_db::Backend::KeyValue(b) => Arc::new(b),
 			fc_db::Backend::Sql(b) => Arc::new(b),
 		},
-=======
-		sync: sync_service.clone(),
-		frontier_backend: frontier_backend.clone(),
->>>>>>> 451d4fdb
 		overrides: overrides.clone(),
 		block_data_cache: Arc::new(fc_rpc::EthBlockDataCacheTask::new(
 			task_manager.spawn_handle(),
@@ -461,14 +457,10 @@
 		overrides,
 		fee_history_cache,
 		fee_history_cache_limit,
-<<<<<<< HEAD
+		sync_service.clone(),
+		pubsub_notification_sinks,
 	)
 	.await;
-=======
-		sync_service.clone(),
-		pubsub_notification_sinks,
-	);
->>>>>>> 451d4fdb
 
 	if role.is_authority() {
 		// manual-seal authorship
