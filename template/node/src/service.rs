--- conflicted
+++ resolved
@@ -1,29 +1,5 @@
 //! Service and ServiceFactory implementation. Specialized wrapper over substrate service.
 
-<<<<<<< HEAD
-use fc_consensus::FrontierBlockImport;
-use fc_db::DatabaseSource;
-use fc_mapping_sync::{MappingSyncWorker, SyncStrategy};
-use fc_rpc::EthTask;
-use fc_rpc_core::types::{FeeHistoryCache, FilterPool};
-use frontier_template_runtime::{self, opaque::Block, RuntimeApi, SLOT_DURATION};
-use futures::StreamExt;
-use sc_cli::SubstrateCli;
-use sc_client_api::{BlockBackend, BlockchainEvents, ExecutorProvider};
-use sc_consensus_aura::{ImportQueueParams, SlotProportion, StartAuraParams};
-#[cfg(feature = "manual-seal")]
-use sc_consensus_manual_seal::{self as manual_seal};
-pub use sc_executor::NativeElseWasmExecutor;
-use sc_finality_grandpa::SharedVoterState;
-use sc_keystore::LocalKeystore;
-use sc_network::warp_request_handler::WarpSyncProvider;
-use sc_service::{error::Error as ServiceError, BasePath, Configuration, TaskManager};
-use sc_telemetry::{Telemetry, TelemetryWorker};
-use sp_consensus_aura::sr25519::AuthorityPair as AuraPair;
-use sp_core::U256;
-use sp_inherents::{InherentData, InherentIdentifier};
-=======
->>>>>>> 4238c5ca
 use std::{
 	collections::BTreeMap,
 	sync::{Arc, Mutex},
@@ -92,41 +68,7 @@
 	Sealing,
 );
 
-<<<<<<< HEAD
-/// Provide a mock duration starting at 0 in millisecond for timestamp inherent.
-/// Each call will increment timestamp by slot_duration making Aura think time has passed.
-pub struct MockTimestampInherentDataProvider;
-
-pub const INHERENT_IDENTIFIER: InherentIdentifier = *b"timstap0";
-
-thread_local!(static TIMESTAMP: RefCell<u64> = RefCell::new(0));
-
-#[async_trait::async_trait]
-impl sp_inherents::InherentDataProvider for MockTimestampInherentDataProvider {
-	fn provide_inherent_data(
-		&self,
-		inherent_data: &mut InherentData,
-	) -> Result<(), sp_inherents::Error> {
-		TIMESTAMP.with(|x| {
-			*x.borrow_mut() += SLOT_DURATION;
-			inherent_data.put_data(INHERENT_IDENTIFIER, &*x.borrow())
-		})
-	}
-
-	async fn try_handle_error(
-		&self,
-		_identifier: &InherentIdentifier,
-		_error: &[u8],
-	) -> Option<Result<(), sp_inherents::Error>> {
-		// The pallet never reports error.
-		None
-	}
-}
-
 pub fn frontier_database_dir(config: &Configuration, path: &str) -> std::path::PathBuf {
-=======
-pub fn frontier_database_dir(config: &Configuration) -> std::path::PathBuf {
->>>>>>> 4238c5ca
 	let config_dir = config
 		.base_path
 		.as_ref()
