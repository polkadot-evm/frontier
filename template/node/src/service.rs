//! Service and ServiceFactory implementation. Specialized wrapper over substrate service.

use std::{cell::RefCell, path::Path, sync::Arc, time::Duration};

use futures::{channel::mpsc, prelude::*};
// Substrate
use prometheus_endpoint::Registry;
use sc_client_api::{Backend, BlockBackend};
use sc_consensus::BasicQueue;
use sc_executor::NativeExecutionDispatch;
use sc_network_sync::strategy::warp::{WarpSyncParams, WarpSyncProvider};
use sc_service::{error::Error as ServiceError, Configuration, PartialComponents, TaskManager};
use sc_telemetry::{Telemetry, TelemetryHandle, TelemetryWorker};
use sc_transaction_pool_api::OffchainTransactionPoolFactory;
use sp_api::ConstructRuntimeApi;
use sp_consensus_aura::sr25519::AuthorityPair as AuraPair;
use sp_core::U256;
// Runtime
use frontier_template_runtime::{opaque::Block, Hash, TransactionConverter};

use crate::{
	cli::Sealing,
	client::{BaseRuntimeApiCollection, FullBackend, FullClient, RuntimeApiCollection},
	eth::{
		new_frontier_partial, spawn_frontier_tasks, BackendType, EthCompatRuntimeApiCollection,
		FrontierBackend, FrontierBlockImport, FrontierPartialComponents, StorageOverride,
		StorageOverrideHandler,
	},
};
pub use crate::{
	client::{Client, TemplateRuntimeExecutor},
	eth::{db_config_dir, EthConfiguration},
};

type BasicImportQueue = sc_consensus::DefaultImportQueue<Block>;
type FullPool<Client> = sc_transaction_pool::FullPool<Block, Client>;
type FullSelectChain = sc_consensus::LongestChain<FullBackend, Block>;

type GrandpaBlockImport<Client> =
	sc_consensus_grandpa::GrandpaBlockImport<FullBackend, Block, Client, FullSelectChain>;
type GrandpaLinkHalf<Client> = sc_consensus_grandpa::LinkHalf<Block, Client, FullSelectChain>;
type BoxBlockImport = sc_consensus::BoxBlockImport<Block>;

/// The minimum period of blocks on which justifications will be
/// imported and generated.
const GRANDPA_JUSTIFICATION_PERIOD: u32 = 512;

pub fn new_partial<RuntimeApi, Executor, BIQ>(
	config: &Configuration,
	eth_config: &EthConfiguration,
	build_import_queue: BIQ,
) -> Result<
	PartialComponents<
		FullClient<RuntimeApi, Executor>,
		FullBackend,
		FullSelectChain,
		BasicImportQueue,
		FullPool<FullClient<RuntimeApi, Executor>>,
		(
			Option<Telemetry>,
			BoxBlockImport,
			GrandpaLinkHalf<FullClient<RuntimeApi, Executor>>,
<<<<<<< HEAD
			FrontierBackend<FullClient<RuntimeApi, Executor>>,
			Arc<fc_rpc::OverrideHandle<Block>>,
=======
			FrontierBackend,
			Arc<dyn StorageOverride<Block>>,
>>>>>>> 77d71576
		),
	>,
	ServiceError,
>
where
	RuntimeApi: ConstructRuntimeApi<Block, FullClient<RuntimeApi, Executor>>,
	RuntimeApi: Send + Sync + 'static,
	RuntimeApi::RuntimeApi: BaseRuntimeApiCollection + EthCompatRuntimeApiCollection,
	Executor: NativeExecutionDispatch + 'static,
	BIQ: FnOnce(
		Arc<FullClient<RuntimeApi, Executor>>,
		&Configuration,
		&EthConfiguration,
		&TaskManager,
		Option<TelemetryHandle>,
		GrandpaBlockImport<FullClient<RuntimeApi, Executor>>,
	) -> Result<(BasicImportQueue, BoxBlockImport), ServiceError>,
{
	let telemetry = config
		.telemetry_endpoints
		.clone()
		.filter(|x| !x.is_empty())
		.map(|endpoints| -> Result<_, sc_telemetry::Error> {
			let worker = TelemetryWorker::new(16)?;
			let telemetry = worker.handle().new_telemetry(endpoints);
			Ok((worker, telemetry))
		})
		.transpose()?;

	let executor = sc_service::new_native_or_wasm_executor(config);

	let (client, backend, keystore_container, task_manager) =
		sc_service::new_full_parts::<Block, RuntimeApi, _>(
			config,
			telemetry.as_ref().map(|(_, telemetry)| telemetry.handle()),
			executor,
		)?;
	let client = Arc::new(client);

	let telemetry = telemetry.map(|(worker, telemetry)| {
		task_manager
			.spawn_handle()
			.spawn("telemetry", None, worker.run());
		telemetry
	});

	let select_chain = sc_consensus::LongestChain::new(backend.clone());
	let (grandpa_block_import, grandpa_link) = sc_consensus_grandpa::block_import(
		client.clone(),
		GRANDPA_JUSTIFICATION_PERIOD,
		&client,
		select_chain.clone(),
		telemetry.as_ref().map(|x| x.handle()),
	)?;

	let storage_override = Arc::new(StorageOverrideHandler::new(client.clone()));
	let frontier_backend = match eth_config.frontier_backend_type {
		BackendType::KeyValue => FrontierBackend::KeyValue(Arc::new(fc_db::kv::Backend::open(
			Arc::clone(&client),
			&config.database,
			&db_config_dir(config),
		)?)),
		BackendType::Sql => {
			let db_path = db_config_dir(config).join("sql");
			std::fs::create_dir_all(&db_path).expect("failed creating sql db directory");
			let backend = futures::executor::block_on(fc_db::sql::Backend::new(
				fc_db::sql::BackendConfig::Sqlite(fc_db::sql::SqliteBackendConfig {
					path: Path::new("sqlite:///")
						.join(db_path)
						.join("frontier.db3")
						.to_str()
						.unwrap(),
					create_if_missing: true,
					thread_count: eth_config.frontier_sql_backend_thread_count,
					cache_size: eth_config.frontier_sql_backend_cache_size,
				}),
				eth_config.frontier_sql_backend_pool_size,
				std::num::NonZeroU32::new(eth_config.frontier_sql_backend_num_ops_timeout),
				storage_override.clone(),
			))
			.unwrap_or_else(|err| panic!("failed creating sql backend: {:?}", err));
			FrontierBackend::Sql(Arc::new(backend))
		}
	};

	let (import_queue, block_import) = build_import_queue(
		client.clone(),
		config,
		eth_config,
		&task_manager,
		telemetry.as_ref().map(|x| x.handle()),
		grandpa_block_import,
	)?;

	let transaction_pool = sc_transaction_pool::BasicPool::new_full(
		config.transaction_pool.clone(),
		config.role.is_authority().into(),
		config.prometheus_registry(),
		task_manager.spawn_essential_handle(),
		client.clone(),
	);

	Ok(PartialComponents {
		client,
		backend,
		keystore_container,
		task_manager,
		select_chain,
		import_queue,
		transaction_pool,
		other: (
			telemetry,
			block_import,
			grandpa_link,
			frontier_backend,
			storage_override,
		),
	})
}

/// Build the import queue for the template runtime (aura + grandpa).
pub fn build_aura_grandpa_import_queue<RuntimeApi, Executor>(
	client: Arc<FullClient<RuntimeApi, Executor>>,
	config: &Configuration,
	eth_config: &EthConfiguration,
	task_manager: &TaskManager,
	telemetry: Option<TelemetryHandle>,
	grandpa_block_import: GrandpaBlockImport<FullClient<RuntimeApi, Executor>>,
) -> Result<(BasicImportQueue, BoxBlockImport), ServiceError>
where
	RuntimeApi: ConstructRuntimeApi<Block, FullClient<RuntimeApi, Executor>>,
	RuntimeApi: Send + Sync + 'static,
	RuntimeApi::RuntimeApi: RuntimeApiCollection,
	Executor: NativeExecutionDispatch + 'static,
{
	let frontier_block_import =
		FrontierBlockImport::new(grandpa_block_import.clone(), client.clone());

	let slot_duration = sc_consensus_aura::slot_duration(&*client)?;
	let target_gas_price = eth_config.target_gas_price;
	let create_inherent_data_providers = move |_, ()| async move {
		let timestamp = sp_timestamp::InherentDataProvider::from_system_time();
		let slot =
			sp_consensus_aura::inherents::InherentDataProvider::from_timestamp_and_slot_duration(
				*timestamp,
				slot_duration,
			);
		let dynamic_fee = fp_dynamic_fee::InherentDataProvider(U256::from(target_gas_price));
		Ok((slot, timestamp, dynamic_fee))
	};

	let import_queue = sc_consensus_aura::import_queue::<AuraPair, _, _, _, _, _>(
		sc_consensus_aura::ImportQueueParams {
			block_import: frontier_block_import.clone(),
			justification_import: Some(Box::new(grandpa_block_import)),
			client,
			create_inherent_data_providers,
			spawner: &task_manager.spawn_essential_handle(),
			registry: config.prometheus_registry(),
			check_for_equivocation: Default::default(),
			telemetry,
			compatibility_mode: sc_consensus_aura::CompatibilityMode::None,
		},
	)
	.map_err::<ServiceError, _>(Into::into)?;

	Ok((import_queue, Box::new(frontier_block_import)))
}

/// Build the import queue for the template runtime (manual seal).
pub fn build_manual_seal_import_queue<RuntimeApi, Executor>(
	client: Arc<FullClient<RuntimeApi, Executor>>,
	config: &Configuration,
	_eth_config: &EthConfiguration,
	task_manager: &TaskManager,
	_telemetry: Option<TelemetryHandle>,
	_grandpa_block_import: GrandpaBlockImport<FullClient<RuntimeApi, Executor>>,
) -> Result<(BasicImportQueue, BoxBlockImport), ServiceError>
where
	RuntimeApi: ConstructRuntimeApi<Block, FullClient<RuntimeApi, Executor>>,
	RuntimeApi: Send + Sync + 'static,
	RuntimeApi::RuntimeApi: RuntimeApiCollection,
	Executor: NativeExecutionDispatch + 'static,
{
	let frontier_block_import = FrontierBlockImport::new(client.clone(), client);
	Ok((
		sc_consensus_manual_seal::import_queue(
			Box::new(frontier_block_import.clone()),
			&task_manager.spawn_essential_handle(),
			config.prometheus_registry(),
		),
		Box::new(frontier_block_import),
	))
}

/// Builds a new service for a full client.
pub async fn new_full<RuntimeApi, Executor>(
	mut config: Configuration,
	eth_config: EthConfiguration,
	sealing: Option<Sealing>,
) -> Result<TaskManager, ServiceError>
where
	RuntimeApi: ConstructRuntimeApi<Block, FullClient<RuntimeApi, Executor>>,
	RuntimeApi: Send + Sync + 'static,
	RuntimeApi::RuntimeApi: RuntimeApiCollection,
	Executor: NativeExecutionDispatch + 'static,
{
	let build_import_queue = if sealing.is_some() {
		build_manual_seal_import_queue::<RuntimeApi, Executor>
	} else {
		build_aura_grandpa_import_queue::<RuntimeApi, Executor>
	};

	let PartialComponents {
		client,
		backend,
		mut task_manager,
		import_queue,
		keystore_container,
		select_chain,
		transaction_pool,
		other: (mut telemetry, block_import, grandpa_link, frontier_backend, storage_override),
	} = new_partial(&config, &eth_config, build_import_queue)?;

	let FrontierPartialComponents {
		filter_pool,
		fee_history_cache,
		fee_history_cache_limit,
	} = new_frontier_partial(&eth_config)?;

	let mut net_config = sc_network::config::FullNetworkConfiguration::new(&config.network);
	let grandpa_protocol_name = sc_consensus_grandpa::protocol_standard_name(
		&client.block_hash(0)?.expect("Genesis block exists; qed"),
		&config.chain_spec,
	);
	let (grandpa_protocol_config, grandpa_notification_service) =
		sc_consensus_grandpa::grandpa_peers_set_config(grandpa_protocol_name.clone());

	let warp_sync_params = if sealing.is_some() {
		None
	} else {
		net_config.add_notification_protocol(grandpa_protocol_config);
		let warp_sync: Arc<dyn WarpSyncProvider<Block>> =
			Arc::new(sc_consensus_grandpa::warp_proof::NetworkProvider::new(
				backend.clone(),
				grandpa_link.shared_authority_set().clone(),
				Vec::default(),
			));
		Some(WarpSyncParams::WithProvider(warp_sync))
	};

	let (network, system_rpc_tx, tx_handler_controller, network_starter, sync_service) =
		sc_service::build_network(sc_service::BuildNetworkParams {
			config: &config,
			net_config,
			client: client.clone(),
			transaction_pool: transaction_pool.clone(),
			spawn_handle: task_manager.spawn_handle(),
			import_queue,
			block_announce_validator_builder: None,
			warp_sync_params,
			block_relay: None,
		})?;

	if config.offchain_worker.enabled {
		task_manager.spawn_handle().spawn(
			"offchain-workers-runner",
			"offchain-worker",
			sc_offchain::OffchainWorkers::new(sc_offchain::OffchainWorkerOptions {
				runtime_api_provider: client.clone(),
				is_validator: config.role.is_authority(),
				keystore: Some(keystore_container.keystore()),
				offchain_db: backend.offchain_storage(),
				transaction_pool: Some(OffchainTransactionPoolFactory::new(
					transaction_pool.clone(),
				)),
				network_provider: network.clone(),
				enable_http_requests: true,
				custom_extensions: |_| vec![],
			})
			.run(client.clone(), task_manager.spawn_handle())
			.boxed(),
		);
	}

	let role = config.role.clone();
	let force_authoring = config.force_authoring;
	let name = config.network.node_name.clone();
	let frontier_backend = Arc::new(frontier_backend);
	let enable_grandpa = !config.disable_grandpa && sealing.is_none();
	let prometheus_registry = config.prometheus_registry().cloned();

	// Channel for the rpc handler to communicate with the authorship task.
	let (command_sink, commands_stream) = mpsc::channel(1000);

	// Sinks for pubsub notifications.
	// Everytime a new subscription is created, a new mpsc channel is added to the sink pool.
	// The MappingSyncWorker sends through the channel on block import and the subscription emits a notification to the subscriber on receiving a message through this channel.
	// This way we avoid race conditions when using native substrate block import notification stream.
	let pubsub_notification_sinks: fc_mapping_sync::EthereumBlockNotificationSinks<
		fc_mapping_sync::EthereumBlockNotification<Block>,
	> = Default::default();
	let pubsub_notification_sinks = Arc::new(pubsub_notification_sinks);

	// for ethereum-compatibility rpc.
	config.rpc_id_provider = Some(Box::new(fc_rpc::EthereumSubIdProvider));

	let rpc_builder = {
		let client = client.clone();
		let pool = transaction_pool.clone();
		let network = network.clone();
		let sync_service = sync_service.clone();

		let is_authority = role.is_authority();
		let enable_dev_signer = eth_config.enable_dev_signer;
		let max_past_logs = eth_config.max_past_logs;
		let execute_gas_limit_multiplier = eth_config.execute_gas_limit_multiplier;
		let filter_pool = filter_pool.clone();
		let frontier_backend = frontier_backend.clone();
		let pubsub_notification_sinks = pubsub_notification_sinks.clone();
		let storage_override = storage_override.clone();
		let fee_history_cache = fee_history_cache.clone();
		let block_data_cache = Arc::new(fc_rpc::EthBlockDataCacheTask::new(
			task_manager.spawn_handle(),
			storage_override.clone(),
			eth_config.eth_log_block_cache,
			eth_config.eth_statuses_cache,
			prometheus_registry.clone(),
		));

		let slot_duration = sc_consensus_aura::slot_duration(&*client)?;
		let target_gas_price = eth_config.target_gas_price;
		let pending_create_inherent_data_providers = move |_, ()| async move {
			let current = sp_timestamp::InherentDataProvider::from_system_time();
			let next_slot = current.timestamp().as_millis() + slot_duration.as_millis();
			let timestamp = sp_timestamp::InherentDataProvider::new(next_slot.into());
			let slot = sp_consensus_aura::inherents::InherentDataProvider::from_timestamp_and_slot_duration(
				*timestamp,
				slot_duration,
			);
			let dynamic_fee = fp_dynamic_fee::InherentDataProvider(U256::from(target_gas_price));
			Ok((slot, timestamp, dynamic_fee))
		};

		Box::new(move |deny_unsafe, subscription_task_executor| {
			let eth_deps = crate::rpc::EthDeps {
				client: client.clone(),
				pool: pool.clone(),
				graph: pool.pool().clone(),
				converter: Some(TransactionConverter),
				is_authority,
				enable_dev_signer,
				network: network.clone(),
				sync: sync_service.clone(),
				frontier_backend: match &*frontier_backend {
					fc_db::Backend::KeyValue(b) => b.clone(),
					fc_db::Backend::Sql(b) => b.clone(),
				},
				storage_override: storage_override.clone(),
				block_data_cache: block_data_cache.clone(),
				filter_pool: filter_pool.clone(),
				max_past_logs,
				fee_history_cache: fee_history_cache.clone(),
				fee_history_cache_limit,
				execute_gas_limit_multiplier,
				forced_parent_hashes: None,
				pending_create_inherent_data_providers,
			};
			let deps = crate::rpc::FullDeps {
				client: client.clone(),
				pool: pool.clone(),
				deny_unsafe,
				command_sink: if sealing.is_some() {
					Some(command_sink.clone())
				} else {
					None
				},
				eth: eth_deps,
			};
			crate::rpc::create_full(
				deps,
				subscription_task_executor,
				pubsub_notification_sinks.clone(),
			)
			.map_err(Into::into)
		})
	};

	let _rpc_handlers = sc_service::spawn_tasks(sc_service::SpawnTasksParams {
		config,
		client: client.clone(),
		backend: backend.clone(),
		task_manager: &mut task_manager,
		keystore: keystore_container.keystore(),
		transaction_pool: transaction_pool.clone(),
		rpc_builder,
		network: network.clone(),
		system_rpc_tx,
		tx_handler_controller,
		sync_service: sync_service.clone(),
		telemetry: telemetry.as_mut(),
	})?;

	spawn_frontier_tasks(
		&task_manager,
		client.clone(),
		backend,
		frontier_backend,
		filter_pool,
		storage_override,
		fee_history_cache,
		fee_history_cache_limit,
		sync_service.clone(),
		pubsub_notification_sinks,
	)
	.await;

	if role.is_authority() {
		// manual-seal authorship
		if let Some(sealing) = sealing {
			run_manual_seal_authorship(
				&eth_config,
				sealing,
				client,
				transaction_pool,
				select_chain,
				block_import,
				&task_manager,
				prometheus_registry.as_ref(),
				telemetry.as_ref(),
				commands_stream,
			)?;

			network_starter.start_network();
			log::info!("Manual Seal Ready");
			return Ok(task_manager);
		}

		let proposer_factory = sc_basic_authorship::ProposerFactory::new(
			task_manager.spawn_handle(),
			client.clone(),
			transaction_pool.clone(),
			prometheus_registry.as_ref(),
			telemetry.as_ref().map(|x| x.handle()),
		);

		let slot_duration = sc_consensus_aura::slot_duration(&*client)?;
		let target_gas_price = eth_config.target_gas_price;
		let create_inherent_data_providers = move |_, ()| async move {
			let timestamp = sp_timestamp::InherentDataProvider::from_system_time();
			let slot = sp_consensus_aura::inherents::InherentDataProvider::from_timestamp_and_slot_duration(
				*timestamp,
				slot_duration,
			);
			let dynamic_fee = fp_dynamic_fee::InherentDataProvider(U256::from(target_gas_price));
			Ok((slot, timestamp, dynamic_fee))
		};

		let aura = sc_consensus_aura::start_aura::<AuraPair, _, _, _, _, _, _, _, _, _, _>(
			sc_consensus_aura::StartAuraParams {
				slot_duration,
				client,
				select_chain,
				block_import,
				proposer_factory,
				sync_oracle: sync_service.clone(),
				justification_sync_link: sync_service.clone(),
				create_inherent_data_providers,
				force_authoring,
				backoff_authoring_blocks: Option::<()>::None,
				keystore: keystore_container.keystore(),
				block_proposal_slot_portion: sc_consensus_aura::SlotProportion::new(2f32 / 3f32),
				max_block_proposal_slot_portion: None,
				telemetry: telemetry.as_ref().map(|x| x.handle()),
				compatibility_mode: sc_consensus_aura::CompatibilityMode::None,
			},
		)?;
		// the AURA authoring task is considered essential, i.e. if it
		// fails we take down the service with it.
		task_manager
			.spawn_essential_handle()
			.spawn_blocking("aura", Some("block-authoring"), aura);
	}

	if enable_grandpa {
		// if the node isn't actively participating in consensus then it doesn't
		// need a keystore, regardless of which protocol we use below.
		let keystore = if role.is_authority() {
			Some(keystore_container.keystore())
		} else {
			None
		};

		let grandpa_config = sc_consensus_grandpa::Config {
			// FIXME #1578 make this available through chainspec
			gossip_duration: Duration::from_millis(333),
			justification_generation_period: GRANDPA_JUSTIFICATION_PERIOD,
			name: Some(name),
			observer_enabled: false,
			keystore,
			local_role: role,
			telemetry: telemetry.as_ref().map(|x| x.handle()),
			protocol_name: grandpa_protocol_name,
		};

		// start the full GRANDPA voter
		// NOTE: non-authorities could run the GRANDPA observer protocol, but at
		// this point the full voter should provide better guarantees of block
		// and vote data availability than the observer. The observer has not
		// been tested extensively yet and having most nodes in a network run it
		// could lead to finality stalls.
		let grandpa_voter =
			sc_consensus_grandpa::run_grandpa_voter(sc_consensus_grandpa::GrandpaParams {
				config: grandpa_config,
				link: grandpa_link,
				network,
				sync: sync_service,
				notification_service: grandpa_notification_service,
				voting_rule: sc_consensus_grandpa::VotingRulesBuilder::default().build(),
				prometheus_registry,
				shared_voter_state: sc_consensus_grandpa::SharedVoterState::empty(),
				telemetry: telemetry.as_ref().map(|x| x.handle()),
				offchain_tx_pool_factory: OffchainTransactionPoolFactory::new(transaction_pool),
			})?;

		// the GRANDPA voter task is considered infallible, i.e.
		// if it fails we take down the service with it.
		task_manager
			.spawn_essential_handle()
			.spawn_blocking("grandpa-voter", None, grandpa_voter);
	}

	network_starter.start_network();
	Ok(task_manager)
}

fn run_manual_seal_authorship<RuntimeApi, Executor>(
	eth_config: &EthConfiguration,
	sealing: Sealing,
	client: Arc<FullClient<RuntimeApi, Executor>>,
	transaction_pool: Arc<FullPool<FullClient<RuntimeApi, Executor>>>,
	select_chain: FullSelectChain,
	block_import: BoxBlockImport,
	task_manager: &TaskManager,
	prometheus_registry: Option<&Registry>,
	telemetry: Option<&Telemetry>,
	commands_stream: mpsc::Receiver<sc_consensus_manual_seal::rpc::EngineCommand<Hash>>,
) -> Result<(), ServiceError>
where
	RuntimeApi: ConstructRuntimeApi<Block, FullClient<RuntimeApi, Executor>>,
	RuntimeApi: Send + Sync + 'static,
	RuntimeApi::RuntimeApi: RuntimeApiCollection,
	Executor: NativeExecutionDispatch + 'static,
{
	let proposer_factory = sc_basic_authorship::ProposerFactory::new(
		task_manager.spawn_handle(),
		client.clone(),
		transaction_pool.clone(),
		prometheus_registry,
		telemetry.as_ref().map(|x| x.handle()),
	);

	thread_local!(static TIMESTAMP: RefCell<u64> = const { RefCell::new(0) });

	/// Provide a mock duration starting at 0 in millisecond for timestamp inherent.
	/// Each call will increment timestamp by slot_duration making Aura think time has passed.
	struct MockTimestampInherentDataProvider;

	#[async_trait::async_trait]
	impl sp_inherents::InherentDataProvider for MockTimestampInherentDataProvider {
		async fn provide_inherent_data(
			&self,
			inherent_data: &mut sp_inherents::InherentData,
		) -> Result<(), sp_inherents::Error> {
			TIMESTAMP.with(|x| {
				*x.borrow_mut() += frontier_template_runtime::SLOT_DURATION;
				inherent_data.put_data(sp_timestamp::INHERENT_IDENTIFIER, &*x.borrow())
			})
		}

		async fn try_handle_error(
			&self,
			_identifier: &sp_inherents::InherentIdentifier,
			_error: &[u8],
		) -> Option<Result<(), sp_inherents::Error>> {
			// The pallet never reports error.
			None
		}
	}

	let target_gas_price = eth_config.target_gas_price;
	let create_inherent_data_providers = move |_, ()| async move {
		let timestamp = MockTimestampInherentDataProvider;
		let dynamic_fee = fp_dynamic_fee::InherentDataProvider(U256::from(target_gas_price));
		Ok((timestamp, dynamic_fee))
	};

	let manual_seal = match sealing {
		Sealing::Manual => future::Either::Left(sc_consensus_manual_seal::run_manual_seal(
			sc_consensus_manual_seal::ManualSealParams {
				block_import,
				env: proposer_factory,
				client,
				pool: transaction_pool,
				commands_stream,
				select_chain,
				consensus_data_provider: None,
				create_inherent_data_providers,
			},
		)),
		Sealing::Instant => future::Either::Right(sc_consensus_manual_seal::run_instant_seal(
			sc_consensus_manual_seal::InstantSealParams {
				block_import,
				env: proposer_factory,
				client,
				pool: transaction_pool,
				select_chain,
				consensus_data_provider: None,
				create_inherent_data_providers,
			},
		)),
	};

	// we spawn the future on a background thread managed by service.
	task_manager
		.spawn_essential_handle()
		.spawn_blocking("manual-seal", None, manual_seal);
	Ok(())
}

pub async fn build_full(
	config: Configuration,
	eth_config: EthConfiguration,
	sealing: Option<Sealing>,
) -> Result<TaskManager, ServiceError> {
	new_full::<frontier_template_runtime::RuntimeApi, TemplateRuntimeExecutor>(
		config, eth_config, sealing,
	)
	.await
}

pub fn new_chain_ops(
	config: &mut Configuration,
	eth_config: &EthConfiguration,
) -> Result<
	(
		Arc<Client>,
		Arc<FullBackend>,
		BasicQueue<Block>,
		TaskManager,
		FrontierBackend<Client>,
	),
	ServiceError,
> {
	config.keystore = sc_service::config::KeystoreConfig::InMemory;
	let PartialComponents {
		client,
		backend,
		import_queue,
		task_manager,
		other,
		..
	} = new_partial::<frontier_template_runtime::RuntimeApi, TemplateRuntimeExecutor, _>(
		config,
		eth_config,
		build_aura_grandpa_import_queue,
	)?;
	Ok((client, backend, import_queue, task_manager, other.3))
}<|MERGE_RESOLUTION|>--- conflicted
+++ resolved
@@ -60,13 +60,8 @@
 			Option<Telemetry>,
 			BoxBlockImport,
 			GrandpaLinkHalf<FullClient<RuntimeApi, Executor>>,
-<<<<<<< HEAD
 			FrontierBackend<FullClient<RuntimeApi, Executor>>,
-			Arc<fc_rpc::OverrideHandle<Block>>,
-=======
-			FrontierBackend,
 			Arc<dyn StorageOverride<Block>>,
->>>>>>> 77d71576
 		),
 	>,
 	ServiceError,
