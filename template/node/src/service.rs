--- conflicted
+++ resolved
@@ -84,28 +84,22 @@
 pub fn open_frontier_backend(config: &Configuration) -> Result<Arc<fc_db::Backend<Block>>, String> {
 	Ok(Arc::new(fc_db::Backend::<Block>::new(
 		&fc_db::DatabaseSettings {
-<<<<<<< HEAD
-			source: fc_db::DatabaseSettingsSrc::RocksDb {
-				path: frontier_database_dir(config),
-				cache_size: 0,
-=======
 			source: match config.database {
 				DatabaseSource::RocksDb { .. } => DatabaseSource::RocksDb {
-					path: frontier_database_dir(&config, "db"),
+					path: frontier_database_dir(config, "db"),
 					cache_size: 0,
 				},
 				DatabaseSource::ParityDb { .. } => DatabaseSource::ParityDb {
-					path: frontier_database_dir(&config, "paritydb"),
+					path: frontier_database_dir(config, "paritydb"),
 				},
 				DatabaseSource::Auto { .. } => DatabaseSource::Auto {
-					rocksdb_path: frontier_database_dir(&config, "db"),
-					paritydb_path: frontier_database_dir(&config, "paritydb"),
+					rocksdb_path: frontier_database_dir(config, "db"),
+					paritydb_path: frontier_database_dir(config, "paritydb"),
 					cache_size: 0,
 				},
 				_ => {
 					return Err("Supported db sources: `rocksdb` | `paritydb` | `auto`".to_string())
 				}
->>>>>>> 90dc0eb8
 			},
 		},
 	)?))
