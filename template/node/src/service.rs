//! Service and ServiceFactory implementation. Specialized wrapper over substrate service.

use std::{
	collections::BTreeMap,
	path::{Path, PathBuf},
	sync::{Arc, Mutex},
	time::Duration,
};

use futures::{future, StreamExt};
// Substrate
use sc_cli::SubstrateCli;
use sc_client_api::BlockchainEvents;
use sc_executor::NativeElseWasmExecutor;
use sc_keystore::LocalKeystore;
use sc_service::{error::Error as ServiceError, BasePath, Configuration, TaskManager};
use sc_telemetry::{Telemetry, TelemetryWorker};
use sp_core::U256;
// Frontier
use fc_consensus::FrontierBlockImport;
use fc_db::Backend as FrontierBackend;
use fc_rpc::{EthTask, OverrideHandle};
use fc_rpc_core::types::{FeeHistoryCache, FeeHistoryCacheLimit, FilterPool};
// Runtime
use frontier_template_runtime::{opaque::Block, RuntimeApi};

#[cfg(feature = "manual-seal")]
use crate::cli::Sealing;
use crate::cli::{BackendType, Cli};

// Our native executor instance.
pub struct ExecutorDispatch;

impl sc_executor::NativeExecutionDispatch for ExecutorDispatch {
	/// Only enable the benchmarking host functions when we actually want to benchmark.
	#[cfg(feature = "runtime-benchmarks")]
	type ExtendHostFunctions = frame_benchmarking::benchmarking::HostFunctions;
	/// Otherwise we only use the default Substrate host functions.
	#[cfg(not(feature = "runtime-benchmarks"))]
	type ExtendHostFunctions = ();

	fn dispatch(method: &str, data: &[u8]) -> Option<Vec<u8>> {
		frontier_template_runtime::api::dispatch(method, data)
	}

	fn native_version() -> sc_executor::NativeVersion {
		frontier_template_runtime::native_version()
	}
}

pub type FullClient =
	sc_service::TFullClient<Block, RuntimeApi, NativeElseWasmExecutor<ExecutorDispatch>>;
type FullBackend = sc_service::TFullBackend<Block>;
type FullSelectChain = sc_consensus::LongestChain<FullBackend, Block>;

#[cfg(feature = "aura")]
pub type ConsensusResult = (
	FrontierBlockImport<
		Block,
		sc_finality_grandpa::GrandpaBlockImport<FullBackend, Block, FullClient, FullSelectChain>,
		FullClient,
	>,
	sc_finality_grandpa::LinkHalf<Block, FullClient, FullSelectChain>,
);

#[cfg(feature = "manual-seal")]
pub type ConsensusResult = (
	FrontierBlockImport<Block, Arc<FullClient>, FullClient>,
	Sealing,
);

pub(crate) fn db_config_dir(config: &Configuration) -> PathBuf {
	config
		.base_path
		.as_ref()
		.map(|base_path| base_path.config_dir(config.chain_spec.id()))
		.unwrap_or_else(|| {
			BasePath::from_project("", "", &Cli::executable_name())
				.config_dir(config.chain_spec.id())
		})
}

pub fn new_partial(
	config: &Configuration,
	cli: &Cli,
) -> Result<
	sc_service::PartialComponents<
		FullClient,
		FullBackend,
		FullSelectChain,
		sc_consensus::DefaultImportQueue<Block, FullClient>,
		sc_transaction_pool::FullPool<Block, FullClient>,
		(
			Option<Telemetry>,
			ConsensusResult,
			FrontierBackend<Block>,
			Option<FilterPool>,
			(FeeHistoryCache, FeeHistoryCacheLimit),
			Arc<fc_rpc::OverrideHandle<Block>>,
		),
	>,
	ServiceError,
> {
	if config.keystore_remote.is_some() {
		return Err(ServiceError::Other(
			"Remote Keystores are not supported.".to_string(),
		));
	}

	let telemetry = config
		.telemetry_endpoints
		.clone()
		.filter(|x| !x.is_empty())
		.map(|endpoints| -> Result<_, sc_telemetry::Error> {
			let worker = TelemetryWorker::new(16)?;
			let telemetry = worker.handle().new_telemetry(endpoints);
			Ok((worker, telemetry))
		})
		.transpose()?;

	let executor = NativeElseWasmExecutor::<ExecutorDispatch>::new(
		config.wasm_method,
		config.default_heap_pages,
		config.max_runtime_instances,
		config.runtime_cache_size,
	);

	let (client, backend, keystore_container, task_manager) =
		sc_service::new_full_parts::<Block, RuntimeApi, _>(
			config,
			telemetry.as_ref().map(|(_, telemetry)| telemetry.handle()),
			executor,
		)?;
	let client = Arc::new(client);

	let telemetry = telemetry.map(|(worker, telemetry)| {
		task_manager
			.spawn_handle()
			.spawn("telemetry", None, worker.run());
		telemetry
	});

	let select_chain = sc_consensus::LongestChain::new(backend.clone());

	let transaction_pool = sc_transaction_pool::BasicPool::new_full(
		config.transaction_pool.clone(),
		config.role.is_authority().into(),
		config.prometheus_registry(),
		task_manager.spawn_essential_handle(),
		client.clone(),
	);

	let overrides = crate::rpc::overrides_handle(client.clone());
	let frontier_backend = match cli.run.frontier_backend_type {
		BackendType::KeyValue => FrontierBackend::KeyValue(fc_db::kv::Backend::open(
			Arc::clone(&client),
			&config.database,
			&db_config_dir(config),
		)?),
		BackendType::Sql => {
			let db_path = &db_config_dir(&config);
			let backend = futures::executor::block_on(fc_db::sql::Backend::new(
				fc_db::sql::BackendConfig::Sqlite(fc_db::sql::SqliteBackendConfig {
					path: Path::new("sqlite:///")
						.join(db_path.strip_prefix("/").unwrap().to_str().unwrap())
						.join("frontier.db3")
						.to_str()
						.unwrap(),
					create_if_missing: true,
				}),
				100, // pool size
				overrides.clone(),
			))
			.expect("indexer pool to be created");
			FrontierBackend::Sql(backend)
		}
	};

	let filter_pool: Option<FilterPool> = Some(Arc::new(Mutex::new(BTreeMap::new())));
	let fee_history_cache: FeeHistoryCache = Arc::new(Mutex::new(BTreeMap::new()));
	let fee_history_cache_limit: FeeHistoryCacheLimit = cli.run.fee_history_limit;

	#[cfg(feature = "aura")]
	{
		use sp_consensus_aura::sr25519::AuthorityPair as AuraPair;

		let (grandpa_block_import, grandpa_link) = sc_finality_grandpa::block_import(
			client.clone(),
			&(client.clone() as Arc<_>),
			select_chain.clone(),
			telemetry.as_ref().map(|x| x.handle()),
		)?;

		let frontier_block_import =
			FrontierBlockImport::new(grandpa_block_import.clone(), client.clone());

		let slot_duration = sc_consensus_aura::slot_duration(&*client)?;
		let target_gas_price = cli.run.target_gas_price;
		let create_inherent_data_providers = move |_, ()| async move {
			let timestamp = sp_timestamp::InherentDataProvider::from_system_time();
			let slot = sp_consensus_aura::inherents::InherentDataProvider::from_timestamp_and_slot_duration(
				*timestamp,
				slot_duration,
			);
			let dynamic_fee = fp_dynamic_fee::InherentDataProvider(U256::from(target_gas_price));
			Ok((slot, timestamp, dynamic_fee))
		};

		let import_queue = sc_consensus_aura::import_queue::<AuraPair, _, _, _, _, _>(
			sc_consensus_aura::ImportQueueParams {
				block_import: frontier_block_import.clone(),
				justification_import: Some(Box::new(grandpa_block_import)),
				client: client.clone(),
				create_inherent_data_providers,
				spawner: &task_manager.spawn_essential_handle(),
				registry: config.prometheus_registry(),
				check_for_equivocation: Default::default(),
				telemetry: telemetry.as_ref().map(|x| x.handle()),
			},
		)?;

		Ok(sc_service::PartialComponents {
			client,
			backend,
			task_manager,
			import_queue,
			keystore_container,
			select_chain,
			transaction_pool,
			other: (
				telemetry,
				(frontier_block_import, grandpa_link),
				frontier_backend,
				filter_pool,
				(fee_history_cache, fee_history_cache_limit),
				overrides,
			),
		})
	}

	#[cfg(feature = "manual-seal")]
	{
		let sealing = cli.run.sealing;

		let frontier_block_import = FrontierBlockImport::new(client.clone(), client.clone());

		let import_queue = sc_consensus_manual_seal::import_queue(
			Box::new(frontier_block_import.clone()),
			&task_manager.spawn_essential_handle(),
			config.prometheus_registry(),
		);

		Ok(sc_service::PartialComponents {
			client,
			backend,
			task_manager,
			import_queue,
			keystore_container,
			select_chain,
			transaction_pool,
			other: (
				telemetry,
				(frontier_block_import, sealing),
				frontier_backend,
				filter_pool,
				(fee_history_cache, fee_history_cache_limit),
				overrides,
			),
		})
	}
}

fn remote_keystore(_url: &str) -> Result<Arc<LocalKeystore>, &'static str> {
	// FIXME: here would the concrete keystore be built,
	//        must return a concrete type (NOT `LocalKeystore`) that
	//        implements `CryptoStore` and `SyncCryptoStore`
	Err("Remote Keystore not supported.")
}

/// Builds a new service for a full client.
#[cfg(feature = "aura")]
<<<<<<< HEAD
pub async fn new_full(mut config: Configuration, cli: &Cli) -> Result<TaskManager, ServiceError> {
	use sc_client_api::{BlockBackend, ExecutorProvider};
=======
pub fn new_full(mut config: Configuration, cli: &Cli) -> Result<TaskManager, ServiceError> {
	use sc_client_api::BlockBackend;
>>>>>>> eef57236
	use sp_consensus_aura::sr25519::AuthorityPair as AuraPair;

	// Use ethereum style for subscription ids
	config.rpc_id_provider = Some(Box::new(fc_rpc::EthereumSubIdProvider));

	let sc_service::PartialComponents {
		client,
		backend,
		mut task_manager,
		import_queue,
		mut keystore_container,
		select_chain,
		transaction_pool,
		other:
			(
				mut telemetry,
				consensus_result,
				frontier_backend,
				filter_pool,
				(fee_history_cache, fee_history_cache_limit),
				overrides,
			),
	} = new_partial(&config, cli)?;

	if let Some(url) = &config.keystore_remote {
		match remote_keystore(url) {
			Ok(k) => keystore_container.set_remote_keystore(k),
			Err(e) => {
				return Err(ServiceError::Other(format!(
					"Error hooking up remote keystore for {}: {}",
					url, e
				)))
			}
		};
	}

	let grandpa_protocol_name = sc_finality_grandpa::protocol_standard_name(
		&client
			.block_hash(0)
			.ok()
			.flatten()
			.expect("Genesis block exists; qed"),
		&config.chain_spec,
	);
	config
		.network
		.extra_sets
		.push(sc_finality_grandpa::grandpa_peers_set_config(
			grandpa_protocol_name.clone(),
		));

	let warp_sync = Arc::new(sc_finality_grandpa::warp_proof::NetworkProvider::new(
		backend.clone(),
		consensus_result.1.shared_authority_set().clone(),
		Vec::default(),
	));

	let (network, system_rpc_tx, tx_handler_controller, network_starter) =
		sc_service::build_network(sc_service::BuildNetworkParams {
			config: &config,
			client: client.clone(),
			transaction_pool: transaction_pool.clone(),
			spawn_handle: task_manager.spawn_handle(),
			import_queue,
			block_announce_validator_builder: None,
			warp_sync: Some(warp_sync),
		})?;

	if config.offchain_worker.enabled {
		sc_service::build_offchain_workers(
			&config,
			task_manager.spawn_handle(),
			client.clone(),
			network.clone(),
		);
	}

	let role = config.role.clone();
	let force_authoring = config.force_authoring;
	let name = config.network.node_name.clone();
	let enable_grandpa = !config.disable_grandpa;
	let prometheus_registry = config.prometheus_registry().cloned();
	let block_data_cache = Arc::new(fc_rpc::EthBlockDataCacheTask::new(
		task_manager.spawn_handle(),
		overrides.clone(),
		50,
		50,
		prometheus_registry.clone(),
	));

	let rpc_builder = {
		let client = client.clone();
		let pool = transaction_pool.clone();
		let is_authority = role.is_authority();
		let enable_dev_signer = cli.run.enable_dev_signer;
		let network = network.clone();
		let filter_pool = filter_pool.clone();
		let frontier_backend = frontier_backend.clone();
		let overrides = overrides.clone();
		let fee_history_cache = fee_history_cache.clone();
		let max_past_logs = cli.run.max_past_logs;

		Box::new(move |deny_unsafe, subscription_task_executor| {
			let deps = crate::rpc::FullDeps {
				client: client.clone(),
				pool: pool.clone(),
				graph: pool.pool().clone(),
				deny_unsafe,
				is_authority,
				enable_dev_signer,
				network: network.clone(),
				filter_pool: filter_pool.clone(),
				backend: match frontier_backend.clone() {
					fc_db::Backend::KeyValue(b) => Arc::new(b),
					fc_db::Backend::Sql(b) => Arc::new(b),
				},
				max_past_logs,
				fee_history_cache: fee_history_cache.clone(),
				fee_history_cache_limit,
				overrides: overrides.clone(),
				block_data_cache: block_data_cache.clone(),
			};

			crate::rpc::create_full(deps, subscription_task_executor).map_err(Into::into)
		})
	};

	let _rpc_handlers = sc_service::spawn_tasks(sc_service::SpawnTasksParams {
		config,
		client: client.clone(),
		backend: backend.clone(),
		task_manager: &mut task_manager,
		keystore: keystore_container.sync_keystore(),
		transaction_pool: transaction_pool.clone(),
		rpc_builder,
		network: network.clone(),
		system_rpc_tx,
		tx_handler_controller,
		telemetry: telemetry.as_mut(),
	})?;

	spawn_frontier_tasks(
		&task_manager,
		client.clone(),
		backend,
		frontier_backend,
		filter_pool,
		overrides,
		fee_history_cache,
		fee_history_cache_limit,
	)
	.await;

	let (block_import, grandpa_link) = consensus_result;

	if role.is_authority() {
		let proposer_factory = sc_basic_authorship::ProposerFactory::new(
			task_manager.spawn_handle(),
			client.clone(),
			transaction_pool,
			prometheus_registry.as_ref(),
			telemetry.as_ref().map(|x| x.handle()),
		);

		let slot_duration = sc_consensus_aura::slot_duration(&*client)?;
		let target_gas_price = cli.run.target_gas_price;
		let create_inherent_data_providers = move |_, ()| async move {
			let timestamp = sp_timestamp::InherentDataProvider::from_system_time();
			let slot = sp_consensus_aura::inherents::InherentDataProvider::from_timestamp_and_slot_duration(
				*timestamp,
				slot_duration,
			);
			let dynamic_fee = fp_dynamic_fee::InherentDataProvider(U256::from(target_gas_price));
			Ok((slot, timestamp, dynamic_fee))
		};

		let aura = sc_consensus_aura::start_aura::<AuraPair, _, _, _, _, _, _, _, _, _, _>(
			sc_consensus_aura::StartAuraParams {
				slot_duration,
				client,
				select_chain,
				block_import,
				proposer_factory,
				sync_oracle: network.clone(),
				justification_sync_link: network.clone(),
				create_inherent_data_providers,
				force_authoring,
				backoff_authoring_blocks: Option::<()>::None,
				keystore: keystore_container.sync_keystore(),
				block_proposal_slot_portion: sc_consensus_aura::SlotProportion::new(2f32 / 3f32),
				max_block_proposal_slot_portion: None,
				telemetry: telemetry.as_ref().map(|x| x.handle()),
			},
		)?;
		// the AURA authoring task is considered essential, i.e. if it
		// fails we take down the service with it.
		task_manager
			.spawn_essential_handle()
			.spawn_blocking("aura", Some("block-authoring"), aura);
	}

	if enable_grandpa {
		// if the node isn't actively participating in consensus then it doesn't
		// need a keystore, regardless of which protocol we use below.
		let keystore = if role.is_authority() {
			Some(keystore_container.sync_keystore())
		} else {
			None
		};

		let grandpa_config = sc_finality_grandpa::Config {
			// FIXME #1578 make this available through chainspec
			gossip_duration: Duration::from_millis(333),
			justification_period: 512,
			name: Some(name),
			observer_enabled: false,
			keystore,
			local_role: role,
			telemetry: telemetry.as_ref().map(|x| x.handle()),
			protocol_name: grandpa_protocol_name,
		};

		// start the full GRANDPA voter
		// NOTE: non-authorities could run the GRANDPA observer protocol, but at
		// this point the full voter should provide better guarantees of block
		// and vote data availability than the observer. The observer has not
		// been tested extensively yet and having most nodes in a network run it
		// could lead to finality stalls.
		let grandpa_voter =
			sc_finality_grandpa::run_grandpa_voter(sc_finality_grandpa::GrandpaParams {
				config: grandpa_config,
				link: grandpa_link,
				network,
				voting_rule: sc_finality_grandpa::VotingRulesBuilder::default().build(),
				prometheus_registry,
				shared_voter_state: sc_finality_grandpa::SharedVoterState::empty(),
				telemetry: telemetry.as_ref().map(|x| x.handle()),
			})?;

		// the GRANDPA voter task is considered infallible, i.e.
		// if it fails we take down the service with it.
		task_manager
			.spawn_essential_handle()
			.spawn_blocking("grandpa-voter", None, grandpa_voter);
	}

	network_starter.start_network();
	Ok(task_manager)
}

/// Builds a new service for a full client.
#[cfg(feature = "manual-seal")]
pub async fn new_full(mut config: Configuration, cli: &Cli) -> Result<TaskManager, ServiceError> {
	// Use ethereum style for subscription ids
	config.rpc_id_provider = Some(Box::new(fc_rpc::EthereumSubIdProvider));

	let sc_service::PartialComponents {
		client,
		backend,
		mut task_manager,
		import_queue,
		mut keystore_container,
		select_chain,
		transaction_pool,
		other:
			(
				mut telemetry,
				consensus_result,
				frontier_backend,
				filter_pool,
				(fee_history_cache, fee_history_cache_limit),
				overrides,
			),
	} = new_partial(&config, cli)?;

	if let Some(url) = &config.keystore_remote {
		match remote_keystore(url) {
			Ok(k) => keystore_container.set_remote_keystore(k),
			Err(e) => {
				return Err(ServiceError::Other(format!(
					"Error hooking up remote keystore for {}: {}",
					url, e
				)))
			}
		};
	}

	let (network, system_rpc_tx, tx_handler_controller, network_starter) =
		sc_service::build_network(sc_service::BuildNetworkParams {
			config: &config,
			client: client.clone(),
			transaction_pool: transaction_pool.clone(),
			spawn_handle: task_manager.spawn_handle(),
			import_queue,
			block_announce_validator_builder: None,
			warp_sync: None,
		})?;

	if config.offchain_worker.enabled {
		sc_service::build_offchain_workers(
			&config,
			task_manager.spawn_handle(),
			client.clone(),
			network.clone(),
		);
	}

	let role = config.role.clone();
	let prometheus_registry = config.prometheus_registry().cloned();
	let block_data_cache = Arc::new(fc_rpc::EthBlockDataCacheTask::new(
		task_manager.spawn_handle(),
		overrides.clone(),
		50,
		50,
		prometheus_registry.clone(),
	));
	// Channel for the rpc handler to communicate with the authorship task.
	let (command_sink, commands_stream) = futures::channel::mpsc::channel(1000);

	let rpc_builder = {
		let client = client.clone();
		let pool = transaction_pool.clone();
		let is_authority = role.is_authority();
		let enable_dev_signer = cli.run.enable_dev_signer;
		let network = network.clone();
		let filter_pool = filter_pool.clone();
		let overrides = overrides.clone();
		let fee_history_cache = fee_history_cache.clone();
		let frontier_backend = frontier_backend.clone();
		let max_past_logs = cli.run.max_past_logs;

		Box::new(move |deny_unsafe, subscription_task_executor| {
			let deps = crate::rpc::FullDeps {
				client: client.clone(),
				pool: pool.clone(),
				graph: pool.pool().clone(),
				deny_unsafe,
				is_authority,
				enable_dev_signer,
				network: network.clone(),
				filter_pool: filter_pool.clone(),
				backend: match frontier_backend.clone() {
					fc_db::Backend::KeyValue(b) => Arc::new(b),
					fc_db::Backend::Sql(b) => Arc::new(b),
				},
				max_past_logs,
				fee_history_cache: fee_history_cache.clone(),
				fee_history_cache_limit,
				overrides: overrides.clone(),
				block_data_cache: block_data_cache.clone(),
				command_sink: Some(command_sink.clone()),
			};

			crate::rpc::create_full(deps, subscription_task_executor).map_err(Into::into)
		})
	};

	let _rpc_handlers = sc_service::spawn_tasks(sc_service::SpawnTasksParams {
		config,
		client: client.clone(),
		backend: backend.clone(),
		task_manager: &mut task_manager,
		keystore: keystore_container.sync_keystore(),
		transaction_pool: transaction_pool.clone(),
		rpc_builder,
		network,
		system_rpc_tx,
		tx_handler_controller,
		telemetry: telemetry.as_mut(),
	})?;

	spawn_frontier_tasks(
		&task_manager,
		client.clone(),
		backend,
		frontier_backend,
		filter_pool,
		overrides,
		fee_history_cache,
		fee_history_cache_limit,
	)
	.await;

	if role.is_authority() {
		let env = sc_basic_authorship::ProposerFactory::new(
			task_manager.spawn_handle(),
			client.clone(),
			transaction_pool.clone(),
			prometheus_registry.as_ref(),
			telemetry.as_ref().map(|x| x.handle()),
		);

		let (block_import, sealing) = consensus_result;

		const INHERENT_IDENTIFIER: sp_inherents::InherentIdentifier = *b"timstap0";
		thread_local!(static TIMESTAMP: std::cell::RefCell<u64> = std::cell::RefCell::new(0));

		/// Provide a mock duration starting at 0 in millisecond for timestamp inherent.
		/// Each call will increment timestamp by slot_duration making Aura think time has passed.
		struct MockTimestampInherentDataProvider;

		#[async_trait::async_trait]
		impl sp_inherents::InherentDataProvider for MockTimestampInherentDataProvider {
			fn provide_inherent_data(
				&self,
				inherent_data: &mut sp_inherents::InherentData,
			) -> Result<(), sp_inherents::Error> {
				TIMESTAMP.with(|x| {
					*x.borrow_mut() += frontier_template_runtime::SLOT_DURATION;
					inherent_data.put_data(INHERENT_IDENTIFIER, &*x.borrow())
				})
			}

			async fn try_handle_error(
				&self,
				_identifier: &sp_inherents::InherentIdentifier,
				_error: &[u8],
			) -> Option<Result<(), sp_inherents::Error>> {
				// The pallet never reports error.
				None
			}
		}

		let target_gas_price = cli.run.target_gas_price;
		let create_inherent_data_providers = move |_, ()| async move {
			let mock_timestamp = MockTimestampInherentDataProvider;
			let dynamic_fee = fp_dynamic_fee::InherentDataProvider(U256::from(target_gas_price));
			Ok((mock_timestamp, dynamic_fee))
		};

		let manual_seal = match sealing {
			Sealing::Manual => future::Either::Left(sc_consensus_manual_seal::run_manual_seal(
				sc_consensus_manual_seal::ManualSealParams {
					block_import,
					env,
					client,
					pool: transaction_pool,
					commands_stream,
					select_chain,
					consensus_data_provider: None,
					create_inherent_data_providers,
				},
			)),
			Sealing::Instant => future::Either::Right(sc_consensus_manual_seal::run_instant_seal(
				sc_consensus_manual_seal::InstantSealParams {
					block_import,
					env,
					client,
					pool: transaction_pool,
					select_chain,
					consensus_data_provider: None,
					create_inherent_data_providers,
				},
			)),
		};
		// we spawn the future on a background thread managed by service.
		task_manager
			.spawn_essential_handle()
			.spawn_blocking("manual-seal", None, manual_seal);
	}

	log::info!("Manual Seal Ready");

	network_starter.start_network();
	Ok(task_manager)
}

async fn spawn_frontier_tasks(
	task_manager: &TaskManager,
	client: Arc<FullClient>,
	backend: Arc<FullBackend>,
	frontier_backend: FrontierBackend<Block>,
	filter_pool: Option<FilterPool>,
	overrides: Arc<OverrideHandle<Block>>,
	fee_history_cache: FeeHistoryCache,
	fee_history_cache_limit: FeeHistoryCacheLimit,
) {
	// Spawn main mapping sync worker background task.
	match frontier_backend {
		fc_db::Backend::KeyValue(b) => {
			task_manager.spawn_essential_handle().spawn(
				"frontier-mapping-sync-worker",
				None,
				fc_mapping_sync::kv::MappingSyncWorker::new(
					client.import_notification_stream(),
					Duration::new(6, 0),
					client.clone(),
					backend.clone(),
					Arc::new(b),
					3,
					0,
					fc_mapping_sync::kv::SyncStrategy::Normal,
				)
				.for_each(|()| future::ready(())),
			);
		}
		fc_db::Backend::Sql(b) => {
			task_manager.spawn_essential_handle().spawn(
				"frontier-mapping-sync-worker",
				None,
				fc_mapping_sync::sql::SyncWorker::run(
					client.clone(),
					backend.clone(),
					Arc::new(b),
					client.clone().import_notification_stream(),
					1000,                              // batch size
					std::time::Duration::from_secs(1), // interval duration
				),
			);
		}
	}

	// Spawn Frontier EthFilterApi maintenance task.
	if let Some(filter_pool) = filter_pool {
		// Each filter is allowed to stay in the pool for 100 blocks.
		const FILTER_RETAIN_THRESHOLD: u64 = 100;
		task_manager.spawn_essential_handle().spawn(
			"frontier-filter-pool",
			None,
			EthTask::filter_pool_task(client.clone(), filter_pool, FILTER_RETAIN_THRESHOLD),
		);
	}

	// Spawn Frontier FeeHistory cache maintenance task.
	task_manager.spawn_essential_handle().spawn(
		"frontier-fee-history",
		None,
		EthTask::fee_history_task(
			client.clone(),
			overrides.clone(),
			fee_history_cache,
			fee_history_cache_limit,
		),
	);
}<|MERGE_RESOLUTION|>--- conflicted
+++ resolved
@@ -279,13 +279,8 @@
 
 /// Builds a new service for a full client.
 #[cfg(feature = "aura")]
-<<<<<<< HEAD
 pub async fn new_full(mut config: Configuration, cli: &Cli) -> Result<TaskManager, ServiceError> {
-	use sc_client_api::{BlockBackend, ExecutorProvider};
-=======
-pub fn new_full(mut config: Configuration, cli: &Cli) -> Result<TaskManager, ServiceError> {
 	use sc_client_api::BlockBackend;
->>>>>>> eef57236
 	use sp_consensus_aura::sr25519::AuthorityPair as AuraPair;
 
 	// Use ethereum style for subscription ids
