//! Service and ServiceFactory implementation. Specialized wrapper over substrate service.

<<<<<<< HEAD
use std::{
	collections::BTreeMap,
	path::{Path, PathBuf},
	sync::{Arc, Mutex},
	time::Duration,
};
=======
use std::{cell::RefCell, sync::Arc, time::Duration};
>>>>>>> 08dfe898

use futures::{channel::mpsc, prelude::*};
// Substrate
use prometheus_endpoint::Registry;
use sc_client_api::{BlockBackend, StateBackendFor};
use sc_consensus::BasicQueue;
use sc_executor::{NativeElseWasmExecutor, NativeExecutionDispatch};
use sc_service::{error::Error as ServiceError, Configuration, PartialComponents, TaskManager};
use sc_telemetry::{Telemetry, TelemetryHandle, TelemetryWorker};
use sp_api::{ConstructRuntimeApi, TransactionFor};
use sp_consensus_aura::sr25519::AuthorityPair as AuraPair;
use sp_core::U256;
<<<<<<< HEAD
// Frontier
use fc_consensus::FrontierBlockImport;
use fc_db::Backend as FrontierBackend;
use fc_rpc::{EthTask, OverrideHandle};
use fc_rpc_core::types::{FeeHistoryCache, FeeHistoryCacheLimit, FilterPool};
// Runtime
use frontier_template_runtime::{opaque::Block, RuntimeApi};

#[cfg(feature = "manual-seal")]
use crate::cli::Sealing;
use crate::cli::{BackendType, Cli};

// Our native executor instance.
pub struct ExecutorDispatch;

impl sc_executor::NativeExecutionDispatch for ExecutorDispatch {
	/// Only enable the benchmarking host functions when we actually want to benchmark.
	#[cfg(feature = "runtime-benchmarks")]
	type ExtendHostFunctions = frame_benchmarking::benchmarking::HostFunctions;
	/// Otherwise we only use the default Substrate host functions.
	#[cfg(not(feature = "runtime-benchmarks"))]
	type ExtendHostFunctions = ();

	fn dispatch(method: &str, data: &[u8]) -> Option<Vec<u8>> {
		frontier_template_runtime::api::dispatch(method, data)
	}

	fn native_version() -> sc_executor::NativeVersion {
		frontier_template_runtime::native_version()
	}
}
=======
use sp_runtime::traits::BlakeTwo256;
use sp_trie::PrefixedMemoryDB;
// Runtime
use frontier_template_runtime::{opaque::Block, Hash, TransactionConverter};

use crate::{
	cli::Sealing,
	client::{BaseRuntimeApiCollection, FullBackend, FullClient, RuntimeApiCollection},
	eth::{
		new_frontier_partial, spawn_frontier_tasks, FrontierBackend, FrontierBlockImport,
		FrontierPartialComponents,
	},
};
pub use crate::{
	client::{Client, TemplateRuntimeExecutor},
	eth::{db_config_dir, EthConfiguration},
};
>>>>>>> 08dfe898

type BasicImportQueue<Client> = sc_consensus::DefaultImportQueue<Block, Client>;
type FullPool<Client> = sc_transaction_pool::FullPool<Block, Client>;
type FullSelectChain = sc_consensus::LongestChain<FullBackend, Block>;

type GrandpaBlockImport<Client> =
	sc_finality_grandpa::GrandpaBlockImport<FullBackend, Block, Client, FullSelectChain>;
type GrandpaLinkHalf<Client> = sc_finality_grandpa::LinkHalf<Block, Client, FullSelectChain>;
type BoxBlockImport<Client> = sc_consensus::BoxBlockImport<Block, TransactionFor<Client, Block>>;

pub fn new_partial<RuntimeApi, Executor, BIQ>(
	config: &Configuration,
	eth_config: &EthConfiguration,
	build_import_queue: BIQ,
) -> Result<
	PartialComponents<
		FullClient<RuntimeApi, Executor>,
		FullBackend,
		FullSelectChain,
		BasicImportQueue<FullClient<RuntimeApi, Executor>>,
		FullPool<FullClient<RuntimeApi, Executor>>,
		(
			Option<Telemetry>,
<<<<<<< HEAD
			ConsensusResult,
			FrontierBackend<Block>,
			Option<FilterPool>,
			(FeeHistoryCache, FeeHistoryCacheLimit),
			Arc<fc_rpc::OverrideHandle<Block>>,
=======
			BoxBlockImport<FullClient<RuntimeApi, Executor>>,
			GrandpaLinkHalf<FullClient<RuntimeApi, Executor>>,
			Arc<FrontierBackend>,
>>>>>>> 08dfe898
		),
	>,
	ServiceError,
>
where
	RuntimeApi: ConstructRuntimeApi<Block, FullClient<RuntimeApi, Executor>>,
	RuntimeApi: Send + Sync + 'static,
	RuntimeApi::RuntimeApi:
		BaseRuntimeApiCollection<StateBackend = StateBackendFor<FullBackend, Block>>,
	Executor: NativeExecutionDispatch + 'static,
	BIQ: FnOnce(
		Arc<FullClient<RuntimeApi, Executor>>,
		&Configuration,
		&EthConfiguration,
		&TaskManager,
		Option<TelemetryHandle>,
		GrandpaBlockImport<FullClient<RuntimeApi, Executor>>,
		Arc<FrontierBackend>,
	) -> Result<
		(
			BasicImportQueue<FullClient<RuntimeApi, Executor>>,
			BoxBlockImport<FullClient<RuntimeApi, Executor>>,
		),
		ServiceError,
	>,
{
	let telemetry = config
		.telemetry_endpoints
		.clone()
		.filter(|x| !x.is_empty())
		.map(|endpoints| -> Result<_, sc_telemetry::Error> {
			let worker = TelemetryWorker::new(16)?;
			let telemetry = worker.handle().new_telemetry(endpoints);
			Ok((worker, telemetry))
		})
		.transpose()?;

	let executor = NativeElseWasmExecutor::<Executor>::new(
		config.wasm_method,
		config.default_heap_pages,
		config.max_runtime_instances,
		config.runtime_cache_size,
	);

	let (client, backend, keystore_container, task_manager) =
		sc_service::new_full_parts::<Block, RuntimeApi, _>(
			config,
			telemetry.as_ref().map(|(_, telemetry)| telemetry.handle()),
			executor,
		)?;
	let client = Arc::new(client);

	let telemetry = telemetry.map(|(worker, telemetry)| {
		task_manager
			.spawn_handle()
			.spawn("telemetry", None, worker.run());
		telemetry
	});

	let select_chain = sc_consensus::LongestChain::new(backend.clone());
	let (grandpa_block_import, grandpa_link) = sc_finality_grandpa::block_import(
		client.clone(),
		&(client.clone() as Arc<_>),
		select_chain.clone(),
		telemetry.as_ref().map(|x| x.handle()),
	)?;

	let frontier_backend = Arc::new(FrontierBackend::open(
		client.clone(),
		&config.database,
		&db_config_dir(config),
	)?);
	let (import_queue, block_import) = build_import_queue(
		client.clone(),
		config,
		eth_config,
		&task_manager,
		telemetry.as_ref().map(|x| x.handle()),
		grandpa_block_import,
		frontier_backend.clone(),
	)?;

	let transaction_pool = sc_transaction_pool::BasicPool::new_full(
		config.transaction_pool.clone(),
		config.role.is_authority().into(),
		config.prometheus_registry(),
		task_manager.spawn_essential_handle(),
		client.clone(),
	);

<<<<<<< HEAD
	let overrides = crate::rpc::overrides_handle(client.clone());
	let frontier_backend = match cli.run.frontier_backend_type {
		BackendType::KeyValue => FrontierBackend::KeyValue(fc_db::kv::Backend::open(
			Arc::clone(&client),
			&config.database,
			&db_config_dir(config),
		)?),
		BackendType::Sql => {
			let db_path = &db_config_dir(config);
			let backend = futures::executor::block_on(fc_db::sql::Backend::new(
				fc_db::sql::BackendConfig::Sqlite(fc_db::sql::SqliteBackendConfig {
					path: Path::new("sqlite:///")
						.join(db_path.strip_prefix("/").unwrap().to_str().unwrap())
						.join("frontier.db3")
						.to_str()
						.unwrap(),
					create_if_missing: true,
				}),
				100, // pool size
				overrides.clone(),
			))
			.expect("indexer pool to be created");
			FrontierBackend::Sql(backend)
		}
	};

	let filter_pool: Option<FilterPool> = Some(Arc::new(Mutex::new(BTreeMap::new())));
	let fee_history_cache: FeeHistoryCache = Arc::new(Mutex::new(BTreeMap::new()));
	let fee_history_cache_limit: FeeHistoryCacheLimit = cli.run.fee_history_limit;

	#[cfg(feature = "aura")]
	{
		use sp_consensus_aura::sr25519::AuthorityPair as AuraPair;

		let (grandpa_block_import, grandpa_link) = sc_finality_grandpa::block_import(
			client.clone(),
			&(client.clone() as Arc<_>),
			select_chain.clone(),
			telemetry.as_ref().map(|x| x.handle()),
		)?;

		let frontier_block_import =
			FrontierBlockImport::new(grandpa_block_import.clone(), client.clone());
=======
	Ok(PartialComponents {
		client,
		backend,
		keystore_container,
		task_manager,
		select_chain,
		import_queue,
		transaction_pool,
		other: (telemetry, block_import, grandpa_link, frontier_backend),
	})
}

/// Build the import queue for the template runtime (aura + grandpa).
pub fn build_aura_grandpa_import_queue<RuntimeApi, Executor>(
	client: Arc<FullClient<RuntimeApi, Executor>>,
	config: &Configuration,
	eth_config: &EthConfiguration,
	task_manager: &TaskManager,
	telemetry: Option<TelemetryHandle>,
	grandpa_block_import: GrandpaBlockImport<FullClient<RuntimeApi, Executor>>,
	frontier_backend: Arc<FrontierBackend>,
) -> Result<
	(
		BasicImportQueue<FullClient<RuntimeApi, Executor>>,
		BoxBlockImport<FullClient<RuntimeApi, Executor>>,
	),
	ServiceError,
>
where
	RuntimeApi: ConstructRuntimeApi<Block, FullClient<RuntimeApi, Executor>>,
	RuntimeApi: Send + Sync + 'static,
	RuntimeApi::RuntimeApi:
		RuntimeApiCollection<StateBackend = StateBackendFor<FullBackend, Block>>,
	Executor: NativeExecutionDispatch + 'static,
{
	let frontier_block_import = FrontierBlockImport::new(
		grandpa_block_import.clone(),
		client.clone(),
		frontier_backend,
	);
>>>>>>> 08dfe898

	let slot_duration = sc_consensus_aura::slot_duration(&*client)?;
	let target_gas_price = eth_config.target_gas_price;
	let create_inherent_data_providers = move |_, ()| async move {
		let timestamp = sp_timestamp::InherentDataProvider::from_system_time();
		let slot =
			sp_consensus_aura::inherents::InherentDataProvider::from_timestamp_and_slot_duration(
				*timestamp,
				slot_duration,
			);
		let dynamic_fee = fp_dynamic_fee::InherentDataProvider(U256::from(target_gas_price));
		Ok((slot, timestamp, dynamic_fee))
	};

	let import_queue = sc_consensus_aura::import_queue::<AuraPair, _, _, _, _, _>(
		sc_consensus_aura::ImportQueueParams {
			block_import: frontier_block_import.clone(),
			justification_import: Some(Box::new(grandpa_block_import)),
			client,
<<<<<<< HEAD
			backend,
			task_manager,
			import_queue,
			keystore_container,
			select_chain,
			transaction_pool,
			other: (
				telemetry,
				(frontier_block_import, grandpa_link),
				frontier_backend,
				filter_pool,
				(fee_history_cache, fee_history_cache_limit),
				overrides,
			),
		})
	}

	#[cfg(feature = "manual-seal")]
	{
		let sealing = cli.run.sealing;

		let frontier_block_import = FrontierBlockImport::new(client.clone(), client.clone());
=======
			create_inherent_data_providers,
			spawner: &task_manager.spawn_essential_handle(),
			registry: config.prometheus_registry(),
			check_for_equivocation: Default::default(),
			telemetry,
			compatibility_mode: sc_consensus_aura::CompatibilityMode::None,
		},
	)
	.map_err::<ServiceError, _>(Into::into)?;

	Ok((import_queue, Box::new(frontier_block_import)))
}
>>>>>>> 08dfe898

/// Build the import queue for the template runtime (manual seal).
pub fn build_manual_seal_import_queue<RuntimeApi, Executor>(
	client: Arc<FullClient<RuntimeApi, Executor>>,
	config: &Configuration,
	_eth_config: &EthConfiguration,
	task_manager: &TaskManager,
	_telemetry: Option<TelemetryHandle>,
	_grandpa_block_import: GrandpaBlockImport<FullClient<RuntimeApi, Executor>>,
	frontier_backend: Arc<FrontierBackend>,
) -> Result<
	(
		BasicImportQueue<FullClient<RuntimeApi, Executor>>,
		BoxBlockImport<FullClient<RuntimeApi, Executor>>,
	),
	ServiceError,
>
where
	RuntimeApi: ConstructRuntimeApi<Block, FullClient<RuntimeApi, Executor>>,
	RuntimeApi: Send + Sync + 'static,
	RuntimeApi::RuntimeApi:
		RuntimeApiCollection<StateBackend = StateBackendFor<FullBackend, Block>>,
	Executor: NativeExecutionDispatch + 'static,
{
	let frontier_block_import = FrontierBlockImport::new(client.clone(), client, frontier_backend);
	Ok((
		sc_consensus_manual_seal::import_queue(
			Box::new(frontier_block_import.clone()),
			&task_manager.spawn_essential_handle(),
			config.prometheus_registry(),
<<<<<<< HEAD
		);

		Ok(sc_service::PartialComponents {
			client,
			backend,
			task_manager,
			import_queue,
			keystore_container,
			select_chain,
			transaction_pool,
			other: (
				telemetry,
				(frontier_block_import, sealing),
				frontier_backend,
				filter_pool,
				(fee_history_cache, fee_history_cache_limit),
				overrides,
			),
		})
	}
}

fn remote_keystore(_url: &str) -> Result<Arc<LocalKeystore>, &'static str> {
	// FIXME: here would the concrete keystore be built,
	//        must return a concrete type (NOT `LocalKeystore`) that
	//        implements `CryptoStore` and `SyncCryptoStore`
	Err("Remote Keystore not supported.")
}

/// Builds a new service for a full client.
#[cfg(feature = "aura")]
pub async fn new_full(mut config: Configuration, cli: &Cli) -> Result<TaskManager, ServiceError> {
	use sc_client_api::BlockBackend;
	use sp_consensus_aura::sr25519::AuthorityPair as AuraPair;

	// Use ethereum style for subscription ids
	config.rpc_id_provider = Some(Box::new(fc_rpc::EthereumSubIdProvider));
=======
		),
		Box::new(frontier_block_import),
	))
}

/// Builds a new service for a full client.
pub fn new_full<RuntimeApi, Executor>(
	mut config: Configuration,
	eth_config: EthConfiguration,
	sealing: Option<Sealing>,
) -> Result<TaskManager, ServiceError>
where
	RuntimeApi: ConstructRuntimeApi<Block, FullClient<RuntimeApi, Executor>>,
	RuntimeApi: Send + Sync + 'static,
	RuntimeApi::RuntimeApi:
		RuntimeApiCollection<StateBackend = StateBackendFor<FullBackend, Block>>,
	Executor: NativeExecutionDispatch + 'static,
{
	let build_import_queue = if sealing.is_some() {
		build_manual_seal_import_queue::<RuntimeApi, Executor>
	} else {
		build_aura_grandpa_import_queue::<RuntimeApi, Executor>
	};
>>>>>>> 08dfe898

	let PartialComponents {
		client,
		backend,
		mut task_manager,
		import_queue,
		keystore_container,
		select_chain,
		transaction_pool,
<<<<<<< HEAD
		other:
			(
				mut telemetry,
				consensus_result,
				frontier_backend,
				filter_pool,
				(fee_history_cache, fee_history_cache_limit),
				overrides,
			),
	} = new_partial(&config, cli)?;

	if let Some(url) = &config.keystore_remote {
		match remote_keystore(url) {
			Ok(k) => keystore_container.set_remote_keystore(k),
			Err(e) => {
				return Err(ServiceError::Other(format!(
					"Error hooking up remote keystore for {}: {}",
					url, e
				)))
			}
		};
	}
=======
		other: (mut telemetry, block_import, grandpa_link, frontier_backend),
	} = new_partial(&config, &eth_config, build_import_queue)?;

	let FrontierPartialComponents {
		filter_pool,
		fee_history_cache,
		fee_history_cache_limit,
	} = new_frontier_partial(&eth_config)?;
>>>>>>> 08dfe898

	let grandpa_protocol_name = sc_finality_grandpa::protocol_standard_name(
		&client.block_hash(0)?.expect("Genesis block exists; qed"),
		&config.chain_spec,
	);

	let warp_sync: Option<Arc<dyn sc_network::config::WarpSyncProvider<Block>>> =
		if sealing.is_some() {
			None
		} else {
			config
				.network
				.extra_sets
				.push(sc_finality_grandpa::grandpa_peers_set_config(
					grandpa_protocol_name.clone(),
				));
			Some(Arc::new(
				sc_finality_grandpa::warp_proof::NetworkProvider::new(
					backend.clone(),
					grandpa_link.shared_authority_set().clone(),
					Vec::default(),
				),
			))
		};

	let (network, system_rpc_tx, tx_handler_controller, network_starter) =
		sc_service::build_network(sc_service::BuildNetworkParams {
			config: &config,
			client: client.clone(),
			transaction_pool: transaction_pool.clone(),
			spawn_handle: task_manager.spawn_handle(),
			import_queue,
			block_announce_validator_builder: None,
			warp_sync,
		})?;

	if config.offchain_worker.enabled {
		sc_service::build_offchain_workers(
			&config,
			task_manager.spawn_handle(),
			client.clone(),
			network.clone(),
		);
	}

	let role = config.role.clone();
	let force_authoring = config.force_authoring;
	let name = config.network.node_name.clone();
	let enable_grandpa = !config.disable_grandpa && sealing.is_none();
	let prometheus_registry = config.prometheus_registry().cloned();
<<<<<<< HEAD
	let block_data_cache = Arc::new(fc_rpc::EthBlockDataCacheTask::new(
		task_manager.spawn_handle(),
		overrides.clone(),
		50,
		50,
		prometheus_registry.clone(),
	));
=======

	// Channel for the rpc handler to communicate with the authorship task.
	let (command_sink, commands_stream) = mpsc::channel(1000);

	// for ethereum-compatibility rpc.
	config.rpc_id_provider = Some(Box::new(fc_rpc::EthereumSubIdProvider));
	let overrides = crate::rpc::overrides_handle(client.clone());
	let eth_rpc_params = crate::rpc::EthDeps {
		client: client.clone(),
		pool: transaction_pool.clone(),
		graph: transaction_pool.pool().clone(),
		converter: Some(TransactionConverter),
		is_authority: config.role.is_authority(),
		enable_dev_signer: eth_config.enable_dev_signer,
		network: network.clone(),
		frontier_backend: frontier_backend.clone(),
		overrides: overrides.clone(),
		block_data_cache: Arc::new(fc_rpc::EthBlockDataCacheTask::new(
			task_manager.spawn_handle(),
			overrides.clone(),
			eth_config.eth_log_block_cache,
			eth_config.eth_statuses_cache,
			prometheus_registry.clone(),
		)),
		filter_pool: filter_pool.clone(),
		max_past_logs: eth_config.max_past_logs,
		fee_history_cache: fee_history_cache.clone(),
		fee_history_cache_limit,
		execute_gas_limit_multiplier: eth_config.execute_gas_limit_multiplier,
	};
>>>>>>> 08dfe898

	let rpc_builder = {
		let client = client.clone();
		let pool = transaction_pool.clone();

		Box::new(move |deny_unsafe, subscription_task_executor| {
			let deps = crate::rpc::FullDeps {
				client: client.clone(),
				pool: pool.clone(),
				deny_unsafe,
<<<<<<< HEAD
				is_authority,
				enable_dev_signer,
				network: network.clone(),
				filter_pool: filter_pool.clone(),
				backend: match frontier_backend.clone() {
					fc_db::Backend::KeyValue(b) => Arc::new(b),
					fc_db::Backend::Sql(b) => Arc::new(b),
				},
				max_past_logs,
				fee_history_cache: fee_history_cache.clone(),
				fee_history_cache_limit,
				overrides: overrides.clone(),
				block_data_cache: block_data_cache.clone(),
=======
				command_sink: if sealing.is_some() {
					Some(command_sink.clone())
				} else {
					None
				},
				eth: eth_rpc_params.clone(),
>>>>>>> 08dfe898
			};

			crate::rpc::create_full(deps, subscription_task_executor).map_err(Into::into)
		})
	};

	let _rpc_handlers = sc_service::spawn_tasks(sc_service::SpawnTasksParams {
		config,
		client: client.clone(),
		backend: backend.clone(),
		task_manager: &mut task_manager,
		keystore: keystore_container.sync_keystore(),
		transaction_pool: transaction_pool.clone(),
		rpc_builder,
		network: network.clone(),
		system_rpc_tx,
		tx_handler_controller,
		telemetry: telemetry.as_mut(),
	})?;

	spawn_frontier_tasks(
		&task_manager,
		client.clone(),
		backend,
		frontier_backend,
		filter_pool,
		overrides,
		fee_history_cache,
		fee_history_cache_limit,
	)
	.await;

	if role.is_authority() {
		// manual-seal authorship
		if let Some(sealing) = sealing {
			run_manual_seal_authorship(
				&eth_config,
				sealing,
				client,
				transaction_pool,
				select_chain,
				block_import,
				&task_manager,
				prometheus_registry.as_ref(),
				telemetry.as_ref(),
				commands_stream,
			)?;

			network_starter.start_network();
			log::info!("Manual Seal Ready");
			return Ok(task_manager);
		}

		let proposer_factory = sc_basic_authorship::ProposerFactory::new(
			task_manager.spawn_handle(),
			client.clone(),
			transaction_pool,
			prometheus_registry.as_ref(),
			telemetry.as_ref().map(|x| x.handle()),
		);

		let slot_duration = sc_consensus_aura::slot_duration(&*client)?;
		let target_gas_price = eth_config.target_gas_price;
		let create_inherent_data_providers = move |_, ()| async move {
			let timestamp = sp_timestamp::InherentDataProvider::from_system_time();
			let slot = sp_consensus_aura::inherents::InherentDataProvider::from_timestamp_and_slot_duration(
				*timestamp,
				slot_duration,
			);
			let dynamic_fee = fp_dynamic_fee::InherentDataProvider(U256::from(target_gas_price));
			Ok((slot, timestamp, dynamic_fee))
		};

		let aura = sc_consensus_aura::start_aura::<AuraPair, _, _, _, _, _, _, _, _, _, _>(
			sc_consensus_aura::StartAuraParams {
				slot_duration,
				client,
				select_chain,
				block_import,
				proposer_factory,
				sync_oracle: network.clone(),
				justification_sync_link: network.clone(),
				create_inherent_data_providers,
				force_authoring,
				backoff_authoring_blocks: Option::<()>::None,
				keystore: keystore_container.sync_keystore(),
				block_proposal_slot_portion: sc_consensus_aura::SlotProportion::new(2f32 / 3f32),
				max_block_proposal_slot_portion: None,
				telemetry: telemetry.as_ref().map(|x| x.handle()),
				compatibility_mode: sc_consensus_aura::CompatibilityMode::None,
			},
		)?;
		// the AURA authoring task is considered essential, i.e. if it
		// fails we take down the service with it.
		task_manager
			.spawn_essential_handle()
			.spawn_blocking("aura", Some("block-authoring"), aura);
	}

	if enable_grandpa {
		// if the node isn't actively participating in consensus then it doesn't
		// need a keystore, regardless of which protocol we use below.
		let keystore = if role.is_authority() {
			Some(keystore_container.sync_keystore())
		} else {
			None
		};

		let grandpa_config = sc_finality_grandpa::Config {
			// FIXME #1578 make this available through chainspec
			gossip_duration: Duration::from_millis(333),
			justification_period: 512,
			name: Some(name),
			observer_enabled: false,
			keystore,
			local_role: role,
			telemetry: telemetry.as_ref().map(|x| x.handle()),
			protocol_name: grandpa_protocol_name,
		};

		// start the full GRANDPA voter
		// NOTE: non-authorities could run the GRANDPA observer protocol, but at
		// this point the full voter should provide better guarantees of block
		// and vote data availability than the observer. The observer has not
		// been tested extensively yet and having most nodes in a network run it
		// could lead to finality stalls.
		let grandpa_voter =
			sc_finality_grandpa::run_grandpa_voter(sc_finality_grandpa::GrandpaParams {
				config: grandpa_config,
				link: grandpa_link,
				network,
				voting_rule: sc_finality_grandpa::VotingRulesBuilder::default().build(),
				prometheus_registry,
				shared_voter_state: sc_finality_grandpa::SharedVoterState::empty(),
				telemetry: telemetry.as_ref().map(|x| x.handle()),
			})?;

		// the GRANDPA voter task is considered infallible, i.e.
		// if it fails we take down the service with it.
		task_manager
			.spawn_essential_handle()
			.spawn_blocking("grandpa-voter", None, grandpa_voter);
	}

	network_starter.start_network();
	Ok(task_manager)
}

<<<<<<< HEAD
/// Builds a new service for a full client.
#[cfg(feature = "manual-seal")]
pub async fn new_full(mut config: Configuration, cli: &Cli) -> Result<TaskManager, ServiceError> {
	// Use ethereum style for subscription ids
	config.rpc_id_provider = Some(Box::new(fc_rpc::EthereumSubIdProvider));

	let sc_service::PartialComponents {
		client,
		backend,
		mut task_manager,
		import_queue,
		mut keystore_container,
		select_chain,
		transaction_pool,
		other:
			(
				mut telemetry,
				consensus_result,
				frontier_backend,
				filter_pool,
				(fee_history_cache, fee_history_cache_limit),
				overrides,
			),
	} = new_partial(&config, cli)?;

	if let Some(url) = &config.keystore_remote {
		match remote_keystore(url) {
			Ok(k) => keystore_container.set_remote_keystore(k),
			Err(e) => {
				return Err(ServiceError::Other(format!(
					"Error hooking up remote keystore for {}: {}",
					url, e
				)))
			}
		};
	}

	let (network, system_rpc_tx, tx_handler_controller, network_starter) =
		sc_service::build_network(sc_service::BuildNetworkParams {
			config: &config,
			client: client.clone(),
			transaction_pool: transaction_pool.clone(),
			spawn_handle: task_manager.spawn_handle(),
			import_queue,
			block_announce_validator_builder: None,
			warp_sync: None,
		})?;

	if config.offchain_worker.enabled {
		sc_service::build_offchain_workers(
			&config,
			task_manager.spawn_handle(),
			client.clone(),
			network.clone(),
		);
	}

	let role = config.role.clone();
	let prometheus_registry = config.prometheus_registry().cloned();
	let block_data_cache = Arc::new(fc_rpc::EthBlockDataCacheTask::new(
		task_manager.spawn_handle(),
		overrides.clone(),
		50,
		50,
		prometheus_registry.clone(),
	));
	// Channel for the rpc handler to communicate with the authorship task.
	let (command_sink, commands_stream) = futures::channel::mpsc::channel(1000);

	let rpc_builder = {
		let client = client.clone();
		let pool = transaction_pool.clone();
		let is_authority = role.is_authority();
		let enable_dev_signer = cli.run.enable_dev_signer;
		let network = network.clone();
		let filter_pool = filter_pool.clone();
		let overrides = overrides.clone();
		let fee_history_cache = fee_history_cache.clone();
		let frontier_backend = frontier_backend.clone();
		let max_past_logs = cli.run.max_past_logs;

		Box::new(move |deny_unsafe, subscription_task_executor| {
			let deps = crate::rpc::FullDeps {
				client: client.clone(),
				pool: pool.clone(),
				graph: pool.pool().clone(),
				deny_unsafe,
				is_authority,
				enable_dev_signer,
				network: network.clone(),
				filter_pool: filter_pool.clone(),
				backend: match frontier_backend.clone() {
					fc_db::Backend::KeyValue(b) => Arc::new(b),
					fc_db::Backend::Sql(b) => Arc::new(b),
				},
				max_past_logs,
				fee_history_cache: fee_history_cache.clone(),
				fee_history_cache_limit,
				overrides: overrides.clone(),
				block_data_cache: block_data_cache.clone(),
				command_sink: Some(command_sink.clone()),
			};

			crate::rpc::create_full(deps, subscription_task_executor).map_err(Into::into)
		})
	};

	let _rpc_handlers = sc_service::spawn_tasks(sc_service::SpawnTasksParams {
		config,
		client: client.clone(),
		backend: backend.clone(),
		task_manager: &mut task_manager,
		keystore: keystore_container.sync_keystore(),
		transaction_pool: transaction_pool.clone(),
		rpc_builder,
		network,
		system_rpc_tx,
		tx_handler_controller,
		telemetry: telemetry.as_mut(),
	})?;

	spawn_frontier_tasks(
		&task_manager,
		client.clone(),
		backend,
		frontier_backend,
		filter_pool,
		overrides,
		fee_history_cache,
		fee_history_cache_limit,
	)
	.await;
=======
fn run_manual_seal_authorship<RuntimeApi, Executor>(
	eth_config: &EthConfiguration,
	sealing: Sealing,
	client: Arc<FullClient<RuntimeApi, Executor>>,
	transaction_pool: Arc<FullPool<FullClient<RuntimeApi, Executor>>>,
	select_chain: FullSelectChain,
	block_import: BoxBlockImport<FullClient<RuntimeApi, Executor>>,
	task_manager: &TaskManager,
	prometheus_registry: Option<&Registry>,
	telemetry: Option<&Telemetry>,
	commands_stream: mpsc::Receiver<sc_consensus_manual_seal::rpc::EngineCommand<Hash>>,
) -> Result<(), ServiceError>
where
	RuntimeApi: ConstructRuntimeApi<Block, FullClient<RuntimeApi, Executor>>,
	RuntimeApi: Send + Sync + 'static,
	RuntimeApi::RuntimeApi:
		RuntimeApiCollection<StateBackend = StateBackendFor<FullBackend, Block>>,
	Executor: NativeExecutionDispatch + 'static,
{
	let proposer_factory = sc_basic_authorship::ProposerFactory::new(
		task_manager.spawn_handle(),
		client.clone(),
		transaction_pool.clone(),
		prometheus_registry,
		telemetry.as_ref().map(|x| x.handle()),
	);
>>>>>>> 08dfe898

	thread_local!(static TIMESTAMP: RefCell<u64> = RefCell::new(0));

	/// Provide a mock duration starting at 0 in millisecond for timestamp inherent.
	/// Each call will increment timestamp by slot_duration making Aura think time has passed.
	struct MockTimestampInherentDataProvider;

	#[async_trait::async_trait]
	impl sp_inherents::InherentDataProvider for MockTimestampInherentDataProvider {
		async fn provide_inherent_data(
			&self,
			inherent_data: &mut sp_inherents::InherentData,
		) -> Result<(), sp_inherents::Error> {
			TIMESTAMP.with(|x| {
				*x.borrow_mut() += frontier_template_runtime::SLOT_DURATION;
				inherent_data.put_data(sp_timestamp::INHERENT_IDENTIFIER, &*x.borrow())
			})
		}

		async fn try_handle_error(
			&self,
			_identifier: &sp_inherents::InherentIdentifier,
			_error: &[u8],
		) -> Option<Result<(), sp_inherents::Error>> {
			// The pallet never reports error.
			None
		}
	}

	let target_gas_price = eth_config.target_gas_price;
	let create_inherent_data_providers = move |_, ()| async move {
		let timestamp = MockTimestampInherentDataProvider;
		let dynamic_fee = fp_dynamic_fee::InherentDataProvider(U256::from(target_gas_price));
		Ok((timestamp, dynamic_fee))
	};

	let manual_seal = match sealing {
		Sealing::Manual => future::Either::Left(sc_consensus_manual_seal::run_manual_seal(
			sc_consensus_manual_seal::ManualSealParams {
				block_import,
				env: proposer_factory,
				client,
				pool: transaction_pool,
				commands_stream,
				select_chain,
				consensus_data_provider: None,
				create_inherent_data_providers,
			},
		)),
		Sealing::Instant => future::Either::Right(sc_consensus_manual_seal::run_instant_seal(
			sc_consensus_manual_seal::InstantSealParams {
				block_import,
				env: proposer_factory,
				client,
				pool: transaction_pool,
				select_chain,
				consensus_data_provider: None,
				create_inherent_data_providers,
			},
		)),
	};

<<<<<<< HEAD
async fn spawn_frontier_tasks(
	task_manager: &TaskManager,
	client: Arc<FullClient>,
	backend: Arc<FullBackend>,
	frontier_backend: FrontierBackend<Block>,
	filter_pool: Option<FilterPool>,
	overrides: Arc<OverrideHandle<Block>>,
	fee_history_cache: FeeHistoryCache,
	fee_history_cache_limit: FeeHistoryCacheLimit,
) {
	// Spawn main mapping sync worker background task.
	match frontier_backend {
		fc_db::Backend::KeyValue(b) => {
			task_manager.spawn_essential_handle().spawn(
				"frontier-mapping-sync-worker",
				None,
				fc_mapping_sync::kv::MappingSyncWorker::new(
					client.import_notification_stream(),
					Duration::new(6, 0),
					client.clone(),
					backend,
					Arc::new(b),
					3,
					0,
					fc_mapping_sync::kv::SyncStrategy::Normal,
				)
				.for_each(|()| future::ready(())),
			);
		}
		fc_db::Backend::Sql(b) => {
			task_manager.spawn_essential_handle().spawn(
				"frontier-mapping-sync-worker",
				None,
				fc_mapping_sync::sql::SyncWorker::run(
					client.clone(),
					backend,
					Arc::new(b),
					client.import_notification_stream(),
					1000,                              // batch size
					std::time::Duration::from_secs(1), // interval duration
				),
			);
		}
	}
=======
	// we spawn the future on a background thread managed by service.
	task_manager
		.spawn_essential_handle()
		.spawn_blocking("manual-seal", None, manual_seal);
	Ok(())
}
>>>>>>> 08dfe898

pub fn build_full(
	config: Configuration,
	eth_config: EthConfiguration,
	sealing: Option<Sealing>,
) -> Result<TaskManager, ServiceError> {
	new_full::<frontier_template_runtime::RuntimeApi, TemplateRuntimeExecutor>(
		config, eth_config, sealing,
	)
}

pub fn new_chain_ops(
	mut config: &mut Configuration,
	eth_config: &EthConfiguration,
) -> Result<
	(
		Arc<Client>,
		Arc<FullBackend>,
		BasicQueue<Block, PrefixedMemoryDB<BlakeTwo256>>,
		TaskManager,
		Arc<FrontierBackend>,
	),
	ServiceError,
> {
	config.keystore = sc_service::config::KeystoreConfig::InMemory;
	let PartialComponents {
		client,
		backend,
		import_queue,
		task_manager,
		other,
		..
	} = new_partial::<frontier_template_runtime::RuntimeApi, TemplateRuntimeExecutor, _>(
		config,
		eth_config,
		build_aura_grandpa_import_queue,
	)?;
	Ok((client, backend, import_queue, task_manager, other.3))
}<|MERGE_RESOLUTION|>--- conflicted
+++ resolved
@@ -1,15 +1,6 @@
 //! Service and ServiceFactory implementation. Specialized wrapper over substrate service.
 
-<<<<<<< HEAD
-use std::{
-	collections::BTreeMap,
-	path::{Path, PathBuf},
-	sync::{Arc, Mutex},
-	time::Duration,
-};
-=======
-use std::{cell::RefCell, sync::Arc, time::Duration};
->>>>>>> 08dfe898
+use std::{cell::RefCell, sync::Arc, time::Duration, path::Path};
 
 use futures::{channel::mpsc, prelude::*};
 // Substrate
@@ -22,39 +13,6 @@
 use sp_api::{ConstructRuntimeApi, TransactionFor};
 use sp_consensus_aura::sr25519::AuthorityPair as AuraPair;
 use sp_core::U256;
-<<<<<<< HEAD
-// Frontier
-use fc_consensus::FrontierBlockImport;
-use fc_db::Backend as FrontierBackend;
-use fc_rpc::{EthTask, OverrideHandle};
-use fc_rpc_core::types::{FeeHistoryCache, FeeHistoryCacheLimit, FilterPool};
-// Runtime
-use frontier_template_runtime::{opaque::Block, RuntimeApi};
-
-#[cfg(feature = "manual-seal")]
-use crate::cli::Sealing;
-use crate::cli::{BackendType, Cli};
-
-// Our native executor instance.
-pub struct ExecutorDispatch;
-
-impl sc_executor::NativeExecutionDispatch for ExecutorDispatch {
-	/// Only enable the benchmarking host functions when we actually want to benchmark.
-	#[cfg(feature = "runtime-benchmarks")]
-	type ExtendHostFunctions = frame_benchmarking::benchmarking::HostFunctions;
-	/// Otherwise we only use the default Substrate host functions.
-	#[cfg(not(feature = "runtime-benchmarks"))]
-	type ExtendHostFunctions = ();
-
-	fn dispatch(method: &str, data: &[u8]) -> Option<Vec<u8>> {
-		frontier_template_runtime::api::dispatch(method, data)
-	}
-
-	fn native_version() -> sc_executor::NativeVersion {
-		frontier_template_runtime::native_version()
-	}
-}
-=======
 use sp_runtime::traits::BlakeTwo256;
 use sp_trie::PrefixedMemoryDB;
 // Runtime
@@ -65,14 +23,13 @@
 	client::{BaseRuntimeApiCollection, FullBackend, FullClient, RuntimeApiCollection},
 	eth::{
 		new_frontier_partial, spawn_frontier_tasks, FrontierBackend, FrontierBlockImport,
-		FrontierPartialComponents,
+		FrontierPartialComponents, BackendType, EthCompatRuntimeApiCollection,
 	},
 };
 pub use crate::{
 	client::{Client, TemplateRuntimeExecutor},
 	eth::{db_config_dir, EthConfiguration},
 };
->>>>>>> 08dfe898
 
 type BasicImportQueue<Client> = sc_consensus::DefaultImportQueue<Block, Client>;
 type FullPool<Client> = sc_transaction_pool::FullPool<Block, Client>;
@@ -96,17 +53,10 @@
 		FullPool<FullClient<RuntimeApi, Executor>>,
 		(
 			Option<Telemetry>,
-<<<<<<< HEAD
-			ConsensusResult,
-			FrontierBackend<Block>,
-			Option<FilterPool>,
-			(FeeHistoryCache, FeeHistoryCacheLimit),
-			Arc<fc_rpc::OverrideHandle<Block>>,
-=======
 			BoxBlockImport<FullClient<RuntimeApi, Executor>>,
 			GrandpaLinkHalf<FullClient<RuntimeApi, Executor>>,
-			Arc<FrontierBackend>,
->>>>>>> 08dfe898
+			FrontierBackend,
+			Arc<fp_storage::OverrideHandle<Block>>
 		),
 	>,
 	ServiceError,
@@ -115,7 +65,8 @@
 	RuntimeApi: ConstructRuntimeApi<Block, FullClient<RuntimeApi, Executor>>,
 	RuntimeApi: Send + Sync + 'static,
 	RuntimeApi::RuntimeApi:
-		BaseRuntimeApiCollection<StateBackend = StateBackendFor<FullBackend, Block>>,
+		BaseRuntimeApiCollection<StateBackend = StateBackendFor<FullBackend, Block>> + 
+		EthCompatRuntimeApiCollection<StateBackend = StateBackendFor<FullBackend, Block>>,
 	Executor: NativeExecutionDispatch + 'static,
 	BIQ: FnOnce(
 		Arc<FullClient<RuntimeApi, Executor>>,
@@ -124,7 +75,6 @@
 		&TaskManager,
 		Option<TelemetryHandle>,
 		GrandpaBlockImport<FullClient<RuntimeApi, Executor>>,
-		Arc<FrontierBackend>,
 	) -> Result<
 		(
 			BasicImportQueue<FullClient<RuntimeApi, Executor>>,
@@ -174,32 +124,8 @@
 		telemetry.as_ref().map(|x| x.handle()),
 	)?;
 
-	let frontier_backend = Arc::new(FrontierBackend::open(
-		client.clone(),
-		&config.database,
-		&db_config_dir(config),
-	)?);
-	let (import_queue, block_import) = build_import_queue(
-		client.clone(),
-		config,
-		eth_config,
-		&task_manager,
-		telemetry.as_ref().map(|x| x.handle()),
-		grandpa_block_import,
-		frontier_backend.clone(),
-	)?;
-
-	let transaction_pool = sc_transaction_pool::BasicPool::new_full(
-		config.transaction_pool.clone(),
-		config.role.is_authority().into(),
-		config.prometheus_registry(),
-		task_manager.spawn_essential_handle(),
-		client.clone(),
-	);
-
-<<<<<<< HEAD
 	let overrides = crate::rpc::overrides_handle(client.clone());
-	let frontier_backend = match cli.run.frontier_backend_type {
+	let frontier_backend = match eth_config.frontier_backend_type {
 		BackendType::KeyValue => FrontierBackend::KeyValue(fc_db::kv::Backend::open(
 			Arc::clone(&client),
 			&config.database,
@@ -224,24 +150,23 @@
 		}
 	};
 
-	let filter_pool: Option<FilterPool> = Some(Arc::new(Mutex::new(BTreeMap::new())));
-	let fee_history_cache: FeeHistoryCache = Arc::new(Mutex::new(BTreeMap::new()));
-	let fee_history_cache_limit: FeeHistoryCacheLimit = cli.run.fee_history_limit;
-
-	#[cfg(feature = "aura")]
-	{
-		use sp_consensus_aura::sr25519::AuthorityPair as AuraPair;
-
-		let (grandpa_block_import, grandpa_link) = sc_finality_grandpa::block_import(
-			client.clone(),
-			&(client.clone() as Arc<_>),
-			select_chain.clone(),
-			telemetry.as_ref().map(|x| x.handle()),
-		)?;
-
-		let frontier_block_import =
-			FrontierBlockImport::new(grandpa_block_import.clone(), client.clone());
-=======
+	let (import_queue, block_import) = build_import_queue(
+		client.clone(),
+		config,
+		eth_config,
+		&task_manager,
+		telemetry.as_ref().map(|x| x.handle()),
+		grandpa_block_import,
+	)?;
+
+	let transaction_pool = sc_transaction_pool::BasicPool::new_full(
+		config.transaction_pool.clone(),
+		config.role.is_authority().into(),
+		config.prometheus_registry(),
+		task_manager.spawn_essential_handle(),
+		client.clone(),
+	);
+
 	Ok(PartialComponents {
 		client,
 		backend,
@@ -250,7 +175,7 @@
 		select_chain,
 		import_queue,
 		transaction_pool,
-		other: (telemetry, block_import, grandpa_link, frontier_backend),
+		other: (telemetry, block_import, grandpa_link, frontier_backend, overrides,),
 	})
 }
 
@@ -262,7 +187,6 @@
 	task_manager: &TaskManager,
 	telemetry: Option<TelemetryHandle>,
 	grandpa_block_import: GrandpaBlockImport<FullClient<RuntimeApi, Executor>>,
-	frontier_backend: Arc<FrontierBackend>,
 ) -> Result<
 	(
 		BasicImportQueue<FullClient<RuntimeApi, Executor>>,
@@ -280,9 +204,7 @@
 	let frontier_block_import = FrontierBlockImport::new(
 		grandpa_block_import.clone(),
 		client.clone(),
-		frontier_backend,
 	);
->>>>>>> 08dfe898
 
 	let slot_duration = sc_consensus_aura::slot_duration(&*client)?;
 	let target_gas_price = eth_config.target_gas_price;
@@ -302,30 +224,6 @@
 			block_import: frontier_block_import.clone(),
 			justification_import: Some(Box::new(grandpa_block_import)),
 			client,
-<<<<<<< HEAD
-			backend,
-			task_manager,
-			import_queue,
-			keystore_container,
-			select_chain,
-			transaction_pool,
-			other: (
-				telemetry,
-				(frontier_block_import, grandpa_link),
-				frontier_backend,
-				filter_pool,
-				(fee_history_cache, fee_history_cache_limit),
-				overrides,
-			),
-		})
-	}
-
-	#[cfg(feature = "manual-seal")]
-	{
-		let sealing = cli.run.sealing;
-
-		let frontier_block_import = FrontierBlockImport::new(client.clone(), client.clone());
-=======
 			create_inherent_data_providers,
 			spawner: &task_manager.spawn_essential_handle(),
 			registry: config.prometheus_registry(),
@@ -338,7 +236,6 @@
 
 	Ok((import_queue, Box::new(frontier_block_import)))
 }
->>>>>>> 08dfe898
 
 /// Build the import queue for the template runtime (manual seal).
 pub fn build_manual_seal_import_queue<RuntimeApi, Executor>(
@@ -348,7 +245,6 @@
 	task_manager: &TaskManager,
 	_telemetry: Option<TelemetryHandle>,
 	_grandpa_block_import: GrandpaBlockImport<FullClient<RuntimeApi, Executor>>,
-	frontier_backend: Arc<FrontierBackend>,
 ) -> Result<
 	(
 		BasicImportQueue<FullClient<RuntimeApi, Executor>>,
@@ -363,58 +259,19 @@
 		RuntimeApiCollection<StateBackend = StateBackendFor<FullBackend, Block>>,
 	Executor: NativeExecutionDispatch + 'static,
 {
-	let frontier_block_import = FrontierBlockImport::new(client.clone(), client, frontier_backend);
+	let frontier_block_import = FrontierBlockImport::new(client.clone(), client);
 	Ok((
 		sc_consensus_manual_seal::import_queue(
 			Box::new(frontier_block_import.clone()),
 			&task_manager.spawn_essential_handle(),
 			config.prometheus_registry(),
-<<<<<<< HEAD
-		);
-
-		Ok(sc_service::PartialComponents {
-			client,
-			backend,
-			task_manager,
-			import_queue,
-			keystore_container,
-			select_chain,
-			transaction_pool,
-			other: (
-				telemetry,
-				(frontier_block_import, sealing),
-				frontier_backend,
-				filter_pool,
-				(fee_history_cache, fee_history_cache_limit),
-				overrides,
-			),
-		})
-	}
-}
-
-fn remote_keystore(_url: &str) -> Result<Arc<LocalKeystore>, &'static str> {
-	// FIXME: here would the concrete keystore be built,
-	//        must return a concrete type (NOT `LocalKeystore`) that
-	//        implements `CryptoStore` and `SyncCryptoStore`
-	Err("Remote Keystore not supported.")
-}
-
-/// Builds a new service for a full client.
-#[cfg(feature = "aura")]
-pub async fn new_full(mut config: Configuration, cli: &Cli) -> Result<TaskManager, ServiceError> {
-	use sc_client_api::BlockBackend;
-	use sp_consensus_aura::sr25519::AuthorityPair as AuraPair;
-
-	// Use ethereum style for subscription ids
-	config.rpc_id_provider = Some(Box::new(fc_rpc::EthereumSubIdProvider));
-=======
 		),
 		Box::new(frontier_block_import),
 	))
 }
 
 /// Builds a new service for a full client.
-pub fn new_full<RuntimeApi, Executor>(
+pub async fn new_full<RuntimeApi, Executor>(
 	mut config: Configuration,
 	eth_config: EthConfiguration,
 	sealing: Option<Sealing>,
@@ -431,7 +288,6 @@
 	} else {
 		build_aura_grandpa_import_queue::<RuntimeApi, Executor>
 	};
->>>>>>> 08dfe898
 
 	let PartialComponents {
 		client,
@@ -441,31 +297,7 @@
 		keystore_container,
 		select_chain,
 		transaction_pool,
-<<<<<<< HEAD
-		other:
-			(
-				mut telemetry,
-				consensus_result,
-				frontier_backend,
-				filter_pool,
-				(fee_history_cache, fee_history_cache_limit),
-				overrides,
-			),
-	} = new_partial(&config, cli)?;
-
-	if let Some(url) = &config.keystore_remote {
-		match remote_keystore(url) {
-			Ok(k) => keystore_container.set_remote_keystore(k),
-			Err(e) => {
-				return Err(ServiceError::Other(format!(
-					"Error hooking up remote keystore for {}: {}",
-					url, e
-				)))
-			}
-		};
-	}
-=======
-		other: (mut telemetry, block_import, grandpa_link, frontier_backend),
+		other: (mut telemetry, block_import, grandpa_link, frontier_backend, overrides),
 	} = new_partial(&config, &eth_config, build_import_queue)?;
 
 	let FrontierPartialComponents {
@@ -473,7 +305,6 @@
 		fee_history_cache,
 		fee_history_cache_limit,
 	} = new_frontier_partial(&eth_config)?;
->>>>>>> 08dfe898
 
 	let grandpa_protocol_name = sc_finality_grandpa::protocol_standard_name(
 		&client.block_hash(0)?.expect("Genesis block exists; qed"),
@@ -524,22 +355,12 @@
 	let name = config.network.node_name.clone();
 	let enable_grandpa = !config.disable_grandpa && sealing.is_none();
 	let prometheus_registry = config.prometheus_registry().cloned();
-<<<<<<< HEAD
-	let block_data_cache = Arc::new(fc_rpc::EthBlockDataCacheTask::new(
-		task_manager.spawn_handle(),
-		overrides.clone(),
-		50,
-		50,
-		prometheus_registry.clone(),
-	));
-=======
 
 	// Channel for the rpc handler to communicate with the authorship task.
 	let (command_sink, commands_stream) = mpsc::channel(1000);
 
 	// for ethereum-compatibility rpc.
 	config.rpc_id_provider = Some(Box::new(fc_rpc::EthereumSubIdProvider));
-	let overrides = crate::rpc::overrides_handle(client.clone());
 	let eth_rpc_params = crate::rpc::EthDeps {
 		client: client.clone(),
 		pool: transaction_pool.clone(),
@@ -548,7 +369,10 @@
 		is_authority: config.role.is_authority(),
 		enable_dev_signer: eth_config.enable_dev_signer,
 		network: network.clone(),
-		frontier_backend: frontier_backend.clone(),
+		frontier_backend: match frontier_backend.clone() {
+			fc_db::Backend::KeyValue(b) => Arc::new(b),
+			fc_db::Backend::Sql(b) => Arc::new(b),
+		},
 		overrides: overrides.clone(),
 		block_data_cache: Arc::new(fc_rpc::EthBlockDataCacheTask::new(
 			task_manager.spawn_handle(),
@@ -563,7 +387,6 @@
 		fee_history_cache_limit,
 		execute_gas_limit_multiplier: eth_config.execute_gas_limit_multiplier,
 	};
->>>>>>> 08dfe898
 
 	let rpc_builder = {
 		let client = client.clone();
@@ -574,28 +397,12 @@
 				client: client.clone(),
 				pool: pool.clone(),
 				deny_unsafe,
-<<<<<<< HEAD
-				is_authority,
-				enable_dev_signer,
-				network: network.clone(),
-				filter_pool: filter_pool.clone(),
-				backend: match frontier_backend.clone() {
-					fc_db::Backend::KeyValue(b) => Arc::new(b),
-					fc_db::Backend::Sql(b) => Arc::new(b),
-				},
-				max_past_logs,
-				fee_history_cache: fee_history_cache.clone(),
-				fee_history_cache_limit,
-				overrides: overrides.clone(),
-				block_data_cache: block_data_cache.clone(),
-=======
 				command_sink: if sealing.is_some() {
 					Some(command_sink.clone())
 				} else {
 					None
 				},
 				eth: eth_rpc_params.clone(),
->>>>>>> 08dfe898
 			};
 
 			crate::rpc::create_full(deps, subscription_task_executor).map_err(Into::into)
@@ -744,140 +551,6 @@
 	Ok(task_manager)
 }
 
-<<<<<<< HEAD
-/// Builds a new service for a full client.
-#[cfg(feature = "manual-seal")]
-pub async fn new_full(mut config: Configuration, cli: &Cli) -> Result<TaskManager, ServiceError> {
-	// Use ethereum style for subscription ids
-	config.rpc_id_provider = Some(Box::new(fc_rpc::EthereumSubIdProvider));
-
-	let sc_service::PartialComponents {
-		client,
-		backend,
-		mut task_manager,
-		import_queue,
-		mut keystore_container,
-		select_chain,
-		transaction_pool,
-		other:
-			(
-				mut telemetry,
-				consensus_result,
-				frontier_backend,
-				filter_pool,
-				(fee_history_cache, fee_history_cache_limit),
-				overrides,
-			),
-	} = new_partial(&config, cli)?;
-
-	if let Some(url) = &config.keystore_remote {
-		match remote_keystore(url) {
-			Ok(k) => keystore_container.set_remote_keystore(k),
-			Err(e) => {
-				return Err(ServiceError::Other(format!(
-					"Error hooking up remote keystore for {}: {}",
-					url, e
-				)))
-			}
-		};
-	}
-
-	let (network, system_rpc_tx, tx_handler_controller, network_starter) =
-		sc_service::build_network(sc_service::BuildNetworkParams {
-			config: &config,
-			client: client.clone(),
-			transaction_pool: transaction_pool.clone(),
-			spawn_handle: task_manager.spawn_handle(),
-			import_queue,
-			block_announce_validator_builder: None,
-			warp_sync: None,
-		})?;
-
-	if config.offchain_worker.enabled {
-		sc_service::build_offchain_workers(
-			&config,
-			task_manager.spawn_handle(),
-			client.clone(),
-			network.clone(),
-		);
-	}
-
-	let role = config.role.clone();
-	let prometheus_registry = config.prometheus_registry().cloned();
-	let block_data_cache = Arc::new(fc_rpc::EthBlockDataCacheTask::new(
-		task_manager.spawn_handle(),
-		overrides.clone(),
-		50,
-		50,
-		prometheus_registry.clone(),
-	));
-	// Channel for the rpc handler to communicate with the authorship task.
-	let (command_sink, commands_stream) = futures::channel::mpsc::channel(1000);
-
-	let rpc_builder = {
-		let client = client.clone();
-		let pool = transaction_pool.clone();
-		let is_authority = role.is_authority();
-		let enable_dev_signer = cli.run.enable_dev_signer;
-		let network = network.clone();
-		let filter_pool = filter_pool.clone();
-		let overrides = overrides.clone();
-		let fee_history_cache = fee_history_cache.clone();
-		let frontier_backend = frontier_backend.clone();
-		let max_past_logs = cli.run.max_past_logs;
-
-		Box::new(move |deny_unsafe, subscription_task_executor| {
-			let deps = crate::rpc::FullDeps {
-				client: client.clone(),
-				pool: pool.clone(),
-				graph: pool.pool().clone(),
-				deny_unsafe,
-				is_authority,
-				enable_dev_signer,
-				network: network.clone(),
-				filter_pool: filter_pool.clone(),
-				backend: match frontier_backend.clone() {
-					fc_db::Backend::KeyValue(b) => Arc::new(b),
-					fc_db::Backend::Sql(b) => Arc::new(b),
-				},
-				max_past_logs,
-				fee_history_cache: fee_history_cache.clone(),
-				fee_history_cache_limit,
-				overrides: overrides.clone(),
-				block_data_cache: block_data_cache.clone(),
-				command_sink: Some(command_sink.clone()),
-			};
-
-			crate::rpc::create_full(deps, subscription_task_executor).map_err(Into::into)
-		})
-	};
-
-	let _rpc_handlers = sc_service::spawn_tasks(sc_service::SpawnTasksParams {
-		config,
-		client: client.clone(),
-		backend: backend.clone(),
-		task_manager: &mut task_manager,
-		keystore: keystore_container.sync_keystore(),
-		transaction_pool: transaction_pool.clone(),
-		rpc_builder,
-		network,
-		system_rpc_tx,
-		tx_handler_controller,
-		telemetry: telemetry.as_mut(),
-	})?;
-
-	spawn_frontier_tasks(
-		&task_manager,
-		client.clone(),
-		backend,
-		frontier_backend,
-		filter_pool,
-		overrides,
-		fee_history_cache,
-		fee_history_cache_limit,
-	)
-	.await;
-=======
 fn run_manual_seal_authorship<RuntimeApi, Executor>(
 	eth_config: &EthConfiguration,
 	sealing: Sealing,
@@ -904,7 +577,6 @@
 		prometheus_registry,
 		telemetry.as_ref().map(|x| x.handle()),
 	);
->>>>>>> 08dfe898
 
 	thread_local!(static TIMESTAMP: RefCell<u64> = RefCell::new(0));
 
@@ -967,68 +639,21 @@
 		)),
 	};
 
-<<<<<<< HEAD
-async fn spawn_frontier_tasks(
-	task_manager: &TaskManager,
-	client: Arc<FullClient>,
-	backend: Arc<FullBackend>,
-	frontier_backend: FrontierBackend<Block>,
-	filter_pool: Option<FilterPool>,
-	overrides: Arc<OverrideHandle<Block>>,
-	fee_history_cache: FeeHistoryCache,
-	fee_history_cache_limit: FeeHistoryCacheLimit,
-) {
-	// Spawn main mapping sync worker background task.
-	match frontier_backend {
-		fc_db::Backend::KeyValue(b) => {
-			task_manager.spawn_essential_handle().spawn(
-				"frontier-mapping-sync-worker",
-				None,
-				fc_mapping_sync::kv::MappingSyncWorker::new(
-					client.import_notification_stream(),
-					Duration::new(6, 0),
-					client.clone(),
-					backend,
-					Arc::new(b),
-					3,
-					0,
-					fc_mapping_sync::kv::SyncStrategy::Normal,
-				)
-				.for_each(|()| future::ready(())),
-			);
-		}
-		fc_db::Backend::Sql(b) => {
-			task_manager.spawn_essential_handle().spawn(
-				"frontier-mapping-sync-worker",
-				None,
-				fc_mapping_sync::sql::SyncWorker::run(
-					client.clone(),
-					backend,
-					Arc::new(b),
-					client.import_notification_stream(),
-					1000,                              // batch size
-					std::time::Duration::from_secs(1), // interval duration
-				),
-			);
-		}
-	}
-=======
 	// we spawn the future on a background thread managed by service.
 	task_manager
 		.spawn_essential_handle()
 		.spawn_blocking("manual-seal", None, manual_seal);
 	Ok(())
 }
->>>>>>> 08dfe898
-
-pub fn build_full(
+
+pub async fn build_full(
 	config: Configuration,
 	eth_config: EthConfiguration,
 	sealing: Option<Sealing>,
 ) -> Result<TaskManager, ServiceError> {
 	new_full::<frontier_template_runtime::RuntimeApi, TemplateRuntimeExecutor>(
 		config, eth_config, sealing,
-	)
+	).await
 }
 
 pub fn new_chain_ops(
@@ -1040,7 +665,7 @@
 		Arc<FullBackend>,
 		BasicQueue<Block, PrefixedMemoryDB<BlakeTwo256>>,
 		TaskManager,
-		Arc<FrontierBackend>,
+		FrontierBackend,
 	),
 	ServiceError,
 > {
