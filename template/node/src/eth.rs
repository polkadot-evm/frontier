use std::{
	collections::BTreeMap,
	path::PathBuf,
	sync::{Arc, Mutex},
	time::Duration,
};

use futures::{future, prelude::*};
// Substrate
use sc_client_api::{BlockchainEvents, StateBackendFor};
use sc_executor::NativeExecutionDispatch;
use sc_service::{error::Error as ServiceError, BasePath, Configuration, TaskManager};
use sp_api::ConstructRuntimeApi;
use sp_runtime::traits::BlakeTwo256;
// Frontier
pub use fc_consensus::FrontierBlockImport;
use fc_rpc::{EthTask, OverrideHandle};
pub use fc_rpc_core::types::{FeeHistoryCache, FeeHistoryCacheLimit, FilterPool};
// Local
use frontier_template_runtime::opaque::Block;

use crate::client::{FullBackend, FullClient};

/// Frontier DB backend type.
pub type FrontierBackend = fc_db::Backend<Block>;

pub fn db_config_dir(config: &Configuration) -> PathBuf {
	let application = &config.impl_name;
	config
		.base_path
		.as_ref()
		.map(|base_path| base_path.config_dir(config.chain_spec.id()))
		.unwrap_or_else(|| {
			BasePath::from_project("", "", application).config_dir(config.chain_spec.id())
		})
}

/// Avalailable frontier backend types.
#[derive(Debug, Copy, Clone, clap::ValueEnum)]
pub enum BackendType {
	/// Either RocksDb or ParityDb as per inherited from the global backend settings.
	KeyValue,
	/// Sql database with custom log indexing.
	Sql,
}

impl Default for BackendType {
	fn default() -> BackendType {
		BackendType::KeyValue
	}
}

/// The ethereum-compatibility configuration used to run a node.
#[derive(Clone, Debug, clap::Parser)]
pub struct EthConfiguration {
	/// Maximum number of logs in a query.
	#[arg(long, default_value = "10000")]
	pub max_past_logs: u32,

	/// Maximum fee history cache size.
	#[arg(long, default_value = "2048")]
	pub fee_history_limit: u64,

	#[arg(long)]
	pub enable_dev_signer: bool,

	/// The dynamic-fee pallet target gas price set by block author
	#[arg(long, default_value = "1")]
	pub target_gas_price: u64,

	/// Maximum allowed gas limit will be `block.gas_limit * execute_gas_limit_multiplier`
	/// when using eth_call/eth_estimateGas.
	#[arg(long, default_value = "10")]
	pub execute_gas_limit_multiplier: u64,

	/// Size in bytes of the LRU cache for block data.
	#[arg(long, default_value = "50")]
	pub eth_log_block_cache: usize,

	/// Size in bytes of the LRU cache for transactions statuses data.
	#[arg(long, default_value = "50")]
	pub eth_statuses_cache: usize,

	/// Sets the frontier backend type (KeyValue or Sql)
	#[arg(long, value_enum, ignore_case = true, default_value_t = BackendType::default())]
	pub frontier_backend_type: BackendType,

	// Sets the SQL backend's pool size.
	#[arg(long, default_value = "100")]
	pub frontier_sql_backend_pool_size: u32,

	/// Sets the SQL backend's query timeout in number of VM ops.
	#[arg(long, default_value = "10000000")]
	pub frontier_sql_backend_num_ops_timeout: u32,

	/// Sets the SQL backend's auxiliary thread limit.
	#[arg(long, default_value = "4")]
	pub frontier_sql_backend_thread_count: u32,

	/// Sets the SQL backend's query timeout in number of VM ops.
	/// Default value is 200MB.
	#[arg(long, default_value = "209715200")]
	pub frontier_sql_backend_cache_size: u64,
}

pub struct FrontierPartialComponents {
	pub filter_pool: Option<FilterPool>,
	pub fee_history_cache: FeeHistoryCache,
	pub fee_history_cache_limit: FeeHistoryCacheLimit,
}

pub fn new_frontier_partial(
	config: &EthConfiguration,
) -> Result<FrontierPartialComponents, ServiceError> {
	Ok(FrontierPartialComponents {
		filter_pool: Some(Arc::new(Mutex::new(BTreeMap::new()))),
		fee_history_cache: Arc::new(Mutex::new(BTreeMap::new())),
		fee_history_cache_limit: config.fee_history_limit,
	})
}

/// A set of APIs that ethereum-compatible runtimes must implement.
pub trait EthCompatRuntimeApiCollection:
	sp_api::ApiExt<Block>
	+ fp_rpc::EthereumRuntimeRPCApi<Block>
	+ fp_rpc::ConvertTransactionRuntimeApi<Block>
where
	<Self as sp_api::ApiExt<Block>>::StateBackend: sp_api::StateBackend<BlakeTwo256>,
{
}

impl<Api> EthCompatRuntimeApiCollection for Api
where
	Api: sp_api::ApiExt<Block>
		+ fp_rpc::EthereumRuntimeRPCApi<Block>
		+ fp_rpc::ConvertTransactionRuntimeApi<Block>,
	<Self as sp_api::ApiExt<Block>>::StateBackend: sp_api::StateBackend<BlakeTwo256>,
{
}

pub async fn spawn_frontier_tasks<RuntimeApi, Executor>(
	task_manager: &TaskManager,
	client: Arc<FullClient<RuntimeApi, Executor>>,
	backend: Arc<FullBackend>,
	frontier_backend: FrontierBackend,
	filter_pool: Option<FilterPool>,
	overrides: Arc<OverrideHandle<Block>>,
	fee_history_cache: FeeHistoryCache,
	fee_history_cache_limit: FeeHistoryCacheLimit,
) where
	RuntimeApi: ConstructRuntimeApi<Block, FullClient<RuntimeApi, Executor>>,
	RuntimeApi: Send + Sync + 'static,
	RuntimeApi::RuntimeApi:
		EthCompatRuntimeApiCollection<StateBackend = StateBackendFor<FullBackend, Block>>,
	Executor: NativeExecutionDispatch + 'static,
{
<<<<<<< HEAD
	// Spawn main mapping sync worker background task.
	match frontier_backend {
		fc_db::Backend::KeyValue(b) => {
			task_manager.spawn_essential_handle().spawn(
				"frontier-mapping-sync-worker",
				None,
				fc_mapping_sync::kv::MappingSyncWorker::new(
					client.import_notification_stream(),
					Duration::new(6, 0),
					client.clone(),
					backend,
					Arc::new(b),
					3,
					0,
					fc_mapping_sync::kv::SyncStrategy::Normal,
				)
				.for_each(|()| future::ready(())),
			);
		}
		fc_db::Backend::Sql(b) => {
			task_manager.spawn_essential_handle().spawn_blocking(
				"frontier-mapping-sync-worker",
				None,
				fc_mapping_sync::sql::SyncWorker::run(
					client.clone(),
					backend,
					Arc::new(b),
					client.import_notification_stream(),
					fc_mapping_sync::sql::SyncWorkerConfig {
						read_notification_timeout: Duration::from_secs(10),
						check_indexed_blocks_interval: Duration::from_secs(60),
					},
				),
			);
		}
	}
=======
	task_manager.spawn_essential_handle().spawn(
		"frontier-mapping-sync-worker",
		Some("frontier"),
		MappingSyncWorker::new(
			client.import_notification_stream(),
			Duration::new(6, 0),
			client.clone(),
			backend,
			overrides.clone(),
			frontier_backend,
			3,
			0,
			SyncStrategy::Normal,
		)
		.for_each(|()| future::ready(())),
	);
>>>>>>> d13668c0

	// Spawn Frontier EthFilterApi maintenance task.
	if let Some(filter_pool) = filter_pool {
		// Each filter is allowed to stay in the pool for 100 blocks.
		const FILTER_RETAIN_THRESHOLD: u64 = 100;
		task_manager.spawn_essential_handle().spawn(
			"frontier-filter-pool",
			Some("frontier"),
			EthTask::filter_pool_task(client.clone(), filter_pool, FILTER_RETAIN_THRESHOLD),
		);
	}

	// Spawn Frontier FeeHistory cache maintenance task.
	task_manager.spawn_essential_handle().spawn(
		"frontier-fee-history",
		Some("frontier"),
		EthTask::fee_history_task(
			client,
			overrides,
			fee_history_cache,
			fee_history_cache_limit,
		),
	);
}<|MERGE_RESOLUTION|>--- conflicted
+++ resolved
@@ -154,18 +154,18 @@
 		EthCompatRuntimeApiCollection<StateBackend = StateBackendFor<FullBackend, Block>>,
 	Executor: NativeExecutionDispatch + 'static,
 {
-<<<<<<< HEAD
 	// Spawn main mapping sync worker background task.
 	match frontier_backend {
 		fc_db::Backend::KeyValue(b) => {
 			task_manager.spawn_essential_handle().spawn(
 				"frontier-mapping-sync-worker",
-				None,
+				Some("frontier"),
 				fc_mapping_sync::kv::MappingSyncWorker::new(
 					client.import_notification_stream(),
 					Duration::new(6, 0),
 					client.clone(),
 					backend,
+					overrides.clone(),
 					Arc::new(b),
 					3,
 					0,
@@ -177,7 +177,7 @@
 		fc_db::Backend::Sql(b) => {
 			task_manager.spawn_essential_handle().spawn_blocking(
 				"frontier-mapping-sync-worker",
-				None,
+				Some("frontier"),
 				fc_mapping_sync::sql::SyncWorker::run(
 					client.clone(),
 					backend,
@@ -191,24 +191,6 @@
 			);
 		}
 	}
-=======
-	task_manager.spawn_essential_handle().spawn(
-		"frontier-mapping-sync-worker",
-		Some("frontier"),
-		MappingSyncWorker::new(
-			client.import_notification_stream(),
-			Duration::new(6, 0),
-			client.clone(),
-			backend,
-			overrides.clone(),
-			frontier_backend,
-			3,
-			0,
-			SyncStrategy::Normal,
-		)
-		.for_each(|()| future::ready(())),
-	);
->>>>>>> d13668c0
 
 	// Spawn Frontier EthFilterApi maintenance task.
 	if let Some(filter_pool) = filter_pool {
