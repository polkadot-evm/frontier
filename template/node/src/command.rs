// This file is part of Substrate.

// Copyright (C) 2017-2021 Parity Technologies (UK) Ltd.
// SPDX-License-Identifier: Apache-2.0

// Licensed under the Apache License, Version 2.0 (the "License");
// you may not use this file except in compliance with the License.
// You may obtain a copy of the License at
//
// 	http://www.apache.org/licenses/LICENSE-2.0
//
// Unless required by applicable law or agreed to in writing, software
// distributed under the License is distributed on an "AS IS" BASIS,
// WITHOUT WARRANTIES OR CONDITIONS OF ANY KIND, either express or implied.
// See the License for the specific language governing permissions and
// limitations under the License.

<<<<<<< HEAD
use clap::Parser;
use futures::TryFutureExt;
=======
>>>>>>> 6840b206
// Substrate
use sc_cli::{ChainSpec, RuntimeVersion, SubstrateCli};
use sc_service::DatabaseSource;
// Frontier
use fc_db::kv::frontier_database_dir;

use crate::{
	chain_spec,
	cli::{Cli, Subcommand},
	service::{self, db_config_dir},
};

impl SubstrateCli for Cli {
	fn impl_name() -> String {
		"Frontier Node".into()
	}

	fn impl_version() -> String {
		env!("SUBSTRATE_CLI_IMPL_VERSION").into()
	}

	fn description() -> String {
		env!("CARGO_PKG_DESCRIPTION").into()
	}

	fn author() -> String {
		env!("CARGO_PKG_AUTHORS").into()
	}

	fn support_url() -> String {
		"support.anonymous.an".into()
	}

	fn copyright_start_year() -> i32 {
		2021
	}

	fn load_spec(&self, id: &str) -> Result<Box<dyn ChainSpec>, String> {
		Ok(match id {
			"dev" => {
				let enable_manual_seal = self.sealing.map(|_| true);
				Box::new(chain_spec::development_config(enable_manual_seal))
			}
			"" | "local" => Box::new(chain_spec::local_testnet_config()),
			path => Box::new(chain_spec::ChainSpec::from_json_file(
				std::path::PathBuf::from(path),
			)?),
		})
	}

	fn native_runtime_version(_: &Box<dyn ChainSpec>) -> &'static RuntimeVersion {
		&frontier_template_runtime::VERSION
	}
}

/// Parse and run command line arguments
pub fn run() -> sc_cli::Result<()> {
	let cli = Cli::from_args();

	match &cli.subcommand {
		Some(Subcommand::Key(cmd)) => cmd.run(&cli),
		Some(Subcommand::BuildSpec(cmd)) => {
			let runner = cli.create_runner(cmd)?;
			runner.sync_run(|config| cmd.run(config.chain_spec, config.network))
		}
		Some(Subcommand::CheckBlock(cmd)) => {
			let runner = cli.create_runner(cmd)?;
			runner.async_run(|mut config| {
				let (client, _, import_queue, task_manager, _) =
					service::new_chain_ops(&mut config, &cli.eth)?;
				Ok((cmd.run(client, import_queue), task_manager))
			})
		}
		Some(Subcommand::ExportBlocks(cmd)) => {
			let runner = cli.create_runner(cmd)?;
			runner.async_run(|mut config| {
				let (client, _, _, task_manager, _) =
					service::new_chain_ops(&mut config, &cli.eth)?;
				Ok((cmd.run(client, config.database), task_manager))
			})
		}
		Some(Subcommand::ExportState(cmd)) => {
			let runner = cli.create_runner(cmd)?;
			runner.async_run(|mut config| {
				let (client, _, _, task_manager, _) =
					service::new_chain_ops(&mut config, &cli.eth)?;
				Ok((cmd.run(client, config.chain_spec), task_manager))
			})
		}
		Some(Subcommand::ImportBlocks(cmd)) => {
			let runner = cli.create_runner(cmd)?;
			runner.async_run(|mut config| {
				let (client, _, import_queue, task_manager, _) =
					service::new_chain_ops(&mut config, &cli.eth)?;
				Ok((cmd.run(client, import_queue), task_manager))
			})
		}
		Some(Subcommand::PurgeChain(cmd)) => {
			let runner = cli.create_runner(cmd)?;
			runner.sync_run(|config| {
				// Remove Frontier offchain db
				let db_config_dir = db_config_dir(&config);
				let frontier_database_config = match config.database {
					DatabaseSource::RocksDb { .. } => DatabaseSource::RocksDb {
						path: frontier_database_dir(&db_config_dir, "db"),
						cache_size: 0,
					},
					DatabaseSource::ParityDb { .. } => DatabaseSource::ParityDb {
						path: frontier_database_dir(&db_config_dir, "paritydb"),
					},
					_ => {
						return Err(format!("Cannot purge `{:?}` database", config.database).into())
					}
				};
				cmd.run(frontier_database_config)?;
				cmd.run(config.database)
			})
		}
		Some(Subcommand::Revert(cmd)) => {
			let runner = cli.create_runner(cmd)?;
			runner.async_run(|mut config| {
				let (client, backend, _, task_manager, _) =
					service::new_chain_ops(&mut config, &cli.eth)?;
				let aux_revert = Box::new(move |client, _, blocks| {
					sc_finality_grandpa::revert(client, blocks)?;
					Ok(())
				});
				Ok((cmd.run(client, backend, Some(aux_revert)), task_manager))
			})
		}
		#[cfg(feature = "runtime-benchmarks")]
		Some(Subcommand::Benchmark(cmd)) => {
			use crate::benchmarking::{
				inherent_benchmark_data, RemarkBuilder, TransferKeepAliveBuilder,
			};
			use frame_benchmarking_cli::{
				BenchmarkCmd, ExtrinsicFactory, SUBSTRATE_REFERENCE_HARDWARE,
			};
			use frontier_template_runtime::{Block, ExistentialDeposit};

			let runner = cli.create_runner(cmd)?;
			match cmd {
				BenchmarkCmd::Pallet(cmd) => runner
					.sync_run(|config| cmd.run::<Block, service::TemplateRuntimeExecutor>(config)),
				BenchmarkCmd::Block(cmd) => runner.sync_run(|mut config| {
					let (client, _, _, _, _) = service::new_chain_ops(&mut config, &cli.eth)?;
					cmd.run(client)
				}),
				BenchmarkCmd::Storage(cmd) => runner.sync_run(|mut config| {
					let (client, backend, _, _, _) = service::new_chain_ops(&mut config, &cli.eth)?;
					let db = backend.expose_db();
					let storage = backend.expose_storage();
					cmd.run(config, client, db, storage)
				}),
				BenchmarkCmd::Overhead(cmd) => runner.sync_run(|mut config| {
					let (client, _, _, _, _) = service::new_chain_ops(&mut config, &cli.eth)?;
					let ext_builder = RemarkBuilder::new(client.clone());
					cmd.run(
						config,
						client,
						inherent_benchmark_data()?,
						Vec::new(),
						&ext_builder,
					)
				}),
				BenchmarkCmd::Extrinsic(cmd) => runner.sync_run(|mut config| {
					let (client, _, _, _, _) = service::new_chain_ops(&mut config, &cli.eth)?;
					// Register the *Remark* and *TKA* builders.
					let ext_factory = ExtrinsicFactory(vec![
						Box::new(RemarkBuilder::new(client.clone())),
						Box::new(TransferKeepAliveBuilder::new(
							client.clone(),
							sp_keyring::Sr25519Keyring::Alice.to_account_id(),
							ExistentialDeposit::get(),
						)),
					]);

					cmd.run(client, inherent_benchmark_data()?, Vec::new(), &ext_factory)
				}),
				BenchmarkCmd::Machine(cmd) => {
					runner.sync_run(|config| cmd.run(&config, SUBSTRATE_REFERENCE_HARDWARE.clone()))
				}
			}
		}
		#[cfg(not(feature = "runtime-benchmarks"))]
		Some(Subcommand::Benchmark) => Err("Benchmarking wasn't enabled when building the node. \
			You can enable it with `--features runtime-benchmarks`."
			.into()),
		Some(Subcommand::FrontierDb(cmd)) => {
			let runner = cli.create_runner(cmd)?;
			runner.sync_run(|mut config| {
				let (client, _, _, _, frontier_backend) =
					service::new_chain_ops(&mut config, &cli.eth)?;
				let frontier_backend = match frontier_backend {
					fc_db::Backend::KeyValue(kv) => std::sync::Arc::new(kv),
					_ => panic!("Only fc_db::Backend::KeyValue supported"),
				};
				cmd.run(client, frontier_backend)
			})
		}
		None => {
			let runner = cli.create_runner(&cli.run)?;
			runner.run_node_until_exit(|config| async move {
				service::build_full(config, cli.eth, cli.sealing)
					.map_err(Into::into)
					.await
			})
		}
	}
}<|MERGE_RESOLUTION|>--- conflicted
+++ resolved
@@ -15,11 +15,7 @@
 // See the License for the specific language governing permissions and
 // limitations under the License.
 
-<<<<<<< HEAD
-use clap::Parser;
 use futures::TryFutureExt;
-=======
->>>>>>> 6840b206
 // Substrate
 use sc_cli::{ChainSpec, RuntimeVersion, SubstrateCli};
 use sc_service::DatabaseSource;
