--- conflicted
+++ resolved
@@ -42,12 +42,9 @@
 		nonce: Option<U256>,
 		access_list: Vec<(H160, Vec<H256>)>,
 		is_transactional: bool,
-<<<<<<< HEAD
 		is_free: bool,
-=======
 		weight_limit: Option<Weight>,
 		proof_size_base_cost: Option<u64>,
->>>>>>> 789fa512
 		evm_config: &evm::Config,
 	) -> Result<(), RunnerError<Self::Error>>;
 
@@ -63,12 +60,9 @@
 		access_list: Vec<(H160, Vec<H256>)>,
 		is_transactional: bool,
 		validate: bool,
-<<<<<<< HEAD
 		is_free: bool,
-=======
 		weight_limit: Option<Weight>,
 		proof_size_base_cost: Option<u64>,
->>>>>>> 789fa512
 		config: &evm::Config,
 	) -> Result<CallInfo, RunnerError<Self::Error>>;
 
