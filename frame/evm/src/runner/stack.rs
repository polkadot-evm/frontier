// This file is part of Frontier.

// Copyright (C) Parity Technologies (UK) Ltd.
// SPDX-License-Identifier: Apache-2.0

// Licensed under the Apache License, Version 2.0 (the "License");
// you may not use this file except in compliance with the License.
// You may obtain a copy of the License at
//
// 	http://www.apache.org/licenses/LICENSE-2.0
//
// Unless required by applicable law or agreed to in writing, software
// distributed under the License is distributed on an "AS IS" BASIS,
// WITHOUT WARRANTIES OR CONDITIONS OF ANY KIND, either express or implied.
// See the License for the specific language governing permissions and
// limitations under the License.

//! EVM stack-based runner.

use alloc::{
	boxed::Box,
	collections::{btree_map::BTreeMap, btree_set::BTreeSet},
	vec::Vec,
};
use core::{marker::PhantomData, mem};
use evm::{
	backend::Backend as BackendT,
	executor::stack::{Accessed, StackExecutor, StackState as StackStateT, StackSubstateMetadata},
	gasometer::{GasCost, StorageTarget},
	ExitError, ExitReason, ExternalOperation, Opcode, Transfer,
};
// Substrate
use frame_support::{
	traits::{
		tokens::{currency::Currency, ExistenceRequirement},
		Get, Time,
	},
	weights::Weight,
};
use sp_core::{H160, H256, U256};
use sp_runtime::traits::UniqueSaturatedInto;
// Frontier
use fp_evm::{
	AccessedStorage, CallInfo, CreateInfo, ExecutionInfoV2, IsPrecompileResult, Log, PrecompileSet,
	Vicinity, WeightInfo, ACCOUNT_BASIC_PROOF_SIZE, ACCOUNT_CODES_KEY_SIZE,
	ACCOUNT_CODES_METADATA_PROOF_SIZE, ACCOUNT_STORAGE_PROOF_SIZE, IS_EMPTY_CHECK_PROOF_SIZE,
	WRITE_PROOF_SIZE,
};

use super::meter::StorageMeter;
use crate::{
	runner::Runner as RunnerT, AccountCodes, AccountCodesMetadata, AccountProvider,
	AccountStorages, AddressMapping, BalanceOf, BlockHashMapping, Config, Error, Event,
	FeeCalculator, OnChargeEVMTransaction, OnCreate, Pallet, RunnerError,
};

#[cfg(feature = "forbid-evm-reentrancy")]
environmental::thread_local_impl!(static IN_EVM: environmental::RefCell<bool> = environmental::RefCell::new(false));

#[derive(Default)]
pub struct Runner<T: Config> {
	_marker: PhantomData<T>,
}

impl<T: Config> Runner<T>
where
	BalanceOf<T>: TryFrom<U256> + Into<U256>,
{
	#[allow(clippy::let_and_return)]
	/// Execute an already validated EVM operation.
	fn execute<'config, 'precompiles, F, R>(
		source: H160,
		value: U256,
		gas_limit: u64,
		max_fee_per_gas: Option<U256>,
		max_priority_fee_per_gas: Option<U256>,
		config: &'config evm::Config,
		precompiles: &'precompiles T::PrecompilesType,
		is_transactional: bool,
		weight_limit: Option<Weight>,
		proof_size_base_cost: Option<u64>,
		f: F,
	) -> Result<ExecutionInfoV2<R>, RunnerError<Error<T>>>
	where
		F: FnOnce(
			&mut StackExecutor<
				'config,
				'precompiles,
				SubstrateStackState<'_, 'config, T>,
				T::PrecompilesType,
			>,
		) -> (ExitReason, R),
		R: Default,
	{
		let (base_fee, weight) = T::FeeCalculator::min_gas_price();

		#[cfg(feature = "forbid-evm-reentrancy")]
		if IN_EVM.with(|in_evm| in_evm.replace(true)) {
			return Err(RunnerError {
				error: Error::<T>::Reentrancy,
				weight,
			});
		}

		let res = Self::execute_inner(
			source,
			value,
			gas_limit,
			max_fee_per_gas,
			max_priority_fee_per_gas,
			config,
			precompiles,
			is_transactional,
			f,
			base_fee,
			weight,
			weight_limit,
			proof_size_base_cost,
		);

		// Set IN_EVM to false
		// We should make sure that this line is executed whatever the execution path.
		#[cfg(feature = "forbid-evm-reentrancy")]
		let _ = IN_EVM.with(|in_evm| in_evm.take());

		res
	}

	// Execute an already validated EVM operation.
	fn execute_inner<'config, 'precompiles, F, R>(
		source: H160,
		value: U256,
		mut gas_limit: u64,
		max_fee_per_gas: Option<U256>,
		max_priority_fee_per_gas: Option<U256>,
		config: &'config evm::Config,
		precompiles: &'precompiles T::PrecompilesType,
		is_transactional: bool,
		f: F,
		base_fee: U256,
		weight: Weight,
		weight_limit: Option<Weight>,
		proof_size_base_cost: Option<u64>,
	) -> Result<ExecutionInfoV2<R>, RunnerError<Error<T>>>
	where
		F: FnOnce(
			&mut StackExecutor<
				'config,
				'precompiles,
				SubstrateStackState<'_, 'config, T>,
				T::PrecompilesType,
			>,
		) -> (ExitReason, R),
		R: Default,
	{
		// Used to record the external costs in the evm through the StackState implementation
		let maybe_weight_info =
			WeightInfo::new_from_weight_limit(weight_limit, proof_size_base_cost).map_err(
				|_| RunnerError {
					error: Error::<T>::GasLimitTooLow,
					weight,
				},
			)?;
		// The precompile check is only used for transactional invocations. However, here we always
		// execute the check, because the check has side effects.
		match precompiles.is_precompile(source, gas_limit) {
			IsPrecompileResult::Answer { extra_cost, .. } => {
				gas_limit = gas_limit.saturating_sub(extra_cost);
			}
			IsPrecompileResult::OutOfGas => {
				return Ok(ExecutionInfoV2 {
					exit_reason: ExitError::OutOfGas.into(),
					value: Default::default(),
					used_gas: fp_evm::UsedGas {
						standard: gas_limit.into(),
						effective: gas_limit.into(),
					},
					weight_info: maybe_weight_info,
					logs: Default::default(),
				})
			}
		};

		// Only check the restrictions of EIP-3607 if the source of the EVM operation is from an external transaction.
		// If the source of this EVM operation is from an internal call, like from `eth_call` or `eth_estimateGas` RPC,
		// we will skip the checks for the EIP-3607.
		//
		// EIP-3607: https://eips.ethereum.org/EIPS/eip-3607
		// Do not allow transactions for which `tx.sender` has any code deployed.
		if is_transactional && !<AccountCodes<T>>::get(source).is_empty() {
			return Err(RunnerError {
				error: Error::<T>::TransactionMustComeFromEOA,
				weight,
			});
		}

		let total_fee_per_gas = if is_transactional {
			match (max_fee_per_gas, max_priority_fee_per_gas) {
				// Zero max_fee_per_gas for validated transactional calls exist in XCM -> EVM
				// because fees are already withdrawn in the xcm-executor.
				(Some(max_fee), _) if max_fee.is_zero() => U256::zero(),
				// With no tip, we pay exactly the base_fee
				(Some(_), None) => base_fee,
				// With tip, we include as much of the tip on top of base_fee that we can, never
				// exceeding max_fee_per_gas
				(Some(max_fee_per_gas), Some(max_priority_fee_per_gas)) => {
					let actual_priority_fee_per_gas = max_fee_per_gas
						.saturating_sub(base_fee)
						.min(max_priority_fee_per_gas);

					base_fee.saturating_add(actual_priority_fee_per_gas)
				}
				_ => {
					return Err(RunnerError {
						error: Error::<T>::GasPriceTooLow,
						weight,
					})
				}
			}
		} else {
			// Gas price check is skipped for non-transactional calls or creates
			Default::default()
		};

		// After eip-1559 we make sure the account can pay both the evm execution and priority fees.
		let total_fee =
			total_fee_per_gas
				.checked_mul(U256::from(gas_limit))
				.ok_or(RunnerError {
					error: Error::<T>::FeeOverflow,
					weight,
				})?;

		// Deduct fee from the `source` account. Returns `None` if `total_fee` is Zero.
		let fee = T::OnChargeTransaction::withdraw_fee(&source, total_fee)
			.map_err(|e| RunnerError { error: e, weight })?;

		// Execute the EVM call.
		let vicinity = Vicinity {
			gas_price: base_fee,
			origin: source,
		};

		// Compute the storage limit based on the gas limit and the storage growth ratio.
		let storage_growth_ratio = T::GasLimitStorageGrowthRatio::get();
		let storage_limit = if storage_growth_ratio > 0 {
			let storage_limit = gas_limit.saturating_div(storage_growth_ratio);
			Some(storage_limit)
		} else {
			None
		};

		let metadata = StackSubstateMetadata::new(gas_limit, config);
		let state = SubstrateStackState::new(&vicinity, metadata, maybe_weight_info, storage_limit);
		let mut executor = StackExecutor::new_with_precompiles(state, config, precompiles);

		let (reason, retv) = f(&mut executor);

		// Compute the storage gas cost based on the storage growth.
		let storage_gas = match &executor.state().storage_meter {
			Some(storage_meter) => storage_meter.storage_to_gas(storage_growth_ratio),
			None => 0,
		};

		let pov_gas = match executor.state().weight_info() {
			Some(weight_info) => weight_info
				.proof_size_usage
				.unwrap_or_default()
				.saturating_mul(T::GasLimitPovSizeRatio::get()),
			None => 0,
		};

		// Post execution.
		let used_gas = executor.used_gas();
<<<<<<< HEAD
		let effective_gas = U256::from(sp_std::cmp::max(
			sp_std::cmp::max(used_gas, pov_gas),
			storage_gas,
		));

=======
		let effective_gas = match executor.state().weight_info() {
			Some(weight_info) => U256::from(core::cmp::max(
				used_gas,
				weight_info
					.proof_size_usage
					.unwrap_or_default()
					.saturating_mul(T::GasLimitPovSizeRatio::get()),
			)),
			_ => used_gas.into(),
		};
>>>>>>> 18aa99b3
		let actual_fee = effective_gas.saturating_mul(total_fee_per_gas);
		let actual_base_fee = effective_gas.saturating_mul(base_fee);

		log::debug!(
			target: "evm",
			"Execution {:?} [source: {:?}, value: {}, gas_limit: {}, actual_fee: {}, used_gas: {}, effective_gas: {}, base_fee: {}, total_fee_per_gas: {}, is_transactional: {}]",
			reason,
			source,
			value,
			gas_limit,
			actual_fee,
			used_gas,
			effective_gas,
			base_fee,
			total_fee_per_gas,
			is_transactional
		);
		// The difference between initially withdrawn and the actual cost is refunded.
		//
		// Considered the following request:
		// +-----------+---------+--------------+
		// | Gas_limit | Max_Fee | Max_Priority |
		// +-----------+---------+--------------+
		// |        20 |      10 |            6 |
		// +-----------+---------+--------------+
		//
		// And execution:
		// +----------+----------+
		// | Gas_used | Base_Fee |
		// +----------+----------+
		// |        5 |        2 |
		// +----------+----------+
		//
		// Initially withdrawn 10 * 20 = 200.
		// Actual cost (2 + 6) * 5 = 40.
		// Refunded 200 - 40 = 160.
		// Tip 5 * 6 = 30.
		// Burned 200 - (160 + 30) = 10. Which is equivalent to gas_used * base_fee.
		let actual_priority_fee = T::OnChargeTransaction::correct_and_deposit_fee(
			&source,
			// Actual fee after evm execution, including tip.
			actual_fee,
			// Base fee.
			actual_base_fee,
			// Fee initially withdrawn.
			fee,
		);
		T::OnChargeTransaction::pay_priority_fee(actual_priority_fee);

		let state = executor.into_state();

		for address in &state.substate.deletes {
			log::debug!(
				target: "evm",
				"Deleting account at {:?}",
				address
			);
			Pallet::<T>::remove_account(address)
		}

		for log in &state.substate.logs {
			log::trace!(
				target: "evm",
				"Inserting log for {:?}, topics ({}) {:?}, data ({}): {:?}]",
				log.address,
				log.topics.len(),
				log.topics,
				log.data.len(),
				log.data
			);
			Pallet::<T>::deposit_event(Event::<T>::Log {
				log: Log {
					address: log.address,
					topics: log.topics.clone(),
					data: log.data.clone(),
				},
			});
		}

		Ok(ExecutionInfoV2 {
			value: retv,
			exit_reason: reason,
			used_gas: fp_evm::UsedGas {
				standard: used_gas.into(),
				effective: effective_gas,
			},
			weight_info: state.weight_info(),
			logs: state.substate.logs,
		})
	}
}

impl<T: Config> RunnerT<T> for Runner<T>
where
	BalanceOf<T>: TryFrom<U256> + Into<U256>,
{
	type Error = Error<T>;

	fn validate(
		source: H160,
		target: Option<H160>,
		input: Vec<u8>,
		value: U256,
		gas_limit: u64,
		max_fee_per_gas: Option<U256>,
		max_priority_fee_per_gas: Option<U256>,
		nonce: Option<U256>,
		access_list: Vec<(H160, Vec<H256>)>,
		is_transactional: bool,
		weight_limit: Option<Weight>,
		proof_size_base_cost: Option<u64>,
		evm_config: &evm::Config,
	) -> Result<(), RunnerError<Self::Error>> {
		let (base_fee, mut weight) = T::FeeCalculator::min_gas_price();
		let (source_account, inner_weight) = Pallet::<T>::account_basic(&source);
		weight = weight.saturating_add(inner_weight);

		let _ = fp_evm::CheckEvmTransaction::<Self::Error>::new(
			fp_evm::CheckEvmTransactionConfig {
				evm_config,
				block_gas_limit: T::BlockGasLimit::get(),
				base_fee,
				chain_id: T::ChainId::get(),
				is_transactional,
			},
			fp_evm::CheckEvmTransactionInput {
				chain_id: Some(T::ChainId::get()),
				to: target,
				input,
				nonce: nonce.unwrap_or(source_account.nonce),
				gas_limit: gas_limit.into(),
				gas_price: None,
				max_fee_per_gas,
				max_priority_fee_per_gas,
				value,
				access_list,
			},
			weight_limit,
			proof_size_base_cost,
		)
		.validate_in_block_for(&source_account)
		.and_then(|v| v.with_base_fee())
		.and_then(|v| v.with_balance_for(&source_account))
		.map_err(|error| RunnerError { error, weight })?;
		Ok(())
	}

	fn call(
		source: H160,
		target: H160,
		input: Vec<u8>,
		value: U256,
		gas_limit: u64,
		max_fee_per_gas: Option<U256>,
		max_priority_fee_per_gas: Option<U256>,
		nonce: Option<U256>,
		access_list: Vec<(H160, Vec<H256>)>,
		is_transactional: bool,
		validate: bool,
		weight_limit: Option<Weight>,
		proof_size_base_cost: Option<u64>,
		config: &evm::Config,
	) -> Result<CallInfo, RunnerError<Self::Error>> {
		if validate {
			Self::validate(
				source,
				Some(target),
				input.clone(),
				value,
				gas_limit,
				max_fee_per_gas,
				max_priority_fee_per_gas,
				nonce,
				access_list.clone(),
				is_transactional,
				weight_limit,
				proof_size_base_cost,
				config,
			)?;
		}
		let precompiles = T::PrecompilesValue::get();
		Self::execute(
			source,
			value,
			gas_limit,
			max_fee_per_gas,
			max_priority_fee_per_gas,
			config,
			&precompiles,
			is_transactional,
			weight_limit,
			proof_size_base_cost,
			|executor| executor.transact_call(source, target, value, input, gas_limit, access_list),
		)
	}

	fn create(
		source: H160,
		init: Vec<u8>,
		value: U256,
		gas_limit: u64,
		max_fee_per_gas: Option<U256>,
		max_priority_fee_per_gas: Option<U256>,
		nonce: Option<U256>,
		access_list: Vec<(H160, Vec<H256>)>,
		is_transactional: bool,
		validate: bool,
		weight_limit: Option<Weight>,
		proof_size_base_cost: Option<u64>,
		config: &evm::Config,
	) -> Result<CreateInfo, RunnerError<Self::Error>> {
		if validate {
			Self::validate(
				source,
				None,
				init.clone(),
				value,
				gas_limit,
				max_fee_per_gas,
				max_priority_fee_per_gas,
				nonce,
				access_list.clone(),
				is_transactional,
				weight_limit,
				proof_size_base_cost,
				config,
			)?;
		}
		let precompiles = T::PrecompilesValue::get();
		Self::execute(
			source,
			value,
			gas_limit,
			max_fee_per_gas,
			max_priority_fee_per_gas,
			config,
			&precompiles,
			is_transactional,
			weight_limit,
			proof_size_base_cost,
			|executor| {
				let address = executor.create_address(evm::CreateScheme::Legacy { caller: source });
				T::OnCreate::on_create(source, address);
				let (reason, _) =
					executor.transact_create(source, value, init, gas_limit, access_list);
				(reason, address)
			},
		)
	}

	fn create2(
		source: H160,
		init: Vec<u8>,
		salt: H256,
		value: U256,
		gas_limit: u64,
		max_fee_per_gas: Option<U256>,
		max_priority_fee_per_gas: Option<U256>,
		nonce: Option<U256>,
		access_list: Vec<(H160, Vec<H256>)>,
		is_transactional: bool,
		validate: bool,
		weight_limit: Option<Weight>,
		proof_size_base_cost: Option<u64>,
		config: &evm::Config,
	) -> Result<CreateInfo, RunnerError<Self::Error>> {
		if validate {
			Self::validate(
				source,
				None,
				init.clone(),
				value,
				gas_limit,
				max_fee_per_gas,
				max_priority_fee_per_gas,
				nonce,
				access_list.clone(),
				is_transactional,
				weight_limit,
				proof_size_base_cost,
				config,
			)?;
		}
		let precompiles = T::PrecompilesValue::get();
		let code_hash = H256::from(sp_io::hashing::keccak_256(&init));
		Self::execute(
			source,
			value,
			gas_limit,
			max_fee_per_gas,
			max_priority_fee_per_gas,
			config,
			&precompiles,
			is_transactional,
			weight_limit,
			proof_size_base_cost,
			|executor| {
				let address = executor.create_address(evm::CreateScheme::Create2 {
					caller: source,
					code_hash,
					salt,
				});
				T::OnCreate::on_create(source, address);
				let (reason, _) =
					executor.transact_create2(source, value, init, salt, gas_limit, access_list);
				(reason, address)
			},
		)
	}
}

struct SubstrateStackSubstate<'config> {
	metadata: StackSubstateMetadata<'config>,
	deletes: BTreeSet<H160>,
	logs: Vec<Log>,
	parent: Option<Box<SubstrateStackSubstate<'config>>>,
}

impl<'config> SubstrateStackSubstate<'config> {
	pub fn metadata(&self) -> &StackSubstateMetadata<'config> {
		&self.metadata
	}

	pub fn metadata_mut(&mut self) -> &mut StackSubstateMetadata<'config> {
		&mut self.metadata
	}

	pub fn enter(&mut self, gas_limit: u64, is_static: bool) {
		let mut entering = Self {
			metadata: self.metadata.spit_child(gas_limit, is_static),
			parent: None,
			deletes: BTreeSet::new(),
			logs: Vec::new(),
		};
		mem::swap(&mut entering, self);

		self.parent = Some(Box::new(entering));

		sp_io::storage::start_transaction();
	}

	pub fn exit_commit(&mut self) -> Result<(), ExitError> {
		let mut exited = *self.parent.take().expect("Cannot commit on root substate");
		mem::swap(&mut exited, self);

		self.metadata.swallow_commit(exited.metadata)?;
		self.logs.append(&mut exited.logs);
		self.deletes.append(&mut exited.deletes);

		sp_io::storage::commit_transaction();
		Ok(())
	}

	pub fn exit_revert(&mut self) -> Result<(), ExitError> {
		let mut exited = *self.parent.take().expect("Cannot discard on root substate");
		mem::swap(&mut exited, self);
		self.metadata.swallow_revert(exited.metadata)?;

		sp_io::storage::rollback_transaction();
		Ok(())
	}

	pub fn exit_discard(&mut self) -> Result<(), ExitError> {
		let mut exited = *self.parent.take().expect("Cannot discard on root substate");
		mem::swap(&mut exited, self);
		self.metadata.swallow_discard(exited.metadata)?;

		sp_io::storage::rollback_transaction();
		Ok(())
	}

	pub fn deleted(&self, address: H160) -> bool {
		if self.deletes.contains(&address) {
			return true;
		}

		if let Some(parent) = self.parent.as_ref() {
			return parent.deleted(address);
		}

		false
	}

	pub fn set_deleted(&mut self, address: H160) {
		self.deletes.insert(address);
	}

	pub fn log(&mut self, address: H160, topics: Vec<H256>, data: Vec<u8>) {
		self.logs.push(Log {
			address,
			topics,
			data,
		});
	}

	fn recursive_is_cold<F: Fn(&Accessed) -> bool>(&self, f: &F) -> bool {
		let local_is_accessed = self.metadata.accessed().as_ref().map(f).unwrap_or(false);
		if local_is_accessed {
			false
		} else {
			self.parent
				.as_ref()
				.map(|p| p.recursive_is_cold(f))
				.unwrap_or(true)
		}
	}
}

#[derive(Default, Clone, Eq, PartialEq)]
pub struct Recorded {
	account_codes: Vec<H160>,
	account_storages: BTreeMap<(H160, H256), bool>,
}

/// Substrate backend for EVM.
pub struct SubstrateStackState<'vicinity, 'config, T> {
	vicinity: &'vicinity Vicinity,
	substate: SubstrateStackSubstate<'config>,
	original_storage: BTreeMap<(H160, H256), H256>,
	recorded: Recorded,
	weight_info: Option<WeightInfo>,
	storage_meter: Option<StorageMeter>,
	_marker: PhantomData<T>,
}

impl<'vicinity, 'config, T: Config> SubstrateStackState<'vicinity, 'config, T> {
	/// Create a new backend with given vicinity.
	pub fn new(
		vicinity: &'vicinity Vicinity,
		metadata: StackSubstateMetadata<'config>,
		weight_info: Option<WeightInfo>,
		storage_limit: Option<u64>,
	) -> Self {
		let storage_meter = storage_limit.map(StorageMeter::new);
		Self {
			vicinity,
			substate: SubstrateStackSubstate {
				metadata,
				deletes: BTreeSet::new(),
				logs: Vec::new(),
				parent: None,
			},
			_marker: PhantomData,
			original_storage: BTreeMap::new(),
			recorded: Default::default(),
			weight_info,
			storage_meter,
		}
	}

	pub fn weight_info(&self) -> Option<WeightInfo> {
		self.weight_info
	}

	pub fn recorded(&self) -> &Recorded {
		&self.recorded
	}

	pub fn info_mut(&mut self) -> (&mut Option<WeightInfo>, &mut Recorded) {
		(&mut self.weight_info, &mut self.recorded)
	}
}

impl<'vicinity, 'config, T: Config> BackendT for SubstrateStackState<'vicinity, 'config, T>
where
	BalanceOf<T>: TryFrom<U256> + Into<U256>,
{
	fn gas_price(&self) -> U256 {
		self.vicinity.gas_price
	}
	fn origin(&self) -> H160 {
		self.vicinity.origin
	}

	fn block_hash(&self, number: U256) -> H256 {
		if number > U256::from(u32::MAX) {
			H256::default()
		} else {
			T::BlockHashMapping::block_hash(number.as_u32())
		}
	}

	fn block_number(&self) -> U256 {
		let number: u128 = frame_system::Pallet::<T>::block_number().unique_saturated_into();
		U256::from(number)
	}

	fn block_coinbase(&self) -> H160 {
		Pallet::<T>::find_author()
	}

	fn block_timestamp(&self) -> U256 {
		let now: u128 = T::Timestamp::now().unique_saturated_into();
		U256::from(now / 1000)
	}

	fn block_difficulty(&self) -> U256 {
		U256::zero()
	}

	fn block_randomness(&self) -> Option<H256> {
		None
	}

	fn block_gas_limit(&self) -> U256 {
		T::BlockGasLimit::get()
	}

	fn block_base_fee_per_gas(&self) -> U256 {
		let (base_fee, _) = T::FeeCalculator::min_gas_price();
		base_fee
	}

	fn chain_id(&self) -> U256 {
		U256::from(T::ChainId::get())
	}

	fn exists(&self, _address: H160) -> bool {
		true
	}

	fn basic(&self, address: H160) -> evm::backend::Basic {
		let (account, _) = Pallet::<T>::account_basic(&address);

		evm::backend::Basic {
			balance: account.balance,
			nonce: account.nonce,
		}
	}

	fn code(&self, address: H160) -> Vec<u8> {
		<AccountCodes<T>>::get(address)
	}

	fn storage(&self, address: H160, index: H256) -> H256 {
		<AccountStorages<T>>::get(address, index)
	}

	fn original_storage(&self, address: H160, index: H256) -> Option<H256> {
		Some(
			self.original_storage
				.get(&(address, index))
				.cloned()
				.unwrap_or_else(|| self.storage(address, index)),
		)
	}
}

impl<'vicinity, 'config, T: Config> StackStateT<'config>
	for SubstrateStackState<'vicinity, 'config, T>
where
	BalanceOf<T>: TryFrom<U256> + Into<U256>,
{
	fn metadata(&self) -> &StackSubstateMetadata<'config> {
		self.substate.metadata()
	}

	fn metadata_mut(&mut self) -> &mut StackSubstateMetadata<'config> {
		self.substate.metadata_mut()
	}

	fn enter(&mut self, gas_limit: u64, is_static: bool) {
		self.substate.enter(gas_limit, is_static)
	}

	fn exit_commit(&mut self) -> Result<(), ExitError> {
		self.substate.exit_commit()
	}

	fn exit_revert(&mut self) -> Result<(), ExitError> {
		self.substate.exit_revert()
	}

	fn exit_discard(&mut self) -> Result<(), ExitError> {
		self.substate.exit_discard()
	}

	fn is_empty(&self, address: H160) -> bool {
		Pallet::<T>::is_account_empty(&address)
	}

	fn deleted(&self, address: H160) -> bool {
		self.substate.deleted(address)
	}

	fn inc_nonce(&mut self, address: H160) -> Result<(), ExitError> {
		let account_id = T::AddressMapping::into_account_id(address);
		T::AccountProvider::inc_account_nonce(&account_id);
		Ok(())
	}

	fn set_storage(&mut self, address: H160, index: H256, value: H256) {
		// We cache the current value if this is the first time we modify it
		// in the transaction.
		use alloc::collections::btree_map::Entry::Vacant;
		if let Vacant(e) = self.original_storage.entry((address, index)) {
			let original = <AccountStorages<T>>::get(address, index);
			// No need to cache if same value.
			if original != value {
				e.insert(original);
			}
		}

		// Then we insert or remove the entry based on the value.
		if value == H256::default() {
			log::debug!(
				target: "evm",
				"Removing storage for {:?} [index: {:?}]",
				address,
				index,
			);
			<AccountStorages<T>>::remove(address, index);
		} else {
			log::debug!(
				target: "evm",
				"Updating storage for {:?} [index: {:?}, value: {:?}]",
				address,
				index,
				value,
			);
			<AccountStorages<T>>::insert(address, index, value);
		}
	}

	fn reset_storage(&mut self, address: H160) {
		#[allow(deprecated)]
		let _ = <AccountStorages<T>>::remove_prefix(address, None);
	}

	fn log(&mut self, address: H160, topics: Vec<H256>, data: Vec<u8>) {
		self.substate.log(address, topics, data)
	}

	fn set_deleted(&mut self, address: H160) {
		self.substate.set_deleted(address)
	}

	fn set_code(&mut self, address: H160, code: Vec<u8>) {
		log::debug!(
			target: "evm",
			"Inserting code ({} bytes) at {:?}",
			code.len(),
			address
		);
		Pallet::<T>::create_account(address, code);
	}

	fn transfer(&mut self, transfer: Transfer) -> Result<(), ExitError> {
		let source = T::AddressMapping::into_account_id(transfer.source);
		let target = T::AddressMapping::into_account_id(transfer.target);
		T::Currency::transfer(
			&source,
			&target,
			transfer
				.value
				.try_into()
				.map_err(|_| ExitError::OutOfFund)?,
			ExistenceRequirement::AllowDeath,
		)
		.map_err(|_| ExitError::OutOfFund)
	}

	fn reset_balance(&mut self, _address: H160) {
		// Do nothing on reset balance in Substrate.
		//
		// This function exists in EVM because a design issue
		// (arguably a bug) in SELFDESTRUCT that can cause total
		// issuance to be reduced. We do not need to replicate this.
	}

	fn touch(&mut self, _address: H160) {
		// Do nothing on touch in Substrate.
		//
		// EVM pallet considers all accounts to exist, and distinguish
		// only empty and non-empty accounts. This avoids many of the
		// subtle issues in EIP-161.
	}

	fn is_cold(&self, address: H160) -> bool {
		self.substate
			.recursive_is_cold(&|a| a.accessed_addresses.contains(&address))
	}

	fn is_storage_cold(&self, address: H160, key: H256) -> bool {
		self.substate
			.recursive_is_cold(&|a: &Accessed| a.accessed_storage.contains(&(address, key)))
	}

	fn code_size(&self, address: H160) -> U256 {
		U256::from(<Pallet<T>>::account_code_metadata(address).size)
	}

	fn code_hash(&self, address: H160) -> H256 {
		<Pallet<T>>::account_code_metadata(address).hash
	}

	fn record_external_operation(&mut self, op: evm::ExternalOperation) -> Result<(), ExitError> {
		let size_limit: u64 = self
			.metadata()
			.gasometer()
			.config()
			.create_contract_limit
			.unwrap_or_default() as u64;
		let (weight_info, recorded) = self.info_mut();

		if let Some(weight_info) = weight_info {
			match op {
				ExternalOperation::AccountBasicRead => {
					weight_info.try_record_proof_size_or_fail(ACCOUNT_BASIC_PROOF_SIZE)?
				}
				ExternalOperation::AddressCodeRead(address) => {
					let maybe_record = !recorded.account_codes.contains(&address);
					// Skip if the address has been already recorded this block
					if maybe_record {
						// First we record account emptiness check.
						// Transfers to EOAs with standard 21_000 gas limit are able to
						// pay for this pov size.
						weight_info.try_record_proof_size_or_fail(IS_EMPTY_CHECK_PROOF_SIZE)?;
						if <AccountCodes<T>>::decode_len(address).unwrap_or(0) == 0 {
							return Ok(());
						}

						weight_info
							.try_record_proof_size_or_fail(ACCOUNT_CODES_METADATA_PROOF_SIZE)?;
						if let Some(meta) = <AccountCodesMetadata<T>>::get(address) {
							weight_info.try_record_proof_size_or_fail(meta.size)?;
						} else if let Some(remaining_proof_size) =
							weight_info.remaining_proof_size()
						{
							let pre_size = remaining_proof_size.min(size_limit);
							weight_info.try_record_proof_size_or_fail(pre_size)?;

							let actual_size = Pallet::<T>::account_code_metadata(address).size;
							if actual_size > pre_size {
								return Err(ExitError::OutOfGas);
							}
							// Refund unused proof size
							weight_info.refund_proof_size(pre_size.saturating_sub(actual_size));
						}
						recorded.account_codes.push(address);
					}
				}
				ExternalOperation::IsEmpty => {
					weight_info.try_record_proof_size_or_fail(IS_EMPTY_CHECK_PROOF_SIZE)?
				}
<<<<<<< HEAD
				ExternalOperation::Write(len) => {
					weight_info.try_record_proof_size_or_fail(WRITE_PROOF_SIZE)?;

					if let Some(storage_meter) = self.storage_meter.as_mut() {
						// Record the number of bytes written to storage when deploying a contract.
						let storage_growth = ACCOUNT_CODES_KEY_SIZE
							.saturating_add(ACCOUNT_CODES_METADATA_PROOF_SIZE)
							.saturating_add(len.as_u64());
						storage_meter
							.record(storage_growth)
							.map_err(|_| ExitError::OutOfGas)?;
					}
=======
				ExternalOperation::Write(_) => {
					weight_info.try_record_proof_size_or_fail(WRITE_PROOF_SIZE)?
>>>>>>> 18aa99b3
				}
			};
		}
		Ok(())
	}

	fn record_external_dynamic_opcode_cost(
		&mut self,
		opcode: Opcode,
		gas_cost: GasCost,
		target: evm::gasometer::StorageTarget,
	) -> Result<(), ExitError> {
		if let Some(storage_meter) = self.storage_meter.as_mut() {
			storage_meter
				.record_dynamic_opcode_cost(opcode, gas_cost, target)
				.map_err(|_| ExitError::OutOfGas)?;
		}

		// If account code or storage slot is in the overlay it is already accounted for and early exit
		let accessed_storage: Option<AccessedStorage> = match target {
			StorageTarget::Address(address) => {
				if self.recorded().account_codes.contains(&address) {
					return Ok(());
				} else {
					Some(AccessedStorage::AccountCodes(address))
				}
			}
			StorageTarget::Slot(address, index) => {
				if self
					.recorded()
					.account_storages
					.contains_key(&(address, index))
				{
					return Ok(());
				} else {
					Some(AccessedStorage::AccountStorages((address, index)))
				}
			}
			_ => None,
		};

		let size_limit: u64 = self
			.metadata()
			.gasometer()
			.config()
			.create_contract_limit
			.unwrap_or_default() as u64;
		let (weight_info, recorded) = self.info_mut();

		if let Some(weight_info) = weight_info {
			// proof_size_limit is None indicates no need to record proof size, return directly.
			if weight_info.proof_size_limit.is_none() {
				return Ok(());
			};

			let mut record_account_codes_proof_size =
				|address: H160, empty_check: bool| -> Result<(), ExitError> {
					let mut base_size = ACCOUNT_CODES_METADATA_PROOF_SIZE;
					if empty_check {
						base_size = base_size.saturating_add(IS_EMPTY_CHECK_PROOF_SIZE);
					}
					weight_info.try_record_proof_size_or_fail(base_size)?;

					if let Some(meta) = <AccountCodesMetadata<T>>::get(address) {
						weight_info.try_record_proof_size_or_fail(meta.size)?;
					} else if let Some(remaining_proof_size) = weight_info.remaining_proof_size() {
						let pre_size = remaining_proof_size.min(size_limit);
						weight_info.try_record_proof_size_or_fail(pre_size)?;

						let actual_size = Pallet::<T>::account_code_metadata(address).size;
						if actual_size > pre_size {
							return Err(ExitError::OutOfGas);
						}
						// Refund unused proof size
						weight_info.refund_proof_size(pre_size.saturating_sub(actual_size));
					}

					Ok(())
				};

			// Proof size is fixed length for writes (a 32-byte hash in a merkle trie), and
			// the full key/value for reads. For read and writes over the same storage, the full value
			// is included.
			// For cold reads involving code (call, callcode, staticcall and delegatecall):
			//	- We depend on https://github.com/paritytech/frontier/pull/893
			//	- Try to get the cached size or compute it on the fly
			//	- We record the actual size after caching, refunding the difference between it and the initially deducted
			//	contract size limit.
			match opcode {
				Opcode::BALANCE => {
					weight_info.try_record_proof_size_or_fail(ACCOUNT_BASIC_PROOF_SIZE)?;
				}
				Opcode::EXTCODESIZE | Opcode::EXTCODECOPY | Opcode::EXTCODEHASH => {
					if let Some(AccessedStorage::AccountCodes(address)) = accessed_storage {
						record_account_codes_proof_size(address, false)?;
						recorded.account_codes.push(address);
					}
				}
				Opcode::CALLCODE | Opcode::CALL | Opcode::DELEGATECALL | Opcode::STATICCALL => {
					if let Some(AccessedStorage::AccountCodes(address)) = accessed_storage {
						record_account_codes_proof_size(address, true)?;
						recorded.account_codes.push(address);
					}
				}
				Opcode::SLOAD => {
					if let Some(AccessedStorage::AccountStorages((address, index))) =
						accessed_storage
					{
						weight_info.try_record_proof_size_or_fail(ACCOUNT_STORAGE_PROOF_SIZE)?;
						recorded.account_storages.insert((address, index), true);
					}
				}
				Opcode::SSTORE => {
					if let Some(AccessedStorage::AccountStorages((address, index))) =
						accessed_storage
					{
						let size = WRITE_PROOF_SIZE.saturating_add(ACCOUNT_STORAGE_PROOF_SIZE);
						weight_info.try_record_proof_size_or_fail(size)?;
						recorded.account_storages.insert((address, index), true);
					}
				}
				Opcode::CREATE | Opcode::CREATE2 => {
					weight_info.try_record_proof_size_or_fail(WRITE_PROOF_SIZE)?;
				}
				// When calling SUICIDE a target account will receive the self destructing
				// address's balance. We need to account for both:
				//	- Target basic account read
				//	- 5 bytes of `decode_len`
				Opcode::SUICIDE => {
					weight_info.try_record_proof_size_or_fail(IS_EMPTY_CHECK_PROOF_SIZE)?;
				}
				// Rest of dynamic opcodes that do not involve proof size recording, do nothing
				_ => return Ok(()),
			};
		}

		Ok(())
	}

	fn record_external_cost(
		&mut self,
		ref_time: Option<u64>,
		proof_size: Option<u64>,
<<<<<<< HEAD
		storage_growth: Option<u64>,
=======
		_storage_growth: Option<u64>,
>>>>>>> 18aa99b3
	) -> Result<(), ExitError> {
		let weight_info = if let (Some(weight_info), _) = self.info_mut() {
			weight_info
		} else {
			return Ok(());
		};

		if let Some(amount) = ref_time {
			weight_info.try_record_ref_time_or_fail(amount)?;
		}
		if let Some(amount) = proof_size {
			weight_info.try_record_proof_size_or_fail(amount)?;
		}
		if let Some(storage_meter) = self.storage_meter.as_mut() {
			if let Some(amount) = storage_growth {
				storage_meter
					.record(amount)
					.map_err(|_| ExitError::OutOfGas)?;
			}
		}
		Ok(())
	}

	fn refund_external_cost(&mut self, ref_time: Option<u64>, proof_size: Option<u64>) {
		if let Some(weight_info) = self.weight_info.as_mut() {
			if let Some(amount) = ref_time {
				weight_info.refund_ref_time(amount);
			}
			if let Some(amount) = proof_size {
				weight_info.refund_proof_size(amount);
			}
		}
	}
}

#[cfg(feature = "forbid-evm-reentrancy")]
#[cfg(test)]
mod tests {
	use super::*;
	use crate::mock::{MockPrecompileSet, Test};
	use evm::ExitSucceed;

	macro_rules! assert_matches {
		( $left:expr, $(|)? $( $pattern:pat_param )|+ $( if $guard: expr )? $(,)? ) => {
			match $left {
				$( $pattern )|+ $( if $guard )? => {}
				ref left_val => panic!("assertion failed: `{:?}` does not match `{}`",
					left_val, stringify!($($pattern)|+ $(if $guard)?))
			}
		};
		( $left:expr, $(|)? $( $pattern:pat_param )|+ $( if $guard: expr )?, $($arg:tt)+ ) => {
			match $left {
				$( $pattern )|+ $( if $guard )? => {}
				ref left_val => panic!("assertion failed: `{:?}` does not match `{}`",
					left_val, stringify!($($pattern)|+ $(if $guard)?))
			}
		};
	}

	#[test]
	fn test_evm_reentrancy() {
		let config = evm::Config::istanbul();

		// Should fail with the appropriate error if there is reentrancy
		let res = Runner::<Test>::execute(
			H160::default(),
			U256::default(),
			100_000,
			None,
			None,
			&config,
			&MockPrecompileSet,
			false,
			None,
			None,
			|_| {
				let res = Runner::<Test>::execute(
					H160::default(),
					U256::default(),
					100_000,
					None,
					None,
					&config,
					&MockPrecompileSet,
					false,
					None,
					None,
					|_| (ExitReason::Succeed(ExitSucceed::Stopped), ()),
				);
				assert_matches!(
					res,
					Err(RunnerError {
						error: Error::<Test>::Reentrancy,
						..
					})
				);
				(ExitReason::Error(ExitError::CallTooDeep), ())
			},
		);
		assert_matches!(
			res,
			Ok(ExecutionInfoV2 {
				exit_reason: ExitReason::Error(ExitError::CallTooDeep),
				..
			})
		);

		// Should succeed if there is no reentrancy
		let res = Runner::<Test>::execute(
			H160::default(),
			U256::default(),
			100_000,
			None,
			None,
			&config,
			&MockPrecompileSet,
			false,
			None,
			None,
			|_| (ExitReason::Succeed(ExitSucceed::Stopped), ()),
		);
		assert!(res.is_ok());
	}
}<|MERGE_RESOLUTION|>--- conflicted
+++ resolved
@@ -272,24 +272,11 @@
 
 		// Post execution.
 		let used_gas = executor.used_gas();
-<<<<<<< HEAD
-		let effective_gas = U256::from(sp_std::cmp::max(
-			sp_std::cmp::max(used_gas, pov_gas),
+		let effective_gas = U256::from(core::cmp::max(
+			core::cmp::max(used_gas, pov_gas),
 			storage_gas,
 		));
 
-=======
-		let effective_gas = match executor.state().weight_info() {
-			Some(weight_info) => U256::from(core::cmp::max(
-				used_gas,
-				weight_info
-					.proof_size_usage
-					.unwrap_or_default()
-					.saturating_mul(T::GasLimitPovSizeRatio::get()),
-			)),
-			_ => used_gas.into(),
-		};
->>>>>>> 18aa99b3
 		let actual_fee = effective_gas.saturating_mul(total_fee_per_gas);
 		let actual_base_fee = effective_gas.saturating_mul(base_fee);
 
@@ -1035,7 +1022,6 @@
 				ExternalOperation::IsEmpty => {
 					weight_info.try_record_proof_size_or_fail(IS_EMPTY_CHECK_PROOF_SIZE)?
 				}
-<<<<<<< HEAD
 				ExternalOperation::Write(len) => {
 					weight_info.try_record_proof_size_or_fail(WRITE_PROOF_SIZE)?;
 
@@ -1048,10 +1034,6 @@
 							.record(storage_growth)
 							.map_err(|_| ExitError::OutOfGas)?;
 					}
-=======
-				ExternalOperation::Write(_) => {
-					weight_info.try_record_proof_size_or_fail(WRITE_PROOF_SIZE)?
->>>>>>> 18aa99b3
 				}
 			};
 		}
@@ -1195,11 +1177,7 @@
 		&mut self,
 		ref_time: Option<u64>,
 		proof_size: Option<u64>,
-<<<<<<< HEAD
 		storage_growth: Option<u64>,
-=======
-		_storage_growth: Option<u64>,
->>>>>>> 18aa99b3
 	) -> Result<(), ExitError> {
 		let weight_info = if let (Some(weight_info), _) = self.info_mut() {
 			weight_info
