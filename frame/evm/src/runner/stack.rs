// SPDX-License-Identifier: Apache-2.0
// This file is part of Frontier.
//
// Copyright (c) 2020-2022 Parity Technologies (UK) Ltd.
//
// Licensed under the Apache License, Version 2.0 (the "License");
// you may not use this file except in compliance with the License.
// You may obtain a copy of the License at
//
// 	http://www.apache.org/licenses/LICENSE-2.0
//
// Unless required by applicable law or agreed to in writing, software
// distributed under the License is distributed on an "AS IS" BASIS,
// WITHOUT WARRANTIES OR CONDITIONS OF ANY KIND, either express or implied.
// See the License for the specific language governing permissions and
// limitations under the License.

//! EVM stack-based runner.

use crate::{
	runner::Runner as RunnerT, AccountCodes, AccountStorages, AddressMapping, BalanceOf,
	BlockHashMapping, Config, Error, Event, FeeCalculator, OnChargeEVMTransaction, OnCreate,
	Pallet, RunnerError, Weight,
};
use evm::{
	backend::Backend as BackendT,
	executor::stack::{Accessed, StackExecutor, StackState as StackStateT, StackSubstateMetadata},
	ExitError, ExitReason, Transfer,
};
<<<<<<< HEAD
use fp_evm::{CallInfo, CreateInfo, ExecutionInfo, Log, Vicinity, WeightInfo};

#[cfg(feature = "evm-with-weight-limit")]
use crate::{AccountCodesAccessed, AccountCodesMetadata, AccountStoragesAccessed};

#[cfg(feature = "evm-with-weight-limit")]
pub use evm::{
	gasometer::{GasCost, StorageTarget},
	Opcode,
};
#[cfg(feature = "evm-with-weight-limit")]
pub use fp_evm::{
	AccessedStorage, ACCOUNT_BASIC_PROOF_SIZE, ACCOUNT_CODES_METADATA_PROOF_SIZE,
	ACCOUNT_STORAGE_PROOF_SIZE, WRITE_PROOF_SIZE,
};

use frame_support::traits::{Currency, ExistenceRequirement, Get};
=======
use fp_evm::{CallInfo, CreateInfo, ExecutionInfo, Log, PrecompileSet, Vicinity};
use frame_support::traits::{Currency, ExistenceRequirement, Get, Time};
>>>>>>> 451d4fdb
use sp_core::{H160, H256, U256};
use sp_runtime::traits::UniqueSaturatedInto;
use sp_std::{
	boxed::Box,
	collections::{btree_map::BTreeMap, btree_set::BTreeSet},
	marker::PhantomData,
	mem,
	vec::Vec,
};

#[cfg(feature = "forbid-evm-reentrancy")]
environmental::thread_local_impl!(static IN_EVM: environmental::RefCell<bool> = environmental::RefCell::new(false));

#[derive(Default)]
pub struct Runner<T: Config> {
	_marker: PhantomData<T>,
}

impl<T: Config> Runner<T>
where
	BalanceOf<T>: TryFrom<U256> + Into<U256>,
{
	#[allow(clippy::let_and_return)]
	/// Execute an already validated EVM operation.
	fn execute<'config, 'precompiles, F, R>(
		source: H160,
		value: U256,
		gas_limit: u64,
		max_fee_per_gas: Option<U256>,
		max_priority_fee_per_gas: Option<U256>,
		config: &'config evm::Config,
		precompiles: &'precompiles T::PrecompilesType,
		is_transactional: bool,
		weight_limit: Option<Weight>,
		transaction_len: Option<u64>,
		f: F,
	) -> Result<ExecutionInfo<R>, RunnerError<Error<T>>>
	where
		F: FnOnce(
			&mut StackExecutor<
				'config,
				'precompiles,
				SubstrateStackState<'_, 'config, T>,
				T::PrecompilesType,
			>,
		) -> (ExitReason, R),
	{
		let (base_fee, weight) = T::FeeCalculator::min_gas_price();

		#[cfg(feature = "forbid-evm-reentrancy")]
		if IN_EVM.with(|in_evm| in_evm.replace(true)) {
			return Err(RunnerError {
				error: Error::<T>::Reentrancy,
				weight,
			});
		}

		let res = Self::execute_inner(
			source,
			value,
			gas_limit,
			max_fee_per_gas,
			max_priority_fee_per_gas,
			config,
			precompiles,
			is_transactional,
			f,
			base_fee,
			weight,
			weight_limit,
			transaction_len,
		);

		// Set IN_EVM to false
		// We should make sure that this line is executed whatever the execution path.
		#[cfg(feature = "forbid-evm-reentrancy")]
		let _ = IN_EVM.with(|in_evm| in_evm.take());

		res
	}

	// Execute an already validated EVM operation.
	fn execute_inner<'config, 'precompiles, F, R>(
		source: H160,
		value: U256,
		gas_limit: u64,
		max_fee_per_gas: Option<U256>,
		max_priority_fee_per_gas: Option<U256>,
		config: &'config evm::Config,
		precompiles: &'precompiles T::PrecompilesType,
		is_transactional: bool,
		f: F,
		base_fee: U256,
		weight: Weight,
		weight_limit: Option<Weight>,
		transaction_len: Option<u64>,
	) -> Result<ExecutionInfo<R>, RunnerError<Error<T>>>
	where
		F: FnOnce(
			&mut StackExecutor<
				'config,
				'precompiles,
				SubstrateStackState<'_, 'config, T>,
				T::PrecompilesType,
			>,
		) -> (ExitReason, R),
	{
		// Only check the restrictions of EIP-3607 if the source of the EVM operation is from an external transaction.
		// If the source of this EVM operation is from an internal call, like from `eth_call` or `eth_estimateGas` RPC,
		// we will skip the checks for the EIP-3607.
		//
		// EIP-3607: https://eips.ethereum.org/EIPS/eip-3607
		// Do not allow transactions for which `tx.sender` has any code deployed.
		if is_transactional && !<AccountCodes<T>>::get(source).is_empty() {
			return Err(RunnerError {
				error: Error::<T>::TransactionMustComeFromEOA,
				weight,
			});
		}

		let (total_fee_per_gas, _actual_priority_fee_per_gas) =
			match (max_fee_per_gas, max_priority_fee_per_gas, is_transactional) {
				// Zero max_fee_per_gas for validated transactional calls exist in XCM -> EVM
				// because fees are already withdrawn in the xcm-executor.
				(Some(max_fee), _, true) if max_fee.is_zero() => (U256::zero(), U256::zero()),
				// With no tip, we pay exactly the base_fee
				(Some(_), None, _) => (base_fee, U256::zero()),
				// With tip, we include as much of the tip on top of base_fee that we can, never
				// exceeding max_fee_per_gas
				(Some(max_fee_per_gas), Some(max_priority_fee_per_gas), _) => {
					let actual_priority_fee_per_gas = max_fee_per_gas
						.saturating_sub(base_fee)
						.min(max_priority_fee_per_gas);
					(
						base_fee.saturating_add(actual_priority_fee_per_gas),
						actual_priority_fee_per_gas,
					)
				}
				// Gas price check is skipped for non-transactional calls that don't
				// define a `max_fee_per_gas` input.
				(None, _, false) => (Default::default(), U256::zero()),
				// Unreachable, previously validated. Handle gracefully.
				_ => {
					return Err(RunnerError {
						error: Error::<T>::GasPriceTooLow,
						weight,
					})
				}
			};

		// After eip-1559 we make sure the account can pay both the evm execution and priority fees.
		let total_fee =
			total_fee_per_gas
				.checked_mul(U256::from(gas_limit))
				.ok_or(RunnerError {
					error: Error::<T>::FeeOverflow,
					weight,
				})?;

		// Deduct fee from the `source` account. Returns `None` if `total_fee` is Zero.
		let fee = T::OnChargeTransaction::withdraw_fee(&source, total_fee)
			.map_err(|e| RunnerError { error: e, weight })?;

		// Execute the EVM call.
		let vicinity = Vicinity {
			gas_price: base_fee,
			origin: source,
		};

		let metadata = StackSubstateMetadata::new(gas_limit, config);
		// Used to record the external costs in the evm through the StackState implementation
		let maybe_weight_info = WeightInfo::new_from_weight_limit(weight_limit, transaction_len)
			.map_err(|_| RunnerError {
				error: Error::<T>::Undefined,
				weight,
			})?;
		let state = SubstrateStackState::new(&vicinity, metadata, maybe_weight_info);
		let mut executor = StackExecutor::new_with_precompiles(state, config, precompiles);

		let (reason, retv) = f(&mut executor);

		// Post execution.
		let used_gas = executor.used_gas();
		let effective_gas = match executor.state().weight_info() {
			Some(weight_info) => U256::from(sp_std::cmp::max(
				used_gas,
				weight_info
					.proof_size_usage
					.unwrap_or_default()
					.saturating_mul(T::GasLimitPovSizeRatio::get()),
			)),
			_ => used_gas.into(),
		};
		let actual_fee = effective_gas.saturating_mul(total_fee_per_gas);

		log::debug!(
			target: "evm",
			"Execution {:?} [source: {:?}, value: {}, gas_limit: {}, actual_fee: {}, is_transactional: {}]",
			reason,
			source,
			value,
			gas_limit,
			actual_fee,
			is_transactional
		);
		// The difference between initially withdrawn and the actual cost is refunded.
		//
		// Considered the following request:
		// +-----------+---------+--------------+
		// | Gas_limit | Max_Fee | Max_Priority |
		// +-----------+---------+--------------+
		// |        20 |      10 |            6 |
		// +-----------+---------+--------------+
		//
		// And execution:
		// +----------+----------+
		// | Gas_used | Base_Fee |
		// +----------+----------+
		// |        5 |        2 |
		// +----------+----------+
		//
		// Initially withdrawn 10 * 20 = 200.
		// Actual cost (2 + 6) * 5 = 40.
		// Refunded 200 - 40 = 160.
		// Tip 5 * 6 = 30.
		// Burned 200 - (160 + 30) = 10. Which is equivalent to gas_used * base_fee.
		let actual_priority_fee = T::OnChargeTransaction::correct_and_deposit_fee(
			&source,
			// Actual fee after evm execution, including tip.
			actual_fee,
			// Base fee.
			executor.fee(base_fee),
			// Fee initially withdrawn.
			fee,
		);
		T::OnChargeTransaction::pay_priority_fee(actual_priority_fee);

		let state = executor.into_state();

		for address in &state.substate.deletes {
			log::debug!(
				target: "evm",
				"Deleting account at {:?}",
				address
			);
			Pallet::<T>::remove_account(address)
		}

		for log in &state.substate.logs {
			log::trace!(
				target: "evm",
				"Inserting log for {:?}, topics ({}) {:?}, data ({}): {:?}]",
				log.address,
				log.topics.len(),
				log.topics,
				log.data.len(),
				log.data
			);
			Pallet::<T>::deposit_event(Event::<T>::Log {
				log: Log {
					address: log.address,
					topics: log.topics.clone(),
					data: log.data.clone(),
				},
			});
		}

		Ok(ExecutionInfo {
			value: retv,
			exit_reason: reason,
			used_gas: fp_evm::UsedGas {
				standard: used_gas.into(),
				effective: effective_gas.into(),
			},
			weight_info: state.weight_info(),
			logs: state.substate.logs,
		})
	}
}

impl<T: Config> RunnerT<T> for Runner<T>
where
	BalanceOf<T>: TryFrom<U256> + Into<U256>,
{
	type Error = Error<T>;

	fn validate(
		source: H160,
		target: Option<H160>,
		input: Vec<u8>,
		value: U256,
		gas_limit: u64,
		max_fee_per_gas: Option<U256>,
		max_priority_fee_per_gas: Option<U256>,
		nonce: Option<U256>,
		access_list: Vec<(H160, Vec<H256>)>,
		is_transactional: bool,
		weight_limit: Option<Weight>,
		transaction_len: Option<u64>,
		evm_config: &evm::Config,
	) -> Result<(), RunnerError<Self::Error>> {
		// Try to subtract the transaction_len from the Weight proof_size limit or fail
		// Validate the weight limit can afford recording transaction len
		if let (Some(weight_limit), Some(transaction_len)) = (weight_limit, transaction_len) {
			let _ = weight_limit
				.proof_size()
				.checked_sub(transaction_len)
				.ok_or(RunnerError {
					error: Error::<T>::GasLimitTooLow,
					weight: Weight::zero(),
				})?;
		}

		let (base_fee, mut weight) = T::FeeCalculator::min_gas_price();
		let (source_account, inner_weight) = Pallet::<T>::account_basic(&source);
		weight = weight.saturating_add(inner_weight);

		let _ = fp_evm::CheckEvmTransaction::<Self::Error>::new(
			fp_evm::CheckEvmTransactionConfig {
				evm_config,
				block_gas_limit: T::BlockGasLimit::get(),
				base_fee,
				chain_id: T::ChainId::get(),
				is_transactional,
			},
			fp_evm::CheckEvmTransactionInput {
				chain_id: Some(T::ChainId::get()),
				to: target,
				input,
				nonce: nonce.unwrap_or(source_account.nonce),
				gas_limit: gas_limit.into(),
				gas_price: None,
				max_fee_per_gas,
				max_priority_fee_per_gas,
				value,
				access_list,
			},
		)
		.validate_in_block_for(&source_account)
		.and_then(|v| v.with_base_fee())
		.and_then(|v| v.with_balance_for(&source_account))
		.map_err(|error| RunnerError { error, weight })?;
		Ok(())
	}

	fn call(
		source: H160,
		target: H160,
		input: Vec<u8>,
		value: U256,
		gas_limit: u64,
		max_fee_per_gas: Option<U256>,
		max_priority_fee_per_gas: Option<U256>,
		nonce: Option<U256>,
		access_list: Vec<(H160, Vec<H256>)>,
		is_transactional: bool,
		validate: bool,
		weight_limit: Option<Weight>,
		transaction_len: Option<u64>,
		config: &evm::Config,
	) -> Result<CallInfo, RunnerError<Self::Error>> {
		if validate {
			Self::validate(
				source,
				Some(target),
				input.clone(),
				value,
				gas_limit,
				max_fee_per_gas,
				max_priority_fee_per_gas,
				nonce,
				access_list.clone(),
				is_transactional,
				weight_limit,
				transaction_len,
				config,
			)?;
		}
		let precompiles = T::PrecompilesValue::get();
		Self::execute(
			source,
			value,
			gas_limit,
			max_fee_per_gas,
			max_priority_fee_per_gas,
			config,
			&precompiles,
			is_transactional,
			weight_limit,
			transaction_len,
			|executor| executor.transact_call(source, target, value, input, gas_limit, access_list),
		)
	}

	fn create(
		source: H160,
		init: Vec<u8>,
		value: U256,
		gas_limit: u64,
		max_fee_per_gas: Option<U256>,
		max_priority_fee_per_gas: Option<U256>,
		nonce: Option<U256>,
		access_list: Vec<(H160, Vec<H256>)>,
		is_transactional: bool,
		validate: bool,
		weight_limit: Option<Weight>,
		transaction_len: Option<u64>,
		config: &evm::Config,
	) -> Result<CreateInfo, RunnerError<Self::Error>> {
		if validate {
			Self::validate(
				source,
				None,
				init.clone(),
				value,
				gas_limit,
				max_fee_per_gas,
				max_priority_fee_per_gas,
				nonce,
				access_list.clone(),
				is_transactional,
				weight_limit,
				transaction_len,
				config,
			)?;
		}
		let precompiles = T::PrecompilesValue::get();
		Self::execute(
			source,
			value,
			gas_limit,
			max_fee_per_gas,
			max_priority_fee_per_gas,
			config,
			&precompiles,
			is_transactional,
			weight_limit,
			transaction_len,
			|executor| {
				let address = executor.create_address(evm::CreateScheme::Legacy { caller: source });
				T::OnCreate::on_create(source, address);
				let (reason, _) =
					executor.transact_create(source, value, init, gas_limit, access_list);
				(reason, address)
			},
		)
	}

	fn create2(
		source: H160,
		init: Vec<u8>,
		salt: H256,
		value: U256,
		gas_limit: u64,
		max_fee_per_gas: Option<U256>,
		max_priority_fee_per_gas: Option<U256>,
		nonce: Option<U256>,
		access_list: Vec<(H160, Vec<H256>)>,
		is_transactional: bool,
		validate: bool,
		weight_limit: Option<Weight>,
		transaction_len: Option<u64>,
		config: &evm::Config,
	) -> Result<CreateInfo, RunnerError<Self::Error>> {
		if validate {
			Self::validate(
				source,
				None,
				init.clone(),
				value,
				gas_limit,
				max_fee_per_gas,
				max_priority_fee_per_gas,
				nonce,
				access_list.clone(),
				is_transactional,
				weight_limit,
				transaction_len,
				config,
			)?;
		}
		let precompiles = T::PrecompilesValue::get();
		let code_hash = H256::from(sp_io::hashing::keccak_256(&init));
		Self::execute(
			source,
			value,
			gas_limit,
			max_fee_per_gas,
			max_priority_fee_per_gas,
			config,
			&precompiles,
			is_transactional,
			weight_limit,
			transaction_len,
			|executor| {
				let address = executor.create_address(evm::CreateScheme::Create2 {
					caller: source,
					code_hash,
					salt,
				});
				T::OnCreate::on_create(source, address);
				let (reason, _) =
					executor.transact_create2(source, value, init, salt, gas_limit, access_list);
				(reason, address)
			},
		)
	}
}

struct SubstrateStackSubstate<'config> {
	metadata: StackSubstateMetadata<'config>,
	deletes: BTreeSet<H160>,
	logs: Vec<Log>,
	parent: Option<Box<SubstrateStackSubstate<'config>>>,
}

impl<'config> SubstrateStackSubstate<'config> {
	pub fn metadata(&self) -> &StackSubstateMetadata<'config> {
		&self.metadata
	}

	pub fn metadata_mut(&mut self) -> &mut StackSubstateMetadata<'config> {
		&mut self.metadata
	}

	pub fn enter(&mut self, gas_limit: u64, is_static: bool) {
		let mut entering = Self {
			metadata: self.metadata.spit_child(gas_limit, is_static),
			parent: None,
			deletes: BTreeSet::new(),
			logs: Vec::new(),
		};
		mem::swap(&mut entering, self);

		self.parent = Some(Box::new(entering));

		sp_io::storage::start_transaction();
	}

	pub fn exit_commit(&mut self) -> Result<(), ExitError> {
		let mut exited = *self.parent.take().expect("Cannot commit on root substate");
		mem::swap(&mut exited, self);

		self.metadata.swallow_commit(exited.metadata)?;
		self.logs.append(&mut exited.logs);
		self.deletes.append(&mut exited.deletes);

		sp_io::storage::commit_transaction();
		Ok(())
	}

	pub fn exit_revert(&mut self) -> Result<(), ExitError> {
		let mut exited = *self.parent.take().expect("Cannot discard on root substate");
		mem::swap(&mut exited, self);
		self.metadata.swallow_revert(exited.metadata)?;

		sp_io::storage::rollback_transaction();
		Ok(())
	}

	pub fn exit_discard(&mut self) -> Result<(), ExitError> {
		let mut exited = *self.parent.take().expect("Cannot discard on root substate");
		mem::swap(&mut exited, self);
		self.metadata.swallow_discard(exited.metadata)?;

		sp_io::storage::rollback_transaction();
		Ok(())
	}

	pub fn deleted(&self, address: H160) -> bool {
		if self.deletes.contains(&address) {
			return true;
		}

		if let Some(parent) = self.parent.as_ref() {
			return parent.deleted(address);
		}

		false
	}

	pub fn set_deleted(&mut self, address: H160) {
		self.deletes.insert(address);
	}

	pub fn log(&mut self, address: H160, topics: Vec<H256>, data: Vec<u8>) {
		self.logs.push(Log {
			address,
			topics,
			data,
		});
	}

	fn recursive_is_cold<F: Fn(&Accessed) -> bool>(&self, f: &F) -> bool {
		let local_is_accessed = self.metadata.accessed().as_ref().map(f).unwrap_or(false);
		if local_is_accessed {
			false
		} else {
			self.parent
				.as_ref()
				.map(|p| p.recursive_is_cold(f))
				.unwrap_or(true)
		}
	}
}

/// Substrate backend for EVM.
pub struct SubstrateStackState<'vicinity, 'config, T> {
	vicinity: &'vicinity Vicinity,
	substate: SubstrateStackSubstate<'config>,
	original_storage: BTreeMap<(H160, H256), H256>,
	weight_info: Option<WeightInfo>,
	_marker: PhantomData<T>,
}

impl<'vicinity, 'config, T: Config> SubstrateStackState<'vicinity, 'config, T> {
	/// Create a new backend with given vicinity.
	pub fn new(
		vicinity: &'vicinity Vicinity,
		metadata: StackSubstateMetadata<'config>,
		weight_info: Option<WeightInfo>,
	) -> Self {
		Self {
			vicinity,
			substate: SubstrateStackSubstate {
				metadata,
				deletes: BTreeSet::new(),
				logs: Vec::new(),
				parent: None,
			},
			_marker: PhantomData,
			original_storage: BTreeMap::new(),
			weight_info,
		}
	}

	pub fn weight_info(&self) -> Option<WeightInfo> {
		self.weight_info
	}

	pub fn weight_info_mut(&mut self) -> &mut Option<WeightInfo> {
		&mut self.weight_info
	}
}

impl<'vicinity, 'config, T: Config> BackendT for SubstrateStackState<'vicinity, 'config, T>
where
	BalanceOf<T>: TryFrom<U256> + Into<U256>,
{
	fn gas_price(&self) -> U256 {
		self.vicinity.gas_price
	}
	fn origin(&self) -> H160 {
		self.vicinity.origin
	}

	fn block_hash(&self, number: U256) -> H256 {
		if number > U256::from(u32::MAX) {
			H256::default()
		} else {
			T::BlockHashMapping::block_hash(number.as_u32())
		}
	}

	fn block_number(&self) -> U256 {
		let number: u128 = frame_system::Pallet::<T>::block_number().unique_saturated_into();
		U256::from(number)
	}

	fn block_coinbase(&self) -> H160 {
		Pallet::<T>::find_author()
	}

	fn block_timestamp(&self) -> U256 {
		let now: u128 = T::Timestamp::now().unique_saturated_into();
		U256::from(now / 1000)
	}

	fn block_difficulty(&self) -> U256 {
		U256::zero()
	}

	fn block_gas_limit(&self) -> U256 {
		T::BlockGasLimit::get()
	}

	fn chain_id(&self) -> U256 {
		U256::from(T::ChainId::get())
	}

	fn exists(&self, _address: H160) -> bool {
		true
	}

	fn basic(&self, address: H160) -> evm::backend::Basic {
		let (account, _) = Pallet::<T>::account_basic(&address);

		evm::backend::Basic {
			balance: account.balance,
			nonce: account.nonce,
		}
	}

	fn code(&mut self, address: H160) -> Result<Vec<u8>, ExitError> {
		let maybe_record = !<AccountCodesAccessed<T>>::get(address);
		// Skip if the address has been already recorded this block
		if maybe_record {
			let size_limit: u64 = self
				.metadata()
				.gasometer()
				.config()
				.create_contract_limit
				.unwrap_or_default() as u64;
			if let Some(weight_info) = self.weight_info_mut() {
				// First try to record fixed sized `AccountCodesMetadata` read
				// Tentatively 20 + 8 + 32
				// TODO we need a way to check whether AccountCodesMetadata for an address is already
				// recorded in this transaction, otherwise we are over accounting..
				weight_info.try_record_proof_size_or_fail(ACCOUNT_CODES_METADATA_PROOF_SIZE)?;

				if let Some(meta) = <AccountCodesMetadata<T>>::get(address) {
					weight_info.try_record_proof_size_or_fail(meta.size)?;
				} else {
					// If it does not exist, try to record `create_contract_limit` first.
					weight_info.try_record_proof_size_or_fail(size_limit)?;
					let meta = Pallet::<T>::account_code_metadata(address);
					let actual_size = meta.size;
					// Refund if applies
					weight_info.refund_proof_size(size_limit.saturating_sub(actual_size));
				}
				<AccountCodesAccessed<T>>::insert(address, true);
			}
		}
		Ok(<AccountCodes<T>>::get(address))
	}

	fn storage(&self, address: H160, index: H256) -> H256 {
		// TODO record external cost
		<AccountStorages<T>>::get(address, index)
	}

	fn original_storage(&self, address: H160, index: H256) -> Option<H256> {
		// TODO record external cost
		// Not being cached means that it was never changed, which means we
		// can fetch it from storage.
		Some(
			self.original_storage
				.get(&(address, index))
				.cloned()
				.unwrap_or_else(|| self.storage(address, index)),
		)
	}

	fn block_base_fee_per_gas(&self) -> sp_core::U256 {
		let (base_fee, _) = T::FeeCalculator::min_gas_price();
		base_fee
	}
}

impl<'vicinity, 'config, T: Config> StackStateT<'config>
	for SubstrateStackState<'vicinity, 'config, T>
where
	BalanceOf<T>: TryFrom<U256> + Into<U256>,
{
	fn metadata(&self) -> &StackSubstateMetadata<'config> {
		self.substate.metadata()
	}

	fn metadata_mut(&mut self) -> &mut StackSubstateMetadata<'config> {
		self.substate.metadata_mut()
	}

	fn enter(&mut self, gas_limit: u64, is_static: bool) {
		self.substate.enter(gas_limit, is_static)
	}

	fn exit_commit(&mut self) -> Result<(), ExitError> {
		self.substate.exit_commit()
	}

	fn exit_revert(&mut self) -> Result<(), ExitError> {
		self.substate.exit_revert()
	}

	fn exit_discard(&mut self) -> Result<(), ExitError> {
		self.substate.exit_discard()
	}

	fn is_empty(&mut self, address: H160) -> Result<bool, ExitError> {
		// TODO record external cost
		Ok(Pallet::<T>::is_account_empty(&address))
	}

	fn deleted(&self, address: H160) -> bool {
		self.substate.deleted(address)
	}

	fn inc_nonce(&mut self, address: H160) {
		// TODO record external cost?
		let account_id = T::AddressMapping::into_account_id(address);
		frame_system::Pallet::<T>::inc_account_nonce(&account_id);
	}

	fn set_storage(&mut self, address: H160, index: H256, value: H256) {
		// We cache the current value if this is the first time we modify it
		// in the transaction.
		use sp_std::collections::btree_map::Entry::Vacant;
		if let Vacant(e) = self.original_storage.entry((address, index)) {
			let original = <AccountStorages<T>>::get(address, index);
			// No need to cache if same value.
			if original != value {
				e.insert(original);
			}
		}

		// Then we insert or remove the entry based on the value.
		if value == H256::default() {
			log::debug!(
				target: "evm",
				"Removing storage for {:?} [index: {:?}]",
				address,
				index,
			);
			<AccountStorages<T>>::remove(address, index);
		} else {
			log::debug!(
				target: "evm",
				"Updating storage for {:?} [index: {:?}, value: {:?}]",
				address,
				index,
				value,
			);
			<AccountStorages<T>>::insert(address, index, value);
		}
	}

	fn reset_storage(&mut self, address: H160) {
		#[allow(deprecated)]
		let _ = <AccountStorages<T>>::remove_prefix(address, None);
	}

	fn log(&mut self, address: H160, topics: Vec<H256>, data: Vec<u8>) {
		self.substate.log(address, topics, data)
	}

	fn set_deleted(&mut self, address: H160) {
		self.substate.set_deleted(address)
	}

	#[cfg(feature = "evm-with-weight-limit")]
	fn set_code(&mut self, address: H160, code: Vec<u8>) -> Result<(), ExitError> {
		log::debug!(
			target: "evm",
			"Inserting code ({} bytes) at {:?}",
			code.len(),
			address
		);
		if let Some(weight_info) = self.weight_info_mut() {
			weight_info.try_record_proof_size_or_fail(WRITE_PROOF_SIZE)?;
		}
		Pallet::<T>::create_account(address, code);
		Ok(())
	}
	#[cfg(not(feature = "evm-with-weight-limit"))]
	fn set_code(&mut self, address: H160, code: Vec<u8>) -> Result<(), ExitError> {
		log::debug!(
			target: "evm",
			"Inserting code ({} bytes) at {:?}",
			code.len(),
			address
		);
		Pallet::<T>::create_account(address, code);
		Ok(())
	}

	fn transfer(&mut self, transfer: Transfer) -> Result<(), ExitError> {
		let source = T::AddressMapping::into_account_id(transfer.source);
		let target = T::AddressMapping::into_account_id(transfer.target);
		T::Currency::transfer(
			&source,
			&target,
			transfer
				.value
				.try_into()
				.map_err(|_| ExitError::OutOfFund)?,
			ExistenceRequirement::AllowDeath,
		)
		.map_err(|_| ExitError::OutOfFund)
	}

	fn reset_balance(&mut self, _address: H160) {
		// Do nothing on reset balance in Substrate.
		//
		// This function exists in EVM because a design issue
		// (arguably a bug) in SELFDESTRUCT that can cause total
		// issuance to be reduced. We do not need to replicate this.
	}

	fn touch(&mut self, _address: H160) {
		// Do nothing on touch in Substrate.
		//
		// EVM pallet considers all accounts to exist, and distinguish
		// only empty and non-empty accounts. This avoids many of the
		// subtle issues in EIP-161.
	}

	fn is_cold(&self, address: H160) -> bool {
		self.substate
			.recursive_is_cold(&|a| a.accessed_addresses.contains(&address))
	}

	fn is_storage_cold(&self, address: H160, key: H256) -> bool {
		self.substate
			.recursive_is_cold(&|a: &Accessed| a.accessed_storage.contains(&(address, key)))
	}

	#[cfg(feature = "evm-with-weight-limit")]
	fn code_size(&mut self, address: H160) -> Result<U256, ExitError> {
		let maybe_record = !<AccountCodesAccessed<T>>::get(address);
		// Skip if the address has been already recorded this block
		if maybe_record {
			let size_limit: u64 = self
				.metadata()
				.gasometer()
				.config()
				.create_contract_limit
				.unwrap_or_default() as u64;
			if let Some(weight_info) = self.weight_info_mut() {
				// First try to record fixed sized `AccountCodesMetadata` read
				// Tentatively 20 + 8 + 32
				// TODO we need a way to check whether AccountCodesMetadata for an address is already
				// recorded in this transaction, otherwise we are over accounting..
				weight_info.try_record_proof_size_or_fail(ACCOUNT_CODES_METADATA_PROOF_SIZE)?;

				if <AccountCodesMetadata<T>>::get(address).is_none() {
					// If it does not exist, try to record `create_contract_limit` first.
					weight_info.try_record_proof_size_or_fail(size_limit)?;
					let meta = Pallet::<T>::account_code_metadata(address);
					let actual_size = meta.size;
					// Refund if applies
					weight_info.refund_proof_size(size_limit.saturating_sub(actual_size));
					return Ok(U256::from(actual_size));
				};
				<AccountCodesAccessed<T>>::insert(address, true);
			}
		}
		Ok(U256::from(<Pallet<T>>::account_code_metadata(address).size))
	}

	#[cfg(not(feature = "evm-with-weight-limit"))]
	fn code_size(&mut self, address: H160) -> Result<U256, ExitError> {
		Ok(U256::from(<Pallet<T>>::account_code_metadata(address).size))
	}

	#[cfg(feature = "evm-with-weight-limit")]
	fn code_hash(&mut self, address: H160) -> Result<H256, ExitError> {
		let maybe_record = !<AccountCodesAccessed<T>>::get(address);
		// Skip if the address has been already recorded this block
		if maybe_record {
			let size_limit: u64 = self
				.metadata()
				.gasometer()
				.config()
				.create_contract_limit
				.unwrap_or_default() as u64;
			if let Some(weight_info) = self.weight_info_mut() {
				// First try to record fixed sized `AccountCodesMetadata` read
				// Tentatively 20 + 8 + 32
				// TODO we need a way to check whether AccountCodesMetadata for an address is already
				// recorded in this transaction, otherwise we are over accounting..
				weight_info.try_record_proof_size_or_fail(ACCOUNT_CODES_METADATA_PROOF_SIZE)?;

				if <AccountCodesMetadata<T>>::get(address).is_none() {
					// If it does not exist, try to record `create_contract_limit` first.
					weight_info.try_record_proof_size_or_fail(size_limit)?;
					let meta = Pallet::<T>::account_code_metadata(address);
					let actual_size = meta.size;
					// Refund if applies
					weight_info.refund_proof_size(size_limit.saturating_sub(actual_size));
					return Ok(meta.hash);
				};
				<AccountCodesAccessed<T>>::insert(address, true);
			}
		}
		Ok(<Pallet<T>>::account_code_metadata(address).hash)
	}

	#[cfg(not(feature = "evm-with-weight-limit"))]
	fn code_hash(&mut self, address: H160) -> Result<H256, ExitError> {
		Ok(<Pallet<T>>::account_code_metadata(address).hash)
	}

	#[cfg(feature = "evm-with-weight-limit")]
	fn record_external_dynamic_opcode_cost(
		&mut self,
		opcode: Opcode,
		_gas_cost: GasCost,
		target: evm::gasometer::StorageTarget,
	) -> Result<(), ExitError> {
		let size_limit: u64 = self
			.metadata()
			.gasometer()
			.config()
			.create_contract_limit
			.unwrap_or_default() as u64;

		let weight_info = if let Some(weight_info) = self.weight_info_mut() {
			weight_info
		} else {
			return Ok(());
		};

		// Record ref_time first
		// TODO benchmark opcodes, until this is done we do used_gas to weight conversion for ref_time

		// Record proof_size
		// Return if proof size recording is disabled
		let proof_size_limit = if let Some(proof_size_limit) = weight_info.proof_size_limit {
			proof_size_limit
		} else {
			return Ok(());
		};

		// If account code or storage slot is in the overlay it is already accounted for and early exit
		let accessed_storage: Option<AccessedStorage> = match target {
			StorageTarget::Address(address) => {
				if <AccountCodesAccessed<T>>::get(address) {
					return Ok(());
				} else {
					Some(AccessedStorage::AccountCodes(address))
				}
			}
			StorageTarget::Slot(address, index) => {
				if <AccountStoragesAccessed<T>>::get(address, index) {
					return Ok(());
				} else {
					Some(AccessedStorage::AccountStorages((address, index)))
				}
			}
			_ => None,
		};
		// Proof size is fixed length for writes (a 32-byte hash in a merkle trie), and
		// the full key/value for reads. For read and writes over the same storage, the full value
		// is included.
		// For cold reads involving code (call, callcode, staticcall and delegatecall):
		//	- We depend on https://github.com/paritytech/frontier/pull/893
		//	- Try to get the cached size or compute it on the fly
		//	- We record the actual size after caching, refunding the difference between it and the initially deducted
		//	contract size limit.
		let opcode_proof_size = match opcode {
			// Basic account fixed length
			Opcode::BALANCE => U256::from(ACCOUNT_BASIC_PROOF_SIZE),
			// TODO requires https://github.com/paritytech/frontier/pull/893
			Opcode::EXTCODESIZE
			| Opcode::EXTCODECOPY
			| Opcode::EXTCODEHASH
			| Opcode::CALLCODE
			| Opcode::CALL
			| Opcode::DELEGATECALL
			| Opcode::STATICCALL => {
				let address = if let Some(AccessedStorage::AccountCodes(address)) = accessed_storage
				{
					address
				} else {
					// This must be unreachable, a valid target must be set.
					// TODO decide how do we want to gracefully handle.
					return Err(ExitError::OutOfGas);
				};
				// First try to record fixed sized `AccountCodesMetadata` read
				// Tentatively 20 + 8 + 32
				weight_info.try_record_proof_size_or_fail(ACCOUNT_CODES_METADATA_PROOF_SIZE)?;
				let size = if let Some(meta) = <AccountCodesMetadata<T>>::get(address) {
					meta.size
				} else {
					// If it does not exist, try to record `create_contract_limit` first.
					weight_info.try_record_proof_size_or_fail(size_limit)?;
					let meta = Pallet::<T>::account_code_metadata(address);
					let actual_size = meta.size;
					// Refund if applies
					weight_info.refund_proof_size(size_limit.saturating_sub(actual_size));
					// Already recorded, return
					return Ok(());
				};
				U256::from(size)
			}
			// (H160, H256) double map blake2 128 concat key size (68) + value 32
			Opcode::SLOAD => U256::from(ACCOUNT_STORAGE_PROOF_SIZE),
			// Fixed trie 32 byte hash
			Opcode::SSTORE | Opcode::CREATE | Opcode::CREATE2 => U256::from(WRITE_PROOF_SIZE),
			// Calling SUICIDE means we already read the code and accounted for its size.
			// For clarity the match pattern is left included.
			Opcode::SUICIDE => return Ok(()),
			// Rest of dynamic opcodes that do not involve proof size recording, do nothing
			_ => return Ok(()),
		};

		if opcode_proof_size > U256::from(u64::MAX) {
			weight_info.try_record_proof_size_or_fail(proof_size_limit)?;
			return Err(ExitError::OutOfGas);
		}

		self.record_external_cost(None, Some(opcode_proof_size.low_u64()))?;

		// Once cost is recorded, cache the storage access
		match accessed_storage {
			Some(AccessedStorage::AccountStorages((address, index))) => {
				<AccountStoragesAccessed<T>>::insert(address, index, true)
			}
			Some(AccessedStorage::AccountCodes(address)) => {
				<AccountCodesAccessed<T>>::insert(address, true)
			}
			_ => {}
		}
		Ok(())
	}

	#[cfg(feature = "evm-with-weight-limit")]
	fn record_external_cost(
		&mut self,
		ref_time: Option<u64>,
		proof_size: Option<u64>,
	) -> Result<(), ExitError> {
		let weight_info = if let Some(weight_info) = self.weight_info_mut() {
			weight_info
		} else {
			return Ok(());
		};
		// Record ref_time first
		// TODO benchmark opcodes, until this is done we do used_gas to weight conversion for ref_time
		if let Some(amount) = ref_time {
			weight_info.try_record_ref_time_or_fail(amount)?;
		}
		if let Some(amount) = proof_size {
			weight_info.try_record_proof_size_or_fail(amount)?;
		}
		Ok(())
	}

	#[cfg(feature = "evm-with-weight-limit")]
	fn refund_external_cost(&mut self, ref_time: Option<u64>, proof_size: Option<u64>) {
		if let Some(mut weight_info) = self.weight_info {
			if let Some(amount) = ref_time {
				weight_info.refund_ref_time(amount);
			}
			if let Some(amount) = proof_size {
				weight_info.refund_proof_size(amount);
			}
		}
	}
}

#[cfg(feature = "forbid-evm-reentrancy")]
#[cfg(test)]
mod tests {
	use super::*;
	use crate::mock::Test;
	use evm::ExitSucceed;
	use std::assert_matches::assert_matches;

	#[test]
	fn test_evm_reentrancy() {
		let config = evm::Config::istanbul();

		// Should fail with the appropriate error if there is reentrancy
		let res = Runner::<Test>::execute(
			H160::default(),
			U256::default(),
			100_000,
			None,
			None,
			&config,
			&(),
			false,
			|_| {
				let res = Runner::<Test>::execute(
					H160::default(),
					U256::default(),
					100_000,
					None,
					None,
					&config,
					&(),
					false,
					|_| (ExitReason::Succeed(ExitSucceed::Stopped), ()),
				);
				assert_matches!(
					res,
					Err(RunnerError {
						error: Error::<Test>::Reentrancy,
						..
					})
				);
				(ExitReason::Error(ExitError::CallTooDeep), ())
			},
		);
		assert_matches!(
			res,
			Ok(ExecutionInfo {
				exit_reason: ExitReason::Error(ExitError::CallTooDeep),
				..
			})
		);

		// Should succeed if there is no reentrancy
		let res = Runner::<Test>::execute(
			H160::default(),
			U256::default(),
			100_000,
			None,
			None,
			&config,
			&(),
			false,
			|_| (ExitReason::Succeed(ExitSucceed::Stopped), ()),
		);
		assert!(res.is_ok());
	}
}<|MERGE_RESOLUTION|>--- conflicted
+++ resolved
@@ -27,7 +27,6 @@
 	executor::stack::{Accessed, StackExecutor, StackState as StackStateT, StackSubstateMetadata},
 	ExitError, ExitReason, Transfer,
 };
-<<<<<<< HEAD
 use fp_evm::{CallInfo, CreateInfo, ExecutionInfo, Log, Vicinity, WeightInfo};
 
 #[cfg(feature = "evm-with-weight-limit")]
@@ -44,11 +43,7 @@
 	ACCOUNT_STORAGE_PROOF_SIZE, WRITE_PROOF_SIZE,
 };
 
-use frame_support::traits::{Currency, ExistenceRequirement, Get};
-=======
-use fp_evm::{CallInfo, CreateInfo, ExecutionInfo, Log, PrecompileSet, Vicinity};
 use frame_support::traits::{Currency, ExistenceRequirement, Get, Time};
->>>>>>> 451d4fdb
 use sp_core::{H160, H256, U256};
 use sp_runtime::traits::UniqueSaturatedInto;
 use sp_std::{
@@ -321,7 +316,7 @@
 			exit_reason: reason,
 			used_gas: fp_evm::UsedGas {
 				standard: used_gas.into(),
-				effective: effective_gas.into(),
+				effective: effective_gas,
 			},
 			weight_info: state.weight_info(),
 			logs: state.substate.logs,
