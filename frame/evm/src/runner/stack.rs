--- conflicted
+++ resolved
@@ -1036,8 +1036,6 @@
 
 						if let Some(meta) = <AccountCodesMetadata<T>>::get(address) {
 							weight_info.try_record_proof_size_or_fail(meta.size)?;
-<<<<<<< HEAD
-=======
 						} else if let Some(remaining_proof_size) =
 							weight_info.remaining_proof_size()
 						{
@@ -1051,7 +1049,6 @@
 							}
 							// Refund unused proof size
 							weight_info.refund_proof_size(pre_size.saturating_sub(actual_size));
->>>>>>> 931a7088
 						}
 
 						recorded.account_codes.push(address);
