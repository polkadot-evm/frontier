--- conflicted
+++ resolved
@@ -66,63 +66,28 @@
 		) -> (ExitReason, R),
 	{
 		let base_fee = T::FeeCalculator::min_gas_price();
-<<<<<<< HEAD
 		let max_fee_per_gas = match (max_fee_per_gas, is_transactional) {
 			(Some(max_fee_per_gas), _) => {
-=======
-
-		let max_fee_per_gas = match (max_fee_per_gas, max_priority_fee_per_gas) {
-			(Some(max_fee_per_gas), Some(max_priority_fee_per_gas)) => {
->>>>>>> 61c83001
 				ensure!(max_fee_per_gas >= base_fee, Error::<T>::GasPriceTooLow);
-				ensure!(
-					max_fee_per_gas >= max_priority_fee_per_gas,
-					Error::<T>::GasPriceTooLow
-				);
 				max_fee_per_gas
 			}
-<<<<<<< HEAD
 			// Gas price check is skipped for non-transactional calls that don't
 			// define a `max_fee_per_gas` input.
 			(None, false) => Default::default(),
 			_ => return Err(Error::<T>::GasPriceTooLow),
 		};
 
-		let vicinity = Vicinity {
-			gas_price: max_fee_per_gas,
-			origin: source,
-=======
-			(Some(max_fee_per_gas), None) => {
-				ensure!(max_fee_per_gas >= base_fee, Error::<T>::GasPriceTooLow);
-				max_fee_per_gas
-			}
-			// Gas price check is skipped when performing a gas estimation.
-			_ => Default::default(),
->>>>>>> 61c83001
-		};
+		if let Some(max_priority_fee) = max_priority_fee_per_gas {
+			ensure!(
+				max_fee_per_gas >= max_priority_fee,
+				Error::<T>::GasPriceTooLow
+			);
+		}
 
 		// After eip-1559 we make sure the account can pay both the evm execution and priority fees.
 		let total_fee = max_fee_per_gas
 			.checked_mul(U256::from(gas_limit))
 			.ok_or(Error::<T>::FeeOverflow)?;
-<<<<<<< HEAD
-		let max_priority_fee = if let Some(max_priority_fee) = max_priority_fee_per_gas {
-			ensure!(
-				max_fee_per_gas >= max_priority_fee,
-				Error::<T>::GasPriceTooLow
-			);
-			max_priority_fee
-				.checked_mul(U256::from(gas_limit))
-				.ok_or(Error::<T>::FeeOverflow)?
-		} else {
-			U256::zero()
-		};
-
-		let total_fee = max_base_fee
-			.checked_add(max_priority_fee)
-			.ok_or(Error::<T>::FeeOverflow)?;
-=======
->>>>>>> 61c83001
 
 		let total_payment = value
 			.checked_add(total_fee)
