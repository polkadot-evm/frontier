--- conflicted
+++ resolved
@@ -344,13 +344,8 @@
 				// Post execution.
 				let pov_gas = actual_proof_size.saturating_mul(T::GasLimitPovSizeRatio::get());
 				let used_gas = executor.used_gas();
-<<<<<<< HEAD
 				let effective_gas = core::cmp::max(core::cmp::max(used_gas, pov_gas), storage_gas);
-=======
-				let effective_gas = U256::from(core::cmp::max(
-					core::cmp::max(used_gas, pov_gas),
-					storage_gas,
-				));
+
 				log::debug!(
 					target: "evm",
 					"Calculating effective gas: max(used: {}, pov: {}, storage: {}) = {}",
@@ -359,7 +354,6 @@
 					storage_gas,
 					effective_gas
 				);
->>>>>>> 0e7c6cd4
 
 				(reason, retv, used_gas, U256::from(effective_gas))
 			});
