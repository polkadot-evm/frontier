// SPDX-License-Identifier: Apache-2.0
// This file is part of Frontier.
//
// Copyright (c) 2020-2022 Parity Technologies (UK) Ltd.
//
// Licensed under the Apache License, Version 2.0 (the "License");
// you may not use this file except in compliance with the License.
// You may obtain a copy of the License at
//
// 	http://www.apache.org/licenses/LICENSE-2.0
//
// Unless required by applicable law or agreed to in writing, software
// distributed under the License is distributed on an "AS IS" BASIS,
// WITHOUT WARRANTIES OR CONDITIONS OF ANY KIND, either express or implied.
// See the License for the specific language governing permissions and
// limitations under the License.

//! EVM stack-based runner.

use crate::{
	runner::Runner as RunnerT, AccountCodes, AccountStorages, AddressMapping, BalanceOf,
	BlockHashMapping, Config, Error, Event, FeeCalculator, OnChargeEVMTransaction, Pallet,
	RunnerError,
};
use evm::{
	backend::Backend as BackendT,
	executor::stack::{Accessed, StackExecutor, StackState as StackStateT, StackSubstateMetadata},
	ExitError, ExitReason, Transfer,
};
use fp_evm::{CallInfo, CreateInfo, ExecutionInfo, Log, Vicinity};
use frame_support::traits::{Currency, ExistenceRequirement, Get};
use sp_core::{H160, H256, U256};
use sp_runtime::traits::UniqueSaturatedInto;
use sp_std::{boxed::Box, collections::btree_set::BTreeSet, marker::PhantomData, mem, vec::Vec};

#[cfg(feature = "forbid-evm-reentrancy")]
environmental::thread_local_impl!(static IN_EVM: environmental::RefCell<bool> = environmental::RefCell::new(false));

#[derive(Default)]
pub struct Runner<T: Config> {
	_marker: PhantomData<T>,
}

impl<T: Config> Runner<T>
where
	BalanceOf<T>: TryFrom<U256> + Into<U256>,
{
	#[allow(clippy::let_and_return)]
	/// Execute an already validated EVM operation.
	fn execute<'config, 'precompiles, F, R>(
		source: H160,
		value: U256,
		gas_limit: u64,
		max_fee_per_gas: Option<U256>,
		max_priority_fee_per_gas: Option<U256>,
		config: &'config evm::Config,
		precompiles: &'precompiles T::PrecompilesType,
		is_transactional: bool,
		f: F,
	) -> Result<ExecutionInfo<R>, RunnerError<Error<T>>>
	where
		F: FnOnce(
			&mut StackExecutor<
				'config,
				'precompiles,
				SubstrateStackState<'_, 'config, T>,
				T::PrecompilesType,
			>,
		) -> (ExitReason, R),
	{
		let (base_fee, weight) = T::FeeCalculator::min_gas_price();
<<<<<<< HEAD
		let (total_fee_per_gas, _actual_priority_fee_per_gas) =
			match (max_fee_per_gas, max_priority_fee_per_gas, is_transactional) {
				// With no tip, we pay exactly the base_fee
				// TODO: should this fn explicitly check that base_fee <= max_fee_per_gas?
				(Some(_), None, _) => (base_fee, U256::zero()),
				// With tip, we include as much of the tip on top of base_fee that we can, never
				// exceeding max_fee_per_gas
				(Some(max_fee_per_gas), Some(max_priority_fee_per_gas), _) => {
					let actual_priority_fee_per_gas = max_fee_per_gas
						.saturating_sub(base_fee)
						.min(max_priority_fee_per_gas);
					(
						base_fee.saturating_add(actual_priority_fee_per_gas),
						actual_priority_fee_per_gas,
					)
				}
				// Gas price check is skipped for non-transactional calls that don't
				// define a `max_fee_per_gas` input.
				(None, _, false) => (Default::default(), U256::zero()),
				// Unreachable, previously validated. Handle gracefully.
				_ => {
					return Err(RunnerError {
						error: Error::<T>::GasPriceTooLow,
						weight,
					})
				}
			};
=======

		#[cfg(feature = "forbid-evm-reentrancy")]
		if IN_EVM.with(|in_evm| in_evm.replace(true)) {
			return Err(RunnerError {
				error: Error::<T>::Reentrancy,
				weight,
			});
		}

		let res = Self::execute_inner(
			source,
			value,
			gas_limit,
			max_fee_per_gas,
			max_priority_fee_per_gas,
			config,
			precompiles,
			is_transactional,
			f,
			base_fee,
			weight,
		);

		// Set IN_EVM to false
		// We should make sure that this line is executed whatever the execution path.
		#[cfg(feature = "forbid-evm-reentrancy")]
		let _ = IN_EVM.with(|in_evm| in_evm.take());

		res
	}

	// Execute an already validated EVM operation.
	fn execute_inner<'config, 'precompiles, F, R>(
		source: H160,
		value: U256,
		gas_limit: u64,
		max_fee_per_gas: Option<U256>,
		max_priority_fee_per_gas: Option<U256>,
		config: &'config evm::Config,
		precompiles: &'precompiles T::PrecompilesType,
		is_transactional: bool,
		f: F,
		base_fee: U256,
		weight: crate::Weight,
	) -> Result<ExecutionInfo<R>, RunnerError<Error<T>>>
	where
		F: FnOnce(
			&mut StackExecutor<
				'config,
				'precompiles,
				SubstrateStackState<'_, 'config, T>,
				T::PrecompilesType,
			>,
		) -> (ExitReason, R),
	{
		let max_fee_per_gas = match (max_fee_per_gas, is_transactional) {
			(Some(max_fee_per_gas), _) => max_fee_per_gas,
			// Gas price check is skipped for non-transactional calls that don't
			// define a `max_fee_per_gas` input.
			(None, false) => Default::default(),
			// Unreachable, previously validated. Handle gracefully.
			_ => {
				return Err(RunnerError {
					error: Error::<T>::GasPriceTooLow,
					weight,
				})
			}
		};
>>>>>>> d2516b35

		// After eip-1559 we make sure the account can pay both the evm execution and priority fees.
		let total_fee =
			total_fee_per_gas
				.checked_mul(U256::from(gas_limit))
				.ok_or(RunnerError {
					error: Error::<T>::FeeOverflow,
					weight,
				})?;

		// Deduct fee from the `source` account. Returns `None` if `total_fee` is Zero.
		let fee = T::OnChargeTransaction::withdraw_fee(&source, total_fee)
			.map_err(|e| RunnerError { error: e, weight })?;

		// Execute the EVM call.
		let vicinity = Vicinity {
			gas_price: base_fee,
			origin: source,
		};

		let metadata = StackSubstateMetadata::new(gas_limit, config);
		let state = SubstrateStackState::new(&vicinity, metadata);
		let mut executor = StackExecutor::new_with_precompiles(state, config, precompiles);

		let (reason, retv) = f(&mut executor);

		// Post execution.
		let used_gas = U256::from(executor.used_gas());
		let actual_fee = executor.fee(total_fee_per_gas);
		log::debug!(
			target: "evm",
			"Execution {:?} [source: {:?}, value: {}, gas_limit: {}, actual_fee: {}, is_transactional: {}]",
			reason,
			source,
			value,
			gas_limit,
			actual_fee,
			is_transactional
		);
		// The difference between initially withdrawn and the actual cost is refunded.
		//
		// Considered the following request:
		// +-----------+---------+--------------+
		// | Gas_limit | Max_Fee | Max_Priority |
		// +-----------+---------+--------------+
		// |        20 |      10 |            6 |
		// +-----------+---------+--------------+
		//
		// And execution:
		// +----------+----------+
		// | Gas_used | Base_Fee |
		// +----------+----------+
		// |        5 |        2 |
		// +----------+----------+
		//
		// Initially withdrawn 10 * 20 = 200.
		// Actual cost (2 + 6) * 5 = 40.
		// Refunded 200 - 40 = 160.
		// Tip 5 * 6 = 30.
		// Burned 200 - (160 + 30) = 10. Which is equivalent to gas_used * base_fee.
		let actual_priority_fee = T::OnChargeTransaction::correct_and_deposit_fee(
			&source,
			// Actual fee after evm execution, including tip.
			actual_fee,
			// Base fee.
			executor.fee(base_fee),
			// Fee initially withdrawn.
			fee,
		);
		T::OnChargeTransaction::pay_priority_fee(actual_priority_fee);

		let state = executor.into_state();

		for address in state.substate.deletes {
			log::debug!(
				target: "evm",
				"Deleting account at {:?}",
				address
			);
			Pallet::<T>::remove_account(&address)
		}

		for log in &state.substate.logs {
			log::trace!(
				target: "evm",
				"Inserting log for {:?}, topics ({}) {:?}, data ({}): {:?}]",
				log.address,
				log.topics.len(),
				log.topics,
				log.data.len(),
				log.data
			);
			Pallet::<T>::deposit_event(Event::<T>::Log {
				log: Log {
					address: log.address,
					topics: log.topics.clone(),
					data: log.data.clone(),
				},
			});
		}

		Ok(ExecutionInfo {
			value: retv,
			exit_reason: reason,
			used_gas,
			logs: state.substate.logs,
		})
	}
}

impl<T: Config> RunnerT<T> for Runner<T>
where
	BalanceOf<T>: TryFrom<U256> + Into<U256>,
{
	type Error = Error<T>;

	fn validate(
		source: H160,
		target: Option<H160>,
		input: Vec<u8>,
		value: U256,
		gas_limit: u64,
		max_fee_per_gas: Option<U256>,
		max_priority_fee_per_gas: Option<U256>,
		nonce: Option<U256>,
		access_list: Vec<(H160, Vec<H256>)>,
		is_transactional: bool,
		evm_config: &evm::Config,
	) -> Result<(), RunnerError<Self::Error>> {
		let (base_fee, mut weight) = T::FeeCalculator::min_gas_price();
		let (source_account, inner_weight) = Pallet::<T>::account_basic(&source);
		weight = weight.saturating_add(inner_weight);

		let _ = fp_evm::CheckEvmTransaction::<Self::Error>::new(
			fp_evm::CheckEvmTransactionConfig {
				evm_config,
				block_gas_limit: T::BlockGasLimit::get(),
				base_fee,
				chain_id: T::ChainId::get(),
				is_transactional,
			},
			fp_evm::CheckEvmTransactionInput {
				chain_id: Some(T::ChainId::get()),
				to: target,
				input,
				nonce: nonce.unwrap_or(source_account.nonce),
				gas_limit: gas_limit.into(),
				gas_price: None,
				max_fee_per_gas,
				max_priority_fee_per_gas,
				value,
				access_list,
			},
		)
		.validate_in_block_for(&source_account)
		.and_then(|v| v.with_base_fee())
		.and_then(|v| v.with_balance_for(&source_account))
		.map_err(|error| RunnerError { error, weight })?;
		Ok(())
	}

	fn call(
		source: H160,
		target: H160,
		input: Vec<u8>,
		value: U256,
		gas_limit: u64,
		max_fee_per_gas: Option<U256>,
		max_priority_fee_per_gas: Option<U256>,
		nonce: Option<U256>,
		access_list: Vec<(H160, Vec<H256>)>,
		is_transactional: bool,
		validate: bool,
		config: &evm::Config,
	) -> Result<CallInfo, RunnerError<Self::Error>> {
		if validate {
			let _ = Self::validate(
				source,
				Some(target),
				input.clone(),
				value,
				gas_limit,
				max_fee_per_gas,
				max_priority_fee_per_gas,
				nonce,
				access_list.clone(),
				is_transactional,
				config,
			)?;
		}
		let precompiles = T::PrecompilesValue::get();
		Self::execute(
			source,
			value,
			gas_limit,
			max_fee_per_gas,
			max_priority_fee_per_gas,
			config,
			&precompiles,
			is_transactional,
			|executor| executor.transact_call(source, target, value, input, gas_limit, access_list),
		)
	}

	fn create(
		source: H160,
		init: Vec<u8>,
		value: U256,
		gas_limit: u64,
		max_fee_per_gas: Option<U256>,
		max_priority_fee_per_gas: Option<U256>,
		nonce: Option<U256>,
		access_list: Vec<(H160, Vec<H256>)>,
		is_transactional: bool,
		validate: bool,
		config: &evm::Config,
	) -> Result<CreateInfo, RunnerError<Self::Error>> {
		if validate {
			let _ = Self::validate(
				source,
				None,
				init.clone(),
				value,
				gas_limit,
				max_fee_per_gas,
				max_priority_fee_per_gas,
				nonce,
				access_list.clone(),
				is_transactional,
				config,
			)?;
		}
		let precompiles = T::PrecompilesValue::get();
		Self::execute(
			source,
			value,
			gas_limit,
			max_fee_per_gas,
			max_priority_fee_per_gas,
			config,
			&precompiles,
			is_transactional,
			|executor| {
				let address = executor.create_address(evm::CreateScheme::Legacy { caller: source });
				let (reason, _) =
					executor.transact_create(source, value, init, gas_limit, access_list);
				(reason, address)
			},
		)
	}

	fn create2(
		source: H160,
		init: Vec<u8>,
		salt: H256,
		value: U256,
		gas_limit: u64,
		max_fee_per_gas: Option<U256>,
		max_priority_fee_per_gas: Option<U256>,
		nonce: Option<U256>,
		access_list: Vec<(H160, Vec<H256>)>,
		is_transactional: bool,
		validate: bool,
		config: &evm::Config,
	) -> Result<CreateInfo, RunnerError<Self::Error>> {
		if validate {
			let _ = Self::validate(
				source,
				None,
				init.clone(),
				value,
				gas_limit,
				max_fee_per_gas,
				max_priority_fee_per_gas,
				nonce,
				access_list.clone(),
				is_transactional,
				config,
			)?;
		}
		let precompiles = T::PrecompilesValue::get();
		let code_hash = H256::from(sp_io::hashing::keccak_256(&init));
		Self::execute(
			source,
			value,
			gas_limit,
			max_fee_per_gas,
			max_priority_fee_per_gas,
			config,
			&precompiles,
			is_transactional,
			|executor| {
				let address = executor.create_address(evm::CreateScheme::Create2 {
					caller: source,
					code_hash,
					salt,
				});
				let (reason, _) =
					executor.transact_create2(source, value, init, salt, gas_limit, access_list);
				(reason, address)
			},
		)
	}
}

struct SubstrateStackSubstate<'config> {
	metadata: StackSubstateMetadata<'config>,
	deletes: BTreeSet<H160>,
	logs: Vec<Log>,
	parent: Option<Box<SubstrateStackSubstate<'config>>>,
}

impl<'config> SubstrateStackSubstate<'config> {
	pub fn metadata(&self) -> &StackSubstateMetadata<'config> {
		&self.metadata
	}

	pub fn metadata_mut(&mut self) -> &mut StackSubstateMetadata<'config> {
		&mut self.metadata
	}

	pub fn enter(&mut self, gas_limit: u64, is_static: bool) {
		let mut entering = Self {
			metadata: self.metadata.spit_child(gas_limit, is_static),
			parent: None,
			deletes: BTreeSet::new(),
			logs: Vec::new(),
		};
		mem::swap(&mut entering, self);

		self.parent = Some(Box::new(entering));

		sp_io::storage::start_transaction();
	}

	pub fn exit_commit(&mut self) -> Result<(), ExitError> {
		let mut exited = *self.parent.take().expect("Cannot commit on root substate");
		mem::swap(&mut exited, self);

		self.metadata.swallow_commit(exited.metadata)?;
		self.logs.append(&mut exited.logs);
		self.deletes.append(&mut exited.deletes);

		sp_io::storage::commit_transaction();
		Ok(())
	}

	pub fn exit_revert(&mut self) -> Result<(), ExitError> {
		let mut exited = *self.parent.take().expect("Cannot discard on root substate");
		mem::swap(&mut exited, self);
		self.metadata.swallow_revert(exited.metadata)?;

		sp_io::storage::rollback_transaction();
		Ok(())
	}

	pub fn exit_discard(&mut self) -> Result<(), ExitError> {
		let mut exited = *self.parent.take().expect("Cannot discard on root substate");
		mem::swap(&mut exited, self);
		self.metadata.swallow_discard(exited.metadata)?;

		sp_io::storage::rollback_transaction();
		Ok(())
	}

	pub fn deleted(&self, address: H160) -> bool {
		if self.deletes.contains(&address) {
			return true;
		}

		if let Some(parent) = self.parent.as_ref() {
			return parent.deleted(address);
		}

		false
	}

	pub fn set_deleted(&mut self, address: H160) {
		self.deletes.insert(address);
	}

	pub fn log(&mut self, address: H160, topics: Vec<H256>, data: Vec<u8>) {
		self.logs.push(Log {
			address,
			topics,
			data,
		});
	}

	fn recursive_is_cold<F: Fn(&Accessed) -> bool>(&self, f: &F) -> bool {
		let local_is_accessed = self.metadata.accessed().as_ref().map(f).unwrap_or(false);
		if local_is_accessed {
			false
		} else {
			self.parent
				.as_ref()
				.map(|p| p.recursive_is_cold(f))
				.unwrap_or(true)
		}
	}
}

/// Substrate backend for EVM.
pub struct SubstrateStackState<'vicinity, 'config, T> {
	vicinity: &'vicinity Vicinity,
	substate: SubstrateStackSubstate<'config>,
	_marker: PhantomData<T>,
}

impl<'vicinity, 'config, T: Config> SubstrateStackState<'vicinity, 'config, T> {
	/// Create a new backend with given vicinity.
	pub fn new(vicinity: &'vicinity Vicinity, metadata: StackSubstateMetadata<'config>) -> Self {
		Self {
			vicinity,
			substate: SubstrateStackSubstate {
				metadata,
				deletes: BTreeSet::new(),
				logs: Vec::new(),
				parent: None,
			},
			_marker: PhantomData,
		}
	}
}

impl<'vicinity, 'config, T: Config> BackendT for SubstrateStackState<'vicinity, 'config, T> {
	fn gas_price(&self) -> U256 {
		self.vicinity.gas_price
	}
	fn origin(&self) -> H160 {
		self.vicinity.origin
	}

	fn block_hash(&self, number: U256) -> H256 {
		if number > U256::from(u32::MAX) {
			H256::default()
		} else {
			T::BlockHashMapping::block_hash(number.as_u32())
		}
	}

	fn block_number(&self) -> U256 {
		let number: u128 = frame_system::Pallet::<T>::block_number().unique_saturated_into();
		U256::from(number)
	}

	fn block_coinbase(&self) -> H160 {
		Pallet::<T>::find_author()
	}

	fn block_timestamp(&self) -> U256 {
		let now: u128 = pallet_timestamp::Pallet::<T>::get().unique_saturated_into();
		U256::from(now / 1000)
	}

	fn block_difficulty(&self) -> U256 {
		U256::zero()
	}

	fn block_gas_limit(&self) -> U256 {
		T::BlockGasLimit::get()
	}

	fn chain_id(&self) -> U256 {
		U256::from(T::ChainId::get())
	}

	fn exists(&self, _address: H160) -> bool {
		true
	}

	fn basic(&self, address: H160) -> evm::backend::Basic {
		let (account, _) = Pallet::<T>::account_basic(&address);

		evm::backend::Basic {
			balance: account.balance,
			nonce: account.nonce,
		}
	}

	fn code(&self, address: H160) -> Vec<u8> {
		<AccountCodes<T>>::get(&address)
	}

	fn storage(&self, address: H160, index: H256) -> H256 {
		<AccountStorages<T>>::get(address, index)
	}

	fn original_storage(&self, _address: H160, _index: H256) -> Option<H256> {
		None
	}

	fn block_base_fee_per_gas(&self) -> sp_core::U256 {
		let (base_fee, _) = T::FeeCalculator::min_gas_price();
		base_fee
	}
}

impl<'vicinity, 'config, T: Config> StackStateT<'config>
	for SubstrateStackState<'vicinity, 'config, T>
where
	BalanceOf<T>: TryFrom<U256> + Into<U256>,
{
	fn metadata(&self) -> &StackSubstateMetadata<'config> {
		self.substate.metadata()
	}

	fn metadata_mut(&mut self) -> &mut StackSubstateMetadata<'config> {
		self.substate.metadata_mut()
	}

	fn enter(&mut self, gas_limit: u64, is_static: bool) {
		self.substate.enter(gas_limit, is_static)
	}

	fn exit_commit(&mut self) -> Result<(), ExitError> {
		self.substate.exit_commit()
	}

	fn exit_revert(&mut self) -> Result<(), ExitError> {
		self.substate.exit_revert()
	}

	fn exit_discard(&mut self) -> Result<(), ExitError> {
		self.substate.exit_discard()
	}

	fn is_empty(&self, address: H160) -> bool {
		Pallet::<T>::is_account_empty(&address)
	}

	fn deleted(&self, address: H160) -> bool {
		self.substate.deleted(address)
	}

	fn inc_nonce(&mut self, address: H160) {
		let account_id = T::AddressMapping::into_account_id(address);
		frame_system::Pallet::<T>::inc_account_nonce(&account_id);
	}

	fn set_storage(&mut self, address: H160, index: H256, value: H256) {
		if value == H256::default() {
			log::debug!(
				target: "evm",
				"Removing storage for {:?} [index: {:?}]",
				address,
				index,
			);
			<AccountStorages<T>>::remove(address, index);
		} else {
			log::debug!(
				target: "evm",
				"Updating storage for {:?} [index: {:?}, value: {:?}]",
				address,
				index,
				value,
			);
			<AccountStorages<T>>::insert(address, index, value);
		}
	}

	fn reset_storage(&mut self, address: H160) {
		#[allow(deprecated)]
		let _ = <AccountStorages<T>>::remove_prefix(address, None);
	}

	fn log(&mut self, address: H160, topics: Vec<H256>, data: Vec<u8>) {
		self.substate.log(address, topics, data)
	}

	fn set_deleted(&mut self, address: H160) {
		self.substate.set_deleted(address)
	}

	fn set_code(&mut self, address: H160, code: Vec<u8>) {
		log::debug!(
			target: "evm",
			"Inserting code ({} bytes) at {:?}",
			code.len(),
			address
		);
		Pallet::<T>::create_account(address, code);
	}

	fn transfer(&mut self, transfer: Transfer) -> Result<(), ExitError> {
		let source = T::AddressMapping::into_account_id(transfer.source);
		let target = T::AddressMapping::into_account_id(transfer.target);

		T::Currency::transfer(
			&source,
			&target,
			transfer
				.value
				.try_into()
				.map_err(|_| ExitError::OutOfFund)?,
			ExistenceRequirement::AllowDeath,
		)
		.map_err(|_| ExitError::OutOfFund)
	}

	fn reset_balance(&mut self, _address: H160) {
		// Do nothing on reset balance in Substrate.
		//
		// This function exists in EVM because a design issue
		// (arguably a bug) in SELFDESTRUCT that can cause total
		// issurance to be reduced. We do not need to replicate this.
	}

	fn touch(&mut self, _address: H160) {
		// Do nothing on touch in Substrate.
		//
		// EVM pallet considers all accounts to exist, and distinguish
		// only empty and non-empty accounts. This avoids many of the
		// subtle issues in EIP-161.
	}

	fn is_cold(&self, address: H160) -> bool {
		self.substate
			.recursive_is_cold(&|a| a.accessed_addresses.contains(&address))
	}

	fn is_storage_cold(&self, address: H160, key: H256) -> bool {
		self.substate
			.recursive_is_cold(&|a: &Accessed| a.accessed_storage.contains(&(address, key)))
	}
}

#[cfg(feature = "forbid-evm-reentrancy")]
#[cfg(test)]
mod tests {
	use super::*;
	use crate::mock::Test;
	use evm::ExitSucceed;
	use std::assert_matches::assert_matches;

	#[test]
	fn test_evm_reentrancy() {
		let config = evm::Config::istanbul();

		// Should fail with the appropriate error if there is reentrancy
		let res = Runner::<Test>::execute(
			H160::default(),
			U256::default(),
			100_000,
			None,
			None,
			&config,
			&(),
			false,
			|_| {
				let res = Runner::<Test>::execute(
					H160::default(),
					U256::default(),
					100_000,
					None,
					None,
					&config,
					&(),
					false,
					|_| (ExitReason::Succeed(ExitSucceed::Stopped), ()),
				);
				assert_matches!(
					res,
					Err(RunnerError {
						error: Error::<Test>::Reentrancy,
						..
					})
				);
				(ExitReason::Error(ExitError::CallTooDeep), ())
			},
		);
		assert_matches!(
			res,
			Ok(ExecutionInfo {
				exit_reason: ExitReason::Error(ExitError::CallTooDeep),
				..
			})
		);

		// Should succeed if there is no reentrancy
		let res = Runner::<Test>::execute(
			H160::default(),
			U256::default(),
			100_000,
			None,
			None,
			&config,
			&(),
			false,
			|_| (ExitReason::Succeed(ExitSucceed::Stopped), ()),
		);
		assert!(res.is_ok());
	}
}<|MERGE_RESOLUTION|>--- conflicted
+++ resolved
@@ -69,7 +69,61 @@
 		) -> (ExitReason, R),
 	{
 		let (base_fee, weight) = T::FeeCalculator::min_gas_price();
-<<<<<<< HEAD
+
+		#[cfg(feature = "forbid-evm-reentrancy")]
+		if IN_EVM.with(|in_evm| in_evm.replace(true)) {
+			return Err(RunnerError {
+				error: Error::<T>::Reentrancy,
+				weight,
+			});
+		}
+
+		let res = Self::execute_inner(
+			source,
+			value,
+			gas_limit,
+			max_fee_per_gas,
+			max_priority_fee_per_gas,
+			config,
+			precompiles,
+			is_transactional,
+			f,
+			base_fee,
+			weight,
+		);
+
+		// Set IN_EVM to false
+		// We should make sure that this line is executed whatever the execution path.
+		#[cfg(feature = "forbid-evm-reentrancy")]
+		let _ = IN_EVM.with(|in_evm| in_evm.take());
+
+		res
+	}
+
+	// Execute an already validated EVM operation.
+	fn execute_inner<'config, 'precompiles, F, R>(
+		source: H160,
+		value: U256,
+		gas_limit: u64,
+		max_fee_per_gas: Option<U256>,
+		max_priority_fee_per_gas: Option<U256>,
+		config: &'config evm::Config,
+		precompiles: &'precompiles T::PrecompilesType,
+		is_transactional: bool,
+		f: F,
+		base_fee: U256,
+		weight: crate::Weight,
+	) -> Result<ExecutionInfo<R>, RunnerError<Error<T>>>
+	where
+		F: FnOnce(
+			&mut StackExecutor<
+				'config,
+				'precompiles,
+				SubstrateStackState<'_, 'config, T>,
+				T::PrecompilesType,
+			>,
+		) -> (ExitReason, R),
+	{
 		let (total_fee_per_gas, _actual_priority_fee_per_gas) =
 			match (max_fee_per_gas, max_priority_fee_per_gas, is_transactional) {
 				// With no tip, we pay exactly the base_fee
@@ -97,76 +151,6 @@
 					})
 				}
 			};
-=======
-
-		#[cfg(feature = "forbid-evm-reentrancy")]
-		if IN_EVM.with(|in_evm| in_evm.replace(true)) {
-			return Err(RunnerError {
-				error: Error::<T>::Reentrancy,
-				weight,
-			});
-		}
-
-		let res = Self::execute_inner(
-			source,
-			value,
-			gas_limit,
-			max_fee_per_gas,
-			max_priority_fee_per_gas,
-			config,
-			precompiles,
-			is_transactional,
-			f,
-			base_fee,
-			weight,
-		);
-
-		// Set IN_EVM to false
-		// We should make sure that this line is executed whatever the execution path.
-		#[cfg(feature = "forbid-evm-reentrancy")]
-		let _ = IN_EVM.with(|in_evm| in_evm.take());
-
-		res
-	}
-
-	// Execute an already validated EVM operation.
-	fn execute_inner<'config, 'precompiles, F, R>(
-		source: H160,
-		value: U256,
-		gas_limit: u64,
-		max_fee_per_gas: Option<U256>,
-		max_priority_fee_per_gas: Option<U256>,
-		config: &'config evm::Config,
-		precompiles: &'precompiles T::PrecompilesType,
-		is_transactional: bool,
-		f: F,
-		base_fee: U256,
-		weight: crate::Weight,
-	) -> Result<ExecutionInfo<R>, RunnerError<Error<T>>>
-	where
-		F: FnOnce(
-			&mut StackExecutor<
-				'config,
-				'precompiles,
-				SubstrateStackState<'_, 'config, T>,
-				T::PrecompilesType,
-			>,
-		) -> (ExitReason, R),
-	{
-		let max_fee_per_gas = match (max_fee_per_gas, is_transactional) {
-			(Some(max_fee_per_gas), _) => max_fee_per_gas,
-			// Gas price check is skipped for non-transactional calls that don't
-			// define a `max_fee_per_gas` input.
-			(None, false) => Default::default(),
-			// Unreachable, previously validated. Handle gracefully.
-			_ => {
-				return Err(RunnerError {
-					error: Error::<T>::GasPriceTooLow,
-					weight,
-				})
-			}
-		};
->>>>>>> d2516b35
 
 		// After eip-1559 we make sure the account can pay both the evm execution and priority fees.
 		let total_fee =
