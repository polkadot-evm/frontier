// SPDX-License-Identifier: Apache-2.0
// This file is part of Frontier.
//
// Copyright (c) 2020-2022 Parity Technologies (UK) Ltd.
//
// Licensed under the Apache License, Version 2.0 (the "License");
// you may not use this file except in compliance with the License.
// You may obtain a copy of the License at
//
// 	http://www.apache.org/licenses/LICENSE-2.0
//
// Unless required by applicable law or agreed to in writing, software
// distributed under the License is distributed on an "AS IS" BASIS,
// WITHOUT WARRANTIES OR CONDITIONS OF ANY KIND, either express or implied.
// See the License for the specific language governing permissions and
// limitations under the License.

#![cfg(feature = "runtime-benchmarks")]

use super::*;
use frame_benchmarking::{benchmarks, impl_benchmark_test_suite};

type CurrencyOf<T> = <T as Config>::Currency;

benchmarks! {

	runner_execute {
	// This benchmark tests the relationship between gas and weight. It deploys a contract which
	// has an infinite loop in a public function. We then call this function with varying amounts
	// of gas, expecting it to OOG. The benchmarking framework measures the amount of time (aka
	// weight) it takes before OOGing and relates that to the amount of gas provided, leaving us
	// with an estimate for gas-to-weight mapping.

		let x in 1..10000000;

		use rlp::RlpStream;
		use sp_core::{H160, U256};
		use sp_std::vec;

		// contract bytecode below is for:
		//
		// pragma solidity >=0.8.0;
		//
		// contract InfiniteContractVar {
		//     uint public count;

		//     constructor() public {
		//         count = 0;
		//     }

		//     function infinite() public {
		//         while (true) {
		//             count=count+1;
		//         }
		//     }
		// }

		let contract_bytecode = hex::decode(concat!(
			"608060405234801561001057600080fd5b506000808190555061017c806100276000396000f3fe60",
			"8060405234801561001057600080fd5b50600436106100365760003560e01c806306661abd146100",
			"3b5780635bec9e6714610059575b600080fd5b610043610063565b604051610050919061009c565b",
			"60405180910390f35b610061610069565b005b60005481565b5b60011561008b5760016000546100",
			"8091906100b7565b60008190555061006a565b565b6100968161010d565b82525050565b60006020",
			"820190506100b1600083018461008d565b92915050565b60006100c28261010d565b91506100cd83",
			"61010d565b9250827fffffffffffffffffffffffffffffffffffffffffffffffffffffffffffffff",
			"ff0382111561010257610101610117565b5b828201905092915050565b6000819050919050565b7f",
			"4e487b71000000000000000000000000000000000000000000000000000000006000526011600452",
			"60246000fdfea2646970667358221220bcab0385167dbed28dee34f1c5b30ecfcd67915495f0a32d",
			"2eeada8e094193a364736f6c63430008030033"))
			.expect("Bad hex string");

		let caller = "1000000000000000000000000000000000000001".parse::<H160>().unwrap();

		let mut nonce: u64 = 1;
		let nonce_as_u256: U256 = nonce.into();

		let value = U256::default();
		let gas_limit_create: u64 = 1000000;
		let is_transactional = true;
		let validate = true;
		let create_runner_results = T::Runner::create(
			caller,
			contract_bytecode,
			value,
			gas_limit_create,
			Some(U256::from(1_000_000_000)),
			Some(U256::from(1_000_000_000)),
			Some(nonce_as_u256),
			Vec::new(),
			is_transactional,
			validate,
			None,
			None,
			T::config(),
		);
		assert!(create_runner_results.is_ok(), "create() failed");

		// derive the resulting contract address from our create
		let mut rlp = RlpStream::new_list(2);
		rlp.append(&caller);
		rlp.append(&0u8);
		let contract_address = H160::from_slice(&sp_io::hashing::keccak_256(&rlp.out())[12..]);

		// derive encoded contract call -- in this case, just the function selector
		let mut encoded_call = vec![0u8; 4];
		encoded_call[0..4].copy_from_slice(&sp_io::hashing::keccak_256(b"infinite()")[0..4]);

		let gas_limit_call = gas_limit_create;

	}: {

		nonce += 1;
		let nonce_as_u256: U256 = nonce.into();

		let is_transactional = true;
		let validate = true;
		let is_free = false;
		let call_runner_results = T::Runner::call(
			caller,
			contract_address,
			encoded_call,
			value,
			gas_limit_call,
			Some(U256::from(1_000_000_000)),
			Some(U256::from(1_000_000_000)),
			Some(nonce_as_u256),
			Vec::new(),
			is_transactional,
			validate,
<<<<<<< HEAD
			is_free,
=======
			None,
			None,
>>>>>>> 789fa512
			T::config(),
		);
		assert!(call_runner_results.is_ok(), "call() failed");
	}

	withdraw {
		let caller = frame_benchmarking::whitelisted_caller::<T::AccountId>();
		let from = H160::from_low_u64_le(0);
		let from_account_id = T::AddressMapping::into_account_id(from);
		CurrencyOf::<T>::make_free_balance_be(&from_account_id, 100_000u32.into());
	}: {
		// Withdraw should always fail with `EnsureAddressNever` WithdrawOrigin.
		let result = Pallet::<T>::withdraw(RawOrigin::Signed(caller.clone()).into(), from, 100_000u32.into());
		assert!(result.is_err());
		assert_eq!(result.unwrap_err(), sp_runtime::DispatchError::BadOrigin);
	}
}

impl_benchmark_test_suite!(Pallet, crate::tests::new_test_ext(), crate::mock::Test);<|MERGE_RESOLUTION|>--- conflicted
+++ resolved
@@ -127,12 +127,9 @@
 			Vec::new(),
 			is_transactional,
 			validate,
-<<<<<<< HEAD
 			is_free,
-=======
 			None,
 			None,
->>>>>>> 789fa512
 			T::config(),
 		);
 		assert!(call_runner_results.is_ok(), "call() failed");
