// SPDX-License-Identifier: Apache-2.0
// This file is part of Frontier.
//
// Copyright (c) 2020-2022 Parity Technologies (UK) Ltd.
//
// Licensed under the Apache License, Version 2.0 (the "License");
// you may not use this file except in compliance with the License.
// You may obtain a copy of the License at
//
// 	http://www.apache.org/licenses/LICENSE-2.0
//
// Unless required by applicable law or agreed to in writing, software
// distributed under the License is distributed on an "AS IS" BASIS,
// WITHOUT WARRANTIES OR CONDITIONS OF ANY KIND, either express or implied.
// See the License for the specific language governing permissions and
// limitations under the License.

//! # EVM Pallet
//!
//! The EVM pallet allows unmodified EVM code to be executed in a Substrate-based blockchain.
//! - [`evm::Config`]
//!
//! ## EVM Engine
//!
//! The EVM pallet uses [`SputnikVM`](https://github.com/rust-blockchain/evm) as the underlying EVM engine.
//! The engine is overhauled so that it's [`modular`](https://github.com/corepaper/evm).
//!
//! ## Execution Lifecycle
//!
//! There are a separate set of accounts managed by the EVM pallet. Substrate based accounts can call the EVM Pallet
//! to deposit or withdraw balance from the Substrate base-currency into a different balance managed and used by
//! the EVM pallet. Once a user has populated their balance, they can create and call smart contracts using this pallet.
//!
//! There's one-to-one mapping from Substrate accounts and EVM external accounts that is defined by a conversion function.
//!
//! ## EVM Pallet vs Ethereum Network
//!
//! The EVM pallet should be able to produce nearly identical results compared to the Ethereum mainnet,
//! including gas cost and balance changes.
//!
//! Observable differences include:
//!
//! - The available length of block hashes may not be 256 depending on the configuration of the System pallet
//! in the Substrate runtime.
//! - Difficulty and coinbase, which do not make sense in this pallet and is currently hard coded to zero.
//!
//! We currently do not aim to make unobservable behaviors, such as state root, to be the same. We also don't aim to follow
//! the exact same transaction / receipt format. However, given one Ethereum transaction and one Substrate account's
//! private key, one should be able to convert any Ethereum transaction into a transaction compatible with this pallet.
//!
//! The gas configurations are configurable. Right now, a pre-defined London hard fork configuration option is provided.

// Ensure we're `no_std` when compiling for Wasm.
#![cfg_attr(not(feature = "std"), no_std)]
#![cfg_attr(test, feature(assert_matches))]
#![cfg_attr(feature = "runtime-benchmarks", deny(unused_crate_dependencies))]
#![allow(clippy::too_many_arguments)]

#[cfg(feature = "runtime-benchmarks")]
pub mod benchmarking;

#[cfg(test)]
mod mock;
pub mod runner;
#[cfg(test)]
mod tests;
pub mod weights;

use frame_support::{
	dispatch::{DispatchResultWithPostInfo, MaxEncodedLen, Pays, PostDispatchInfo},
	traits::{
		tokens::fungible::Inspect, Currency, ExistenceRequirement, FindAuthor, Get, Imbalance,
		OnUnbalanced, SignedImbalance, Time, WithdrawReasons,
	},
	weights::Weight,
	StoragePrefixedMap,
};
use frame_system::RawOrigin;
use impl_trait_for_tuples::impl_for_tuples;
use scale_info::TypeInfo;
use sp_core::{Decode, Encode, Hasher, H160, H256, U256};
use sp_runtime::{
	traits::{BadOrigin, Saturating, UniqueSaturatedInto, Zero},
	AccountId32, DispatchErrorWithPostInfo,
};
use sp_std::{cmp::min, vec::Vec};

pub use evm::{
	Config as EvmConfig, Context, ExitError, ExitFatal, ExitReason, ExitRevert, ExitSucceed,
};
use fp_account::AccountId20;
#[cfg(feature = "std")]
use fp_evm::GenesisAccount;
pub use fp_evm::{
	Account, CallInfo, CreateInfo, ExecutionInfo, FeeCalculator, InvalidEvmTransactionError,
	IsPrecompileResult, LinearCostPrecompile, Log, Precompile, PrecompileFailure, PrecompileHandle,
	PrecompileOutput, PrecompileResult, PrecompileSet, Vicinity,
};

pub use self::{
	pallet::*,
	runner::{Runner, RunnerError},
	weights::WeightInfo,
};

#[frame_support::pallet]
pub mod pallet {
	use super::*;
	use frame_support::pallet_prelude::*;
	use frame_system::pallet_prelude::*;

	#[pallet::pallet]
	#[pallet::without_storage_info]
	pub struct Pallet<T>(PhantomData<T>);

	#[pallet::config]
	pub trait Config: frame_system::Config {
		/// Calculator for current gas price.
		type FeeCalculator: FeeCalculator;

		/// Maps Ethereum gas to Substrate weight.
		type GasWeightMapping: GasWeightMapping;

		/// Weight corresponding to a gas unit.
		type WeightPerGas: Get<Weight>;

		/// Block number to block hash.
		type BlockHashMapping: BlockHashMapping;

		/// Allow the origin to call on behalf of given address.
		type CallOrigin: EnsureAddressOrigin<Self::RuntimeOrigin>;
		/// Allow the origin to withdraw on behalf of given address.
		type WithdrawOrigin: EnsureAddressOrigin<Self::RuntimeOrigin, Success = Self::AccountId>;

		/// Mapping from address to account id.
		type AddressMapping: AddressMapping<Self::AccountId>;
		/// Currency type for withdraw and balance storage.
		type Currency: Currency<Self::AccountId> + Inspect<Self::AccountId>;

		/// The overarching event type.
		type RuntimeEvent: From<Event<Self>> + IsType<<Self as frame_system::Config>::RuntimeEvent>;
		/// Precompiles associated with this EVM engine.
		type PrecompilesType: PrecompileSet;
		type PrecompilesValue: Get<Self::PrecompilesType>;
		/// Chain ID of EVM.
		type ChainId: Get<u64>;
		/// The block gas limit. Can be a simple constant, or an adjustment algorithm in another pallet.
		type BlockGasLimit: Get<U256>;
		/// EVM execution runner.
		type Runner: Runner<Self>;

		/// To handle fee deduction for EVM transactions. An example is this pallet being used by `pallet_ethereum`
		/// where the chain implementing `pallet_ethereum` should be able to configure what happens to the fees
		/// Similar to `OnChargeTransaction` of `pallet_transaction_payment`
		type OnChargeTransaction: OnChargeEVMTransaction<Self>;

		/// Called on create calls, used to record owner
		type OnCreate: OnCreate<Self>;

		/// Find author for the current block.
		type FindAuthor: FindAuthor<H160>;

<<<<<<< HEAD
		/// Gas limit Pov size ratio.
		type GasLimitPovSizeRatio: Get<u64>;
=======
		/// Get the timestamp for the current block.
		type Timestamp: Time;

		/// Weight information for extrinsics in this pallet.
		type WeightInfo: WeightInfo;
>>>>>>> 451d4fdb

		/// EVM config used in the module.
		fn config() -> &'static EvmConfig {
			&LONDON_CONFIG
		}
	}

	#[pallet::hooks]
	impl<T: Config> Hooks<BlockNumberFor<T>> for Pallet<T> {
		fn on_finalize(_: T::BlockNumber) {
			let _ =
				sp_io::storage::clear_prefix(&AccountStoragesAccessed::<T>::final_prefix(), None);
			let _ = sp_io::storage::clear_prefix(&AccountCodesAccessed::<T>::final_prefix(), None);
		}
	}

	#[pallet::call]
	impl<T: Config> Pallet<T> {
		/// Withdraw balance from EVM into currency/balances pallet.
		#[pallet::call_index(0)]
		#[pallet::weight(<T as pallet::Config>::WeightInfo::withdraw())]
		pub fn withdraw(
			origin: OriginFor<T>,
			address: H160,
			value: BalanceOf<T>,
		) -> DispatchResult {
			let destination = T::WithdrawOrigin::ensure_address_origin(&address, origin)?;
			let address_account_id = T::AddressMapping::into_account_id(address);

			T::Currency::transfer(
				&address_account_id,
				&destination,
				value,
				ExistenceRequirement::AllowDeath,
			)?;

			Ok(())
		}

		/// Issue an EVM call operation. This is similar to a message call transaction in Ethereum.
		#[pallet::call_index(1)]
		#[pallet::weight({
			let without_base_extrinsic_weight = true;
			T::GasWeightMapping::gas_to_weight(*gas_limit, without_base_extrinsic_weight)
		})]
		pub fn call(
			origin: OriginFor<T>,
			source: H160,
			target: H160,
			input: Vec<u8>,
			value: U256,
			gas_limit: u64,
			max_fee_per_gas: U256,
			max_priority_fee_per_gas: Option<U256>,
			nonce: Option<U256>,
			access_list: Vec<(H160, Vec<H256>)>,
		) -> DispatchResultWithPostInfo {
			T::CallOrigin::ensure_address_origin(&source, origin)?;

			let is_transactional = true;
			let validate = true;
			let info = match T::Runner::call(
				source,
				target,
				input,
				value,
				gas_limit,
				Some(max_fee_per_gas),
				max_priority_fee_per_gas,
				nonce,
				access_list,
				is_transactional,
				validate,
				None,
				None,
				T::config(),
			) {
				Ok(info) => info,
				Err(e) => {
					return Err(DispatchErrorWithPostInfo {
						post_info: PostDispatchInfo {
							actual_weight: Some(e.weight),
							pays_fee: Pays::Yes,
						},
						error: e.error.into(),
					})
				}
			};

			match info.exit_reason {
				ExitReason::Succeed(_) => {
					Pallet::<T>::deposit_event(Event::<T>::Executed { address: target });
				}
				_ => {
					Pallet::<T>::deposit_event(Event::<T>::ExecutedFailed { address: target });
				}
			};

			Ok(PostDispatchInfo {
				actual_weight: {
					let mut gas_to_weight = T::GasWeightMapping::gas_to_weight(
						info.used_gas.standard.unique_saturated_into(),
						true,
					);
					if let Some(weight_info) = info.weight_info {
						if let Some(proof_size_usage) = weight_info.proof_size_usage {
							*gas_to_weight.proof_size_mut() = proof_size_usage;
						}
					}
					Some(gas_to_weight)
				},
				pays_fee: Pays::No,
			})
		}

		/// Issue an EVM create operation. This is similar to a contract creation transaction in
		/// Ethereum.
		#[pallet::call_index(2)]
		#[pallet::weight({
			let without_base_extrinsic_weight = true;
			T::GasWeightMapping::gas_to_weight(*gas_limit, without_base_extrinsic_weight)
		})]
		pub fn create(
			origin: OriginFor<T>,
			source: H160,
			init: Vec<u8>,
			value: U256,
			gas_limit: u64,
			max_fee_per_gas: U256,
			max_priority_fee_per_gas: Option<U256>,
			nonce: Option<U256>,
			access_list: Vec<(H160, Vec<H256>)>,
		) -> DispatchResultWithPostInfo {
			T::CallOrigin::ensure_address_origin(&source, origin)?;

			let is_transactional = true;
			let validate = true;
			let info = match T::Runner::create(
				source,
				init,
				value,
				gas_limit,
				Some(max_fee_per_gas),
				max_priority_fee_per_gas,
				nonce,
				access_list,
				is_transactional,
				validate,
				None,
				None,
				T::config(),
			) {
				Ok(info) => info,
				Err(e) => {
					return Err(DispatchErrorWithPostInfo {
						post_info: PostDispatchInfo {
							actual_weight: Some(e.weight),
							pays_fee: Pays::Yes,
						},
						error: e.error.into(),
					})
				}
			};

			match info {
				CreateInfo {
					exit_reason: ExitReason::Succeed(_),
					value: create_address,
					..
				} => {
					Pallet::<T>::deposit_event(Event::<T>::Created {
						address: create_address,
					});
				}
				CreateInfo {
					exit_reason: _,
					value: create_address,
					..
				} => {
					Pallet::<T>::deposit_event(Event::<T>::CreatedFailed {
						address: create_address,
					});
				}
			}

			Ok(PostDispatchInfo {
				actual_weight: {
					let mut gas_to_weight = T::GasWeightMapping::gas_to_weight(
						info.used_gas.standard.unique_saturated_into(),
						true,
					);
					if let Some(weight_info) = info.weight_info {
						if let Some(proof_size_usage) = weight_info.proof_size_usage {
							*gas_to_weight.proof_size_mut() = proof_size_usage;
						}
					}
					Some(gas_to_weight)
				},
				pays_fee: Pays::No,
			})
		}

		/// Issue an EVM create2 operation.
		#[pallet::call_index(3)]
		#[pallet::weight({
			let without_base_extrinsic_weight = true;
			T::GasWeightMapping::gas_to_weight(*gas_limit, without_base_extrinsic_weight)
		})]
		pub fn create2(
			origin: OriginFor<T>,
			source: H160,
			init: Vec<u8>,
			salt: H256,
			value: U256,
			gas_limit: u64,
			max_fee_per_gas: U256,
			max_priority_fee_per_gas: Option<U256>,
			nonce: Option<U256>,
			access_list: Vec<(H160, Vec<H256>)>,
		) -> DispatchResultWithPostInfo {
			T::CallOrigin::ensure_address_origin(&source, origin)?;

			let is_transactional = true;
			let validate = true;
			let info = match T::Runner::create2(
				source,
				init,
				salt,
				value,
				gas_limit,
				Some(max_fee_per_gas),
				max_priority_fee_per_gas,
				nonce,
				access_list,
				is_transactional,
				validate,
				None,
				None,
				T::config(),
			) {
				Ok(info) => info,
				Err(e) => {
					return Err(DispatchErrorWithPostInfo {
						post_info: PostDispatchInfo {
							actual_weight: Some(e.weight),
							pays_fee: Pays::Yes,
						},
						error: e.error.into(),
					})
				}
			};

			match info {
				CreateInfo {
					exit_reason: ExitReason::Succeed(_),
					value: create_address,
					..
				} => {
					Pallet::<T>::deposit_event(Event::<T>::Created {
						address: create_address,
					});
				}
				CreateInfo {
					exit_reason: _,
					value: create_address,
					..
				} => {
					Pallet::<T>::deposit_event(Event::<T>::CreatedFailed {
						address: create_address,
					});
				}
			}

			Ok(PostDispatchInfo {
				actual_weight: {
					let mut gas_to_weight = T::GasWeightMapping::gas_to_weight(
						info.used_gas.standard.unique_saturated_into(),
						true,
					);
					if let Some(weight_info) = info.weight_info {
						if let Some(proof_size_usage) = weight_info.proof_size_usage {
							*gas_to_weight.proof_size_mut() = proof_size_usage;
						}
					}
					Some(gas_to_weight)
				},
				pays_fee: Pays::No,
			})
		}
	}

	#[pallet::event]
	#[pallet::generate_deposit(pub(super) fn deposit_event)]
	pub enum Event<T: Config> {
		/// Ethereum events from contracts.
		Log { log: Log },
		/// A contract has been created at given address.
		Created { address: H160 },
		/// A contract was attempted to be created, but the execution failed.
		CreatedFailed { address: H160 },
		/// A contract has been executed successfully with states applied.
		Executed { address: H160 },
		/// A contract has been executed with errors. States are reverted with only gas fees applied.
		ExecutedFailed { address: H160 },
	}

	#[pallet::error]
	pub enum Error<T> {
		/// Not enough balance to perform action
		BalanceLow,
		/// Calculating total fee overflowed
		FeeOverflow,
		/// Calculating total payment overflowed
		PaymentOverflow,
		/// Withdraw fee failed
		WithdrawFailed,
		/// Gas price is too low.
		GasPriceTooLow,
		/// Nonce is invalid
		InvalidNonce,
		/// Gas limit is too low.
		GasLimitTooLow,
		/// Gas limit is too high.
		GasLimitTooHigh,
		/// Undefined error.
		Undefined,
		/// EVM reentrancy
		Reentrancy,
		/// EIP-3607,
		TransactionMustComeFromEOA,
	}

	impl<T> From<InvalidEvmTransactionError> for Error<T> {
		fn from(validation_error: InvalidEvmTransactionError) -> Self {
			match validation_error {
				InvalidEvmTransactionError::GasLimitTooLow => Error::<T>::GasLimitTooLow,
				InvalidEvmTransactionError::GasLimitTooHigh => Error::<T>::GasLimitTooHigh,
				InvalidEvmTransactionError::GasPriceTooLow => Error::<T>::GasPriceTooLow,
				InvalidEvmTransactionError::PriorityFeeTooHigh => Error::<T>::GasPriceTooLow,
				InvalidEvmTransactionError::BalanceTooLow => Error::<T>::BalanceLow,
				InvalidEvmTransactionError::TxNonceTooLow => Error::<T>::InvalidNonce,
				InvalidEvmTransactionError::TxNonceTooHigh => Error::<T>::InvalidNonce,
				InvalidEvmTransactionError::InvalidPaymentInput => Error::<T>::GasPriceTooLow,
				_ => Error::<T>::Undefined,
			}
		}
	}

	#[pallet::genesis_config]
	#[cfg_attr(feature = "std", derive(Default))]
	pub struct GenesisConfig {
		pub accounts: std::collections::BTreeMap<H160, GenesisAccount>,
	}

	#[pallet::genesis_build]
	impl<T: Config> GenesisBuild<T> for GenesisConfig
	where
		U256: UniqueSaturatedInto<BalanceOf<T>>,
	{
		fn build(&self) {
			const MAX_ACCOUNT_NONCE: usize = 100;

			for (address, account) in &self.accounts {
				let account_id = T::AddressMapping::into_account_id(*address);

				// ASSUME: in one single EVM transaction, the nonce will not increase more than
				// `u128::max_value()`.
				for _ in 0..min(
					MAX_ACCOUNT_NONCE,
					UniqueSaturatedInto::<usize>::unique_saturated_into(account.nonce),
				) {
					frame_system::Pallet::<T>::inc_account_nonce(&account_id);
				}

				T::Currency::deposit_creating(&account_id, account.balance.unique_saturated_into());

				Pallet::<T>::create_account(*address, account.code.clone());

				for (index, value) in &account.storage {
					<AccountStorages<T>>::insert(address, index, value);
				}
			}
		}
	}

	#[pallet::storage]
	pub type AccountCodes<T: Config> = StorageMap<_, Blake2_128Concat, H160, Vec<u8>, ValueQuery>;

	#[pallet::storage]
	pub type AccountCodesAccessed<T: Config> =
		StorageMap<_, Blake2_128Concat, H160, bool, ValueQuery>;

	#[pallet::storage]
	pub type AccountCodesMetadata<T: Config> =
		StorageMap<_, Blake2_128Concat, H160, CodeMetadata, OptionQuery>;

	#[pallet::storage]
	pub type AccountStorages<T: Config> =
		StorageDoubleMap<_, Blake2_128Concat, H160, Blake2_128Concat, H256, H256, ValueQuery>;

	#[pallet::storage]
	pub type AccountStoragesAccessed<T: Config> =
		StorageDoubleMap<_, Blake2_128Concat, H160, Blake2_128Concat, H256, bool, ValueQuery>;
}

/// Type alias for currency balance.
pub type BalanceOf<T> =
	<<T as Config>::Currency as Currency<<T as frame_system::Config>::AccountId>>::Balance;

/// Type alias for negative imbalance during fees
type NegativeImbalanceOf<C, T> =
	<C as Currency<<T as frame_system::Config>::AccountId>>::NegativeImbalance;

#[derive(
	Debug,
	Clone,
	Copy,
	Eq,
	PartialEq,
	Encode,
	Decode,
	TypeInfo,
	MaxEncodedLen
)]
pub struct CodeMetadata {
	pub size: u64,
	pub hash: H256,
}

impl CodeMetadata {
	fn from_code(code: &[u8]) -> Self {
		use sha3::Digest;

		let size = code.len() as u64;
		let hash = H256::from_slice(sha3::Keccak256::digest(code).as_slice());

		Self { size, hash }
	}
}

pub trait EnsureAddressOrigin<OuterOrigin> {
	/// Success return type.
	type Success;

	/// Perform the origin check.
	fn ensure_address_origin(
		address: &H160,
		origin: OuterOrigin,
	) -> Result<Self::Success, BadOrigin> {
		Self::try_address_origin(address, origin).map_err(|_| BadOrigin)
	}

	/// Try with origin.
	fn try_address_origin(
		address: &H160,
		origin: OuterOrigin,
	) -> Result<Self::Success, OuterOrigin>;
}

/// Ensure that the EVM address is the same as the Substrate address. This only works if the account
/// ID is `H160`.
pub struct EnsureAddressSame;

impl<OuterOrigin> EnsureAddressOrigin<OuterOrigin> for EnsureAddressSame
where
	OuterOrigin: Into<Result<RawOrigin<H160>, OuterOrigin>> + From<RawOrigin<H160>>,
{
	type Success = H160;

	fn try_address_origin(address: &H160, origin: OuterOrigin) -> Result<H160, OuterOrigin> {
		origin.into().and_then(|o| match o {
			RawOrigin::Signed(who) if &who == address => Ok(who),
			r => Err(OuterOrigin::from(r)),
		})
	}
}

/// Ensure that the origin is root.
pub struct EnsureAddressRoot<AccountId>(sp_std::marker::PhantomData<AccountId>);

impl<OuterOrigin, AccountId> EnsureAddressOrigin<OuterOrigin> for EnsureAddressRoot<AccountId>
where
	OuterOrigin: Into<Result<RawOrigin<AccountId>, OuterOrigin>> + From<RawOrigin<AccountId>>,
{
	type Success = ();

	fn try_address_origin(_address: &H160, origin: OuterOrigin) -> Result<(), OuterOrigin> {
		origin.into().and_then(|o| match o {
			RawOrigin::Root => Ok(()),
			r => Err(OuterOrigin::from(r)),
		})
	}
}

/// Ensure that the origin never happens.
pub struct EnsureAddressNever<AccountId>(sp_std::marker::PhantomData<AccountId>);

impl<OuterOrigin, AccountId> EnsureAddressOrigin<OuterOrigin> for EnsureAddressNever<AccountId> {
	type Success = AccountId;

	fn try_address_origin(_address: &H160, origin: OuterOrigin) -> Result<AccountId, OuterOrigin> {
		Err(origin)
	}
}

/// Ensure that the address is truncated hash of the origin. Only works if the account id is
/// `AccountId32`.
pub struct EnsureAddressTruncated;

impl<OuterOrigin> EnsureAddressOrigin<OuterOrigin> for EnsureAddressTruncated
where
	OuterOrigin: Into<Result<RawOrigin<AccountId32>, OuterOrigin>> + From<RawOrigin<AccountId32>>,
{
	type Success = AccountId32;

	fn try_address_origin(address: &H160, origin: OuterOrigin) -> Result<AccountId32, OuterOrigin> {
		origin.into().and_then(|o| match o {
			RawOrigin::Signed(who) if AsRef::<[u8; 32]>::as_ref(&who)[0..20] == address[0..20] => {
				Ok(who)
			}
			r => Err(OuterOrigin::from(r)),
		})
	}
}

/// Ensure that the address is AccountId20.
pub struct EnsureAccountId20;

impl<OuterOrigin> EnsureAddressOrigin<OuterOrigin> for EnsureAccountId20
where
	OuterOrigin: Into<Result<RawOrigin<AccountId20>, OuterOrigin>> + From<RawOrigin<AccountId20>>,
{
	type Success = AccountId20;

	fn try_address_origin(address: &H160, origin: OuterOrigin) -> Result<AccountId20, OuterOrigin> {
		let acc: AccountId20 = AccountId20::from(*address);
		origin.into().and_then(|o| match o {
			RawOrigin::Signed(who) if who == acc => Ok(who),
			r => Err(OuterOrigin::from(r)),
		})
	}
}

/// Trait to be implemented for evm address mapping.
pub trait AddressMapping<A> {
	fn into_account_id(address: H160) -> A;
}

/// Identity address mapping.
pub struct IdentityAddressMapping;

impl<T: From<H160>> AddressMapping<T> for IdentityAddressMapping {
	fn into_account_id(address: H160) -> T {
		address.into()
	}
}

/// Hashed address mapping.
pub struct HashedAddressMapping<H>(sp_std::marker::PhantomData<H>);

impl<H: Hasher<Out = H256>> AddressMapping<AccountId32> for HashedAddressMapping<H> {
	fn into_account_id(address: H160) -> AccountId32 {
		let mut data = [0u8; 24];
		data[0..4].copy_from_slice(b"evm:");
		data[4..24].copy_from_slice(&address[..]);
		let hash = H::hash(&data);

		AccountId32::from(Into::<[u8; 32]>::into(hash))
	}
}

/// A trait for getting a block hash by number.
pub trait BlockHashMapping {
	fn block_hash(number: u32) -> H256;
}

/// Returns the Substrate block hash by number.
pub struct SubstrateBlockHashMapping<T>(sp_std::marker::PhantomData<T>);
impl<T: Config> BlockHashMapping for SubstrateBlockHashMapping<T> {
	fn block_hash(number: u32) -> H256 {
		let number = T::BlockNumber::from(number);
		H256::from_slice(frame_system::Pallet::<T>::block_hash(number).as_ref())
	}
}

/// A mapping function that converts Ethereum gas to Substrate weight
pub trait GasWeightMapping {
	fn gas_to_weight(gas: u64, without_base_weight: bool) -> Weight;
	fn weight_to_gas(weight: Weight) -> u64;
}

pub struct FixedGasWeightMapping<T>(sp_std::marker::PhantomData<T>);
impl<T: Config> GasWeightMapping for FixedGasWeightMapping<T> {
	fn gas_to_weight(gas: u64, without_base_weight: bool) -> Weight {
		let mut weight = T::WeightPerGas::get().saturating_mul(gas);
		if without_base_weight {
			weight = weight.saturating_sub(
				T::BlockWeights::get()
					.get(frame_support::dispatch::DispatchClass::Normal)
					.base_extrinsic,
			);
		}
		#[cfg(not(feature = "evm-with-weight-limit"))]
		{
			*weight.proof_size_mut() = 0;
		}
		#[cfg(feature = "evm-with-weight-limit")]
		{
			// Apply a gas to proof size ratio based on BlockGasLimit
			let ratio = T::GasLimitPovSizeRatio::get();
			if ratio > 0 {
				let proof_size = gas.saturating_div(ratio);
				*weight.proof_size_mut() = proof_size;
			}
		}

		weight
	}
	fn weight_to_gas(weight: Weight) -> u64 {
		weight.div(T::WeightPerGas::get().ref_time()).ref_time()
	}
}

static LONDON_CONFIG: EvmConfig = EvmConfig::london();

impl<T: Config> Pallet<T> {
	/// Check whether an account is empty.
	pub fn is_account_empty(address: &H160) -> bool {
		let (account, _) = Self::account_basic(address);
		let code_len = <AccountCodes<T>>::decode_len(address).unwrap_or(0);

		account.nonce == U256::zero() && account.balance == U256::zero() && code_len == 0
	}

	/// Remove an account if its empty.
	pub fn remove_account_if_empty(address: &H160) {
		if Self::is_account_empty(address) {
			Self::remove_account(address);
		}
	}

	/// Remove an account.
	pub fn remove_account(address: &H160) {
		if <AccountCodes<T>>::contains_key(address) {
			let account_id = T::AddressMapping::into_account_id(*address);
			let _ = frame_system::Pallet::<T>::dec_sufficients(&account_id);
		}

		<AccountCodes<T>>::remove(address);
		<AccountCodesMetadata<T>>::remove(address);
		#[allow(deprecated)]
		let _ = <AccountStorages<T>>::remove_prefix(address, None);
	}

	/// Create an account.
	pub fn create_account(address: H160, code: Vec<u8>) {
		if code.is_empty() {
			return;
		}

		if !<AccountCodes<T>>::contains_key(address) {
			let account_id = T::AddressMapping::into_account_id(address);
			let _ = frame_system::Pallet::<T>::inc_sufficients(&account_id);
		}

		// Update metadata.
		let meta = CodeMetadata::from_code(&code);
		<AccountCodesMetadata<T>>::insert(address, meta);

		<AccountCodes<T>>::insert(address, code);
	}

	/// Get the account metadata (hash and size) from storage if it exists,
	/// or compute it from code and store it if it doesn't exist.
	pub fn account_code_metadata(address: H160) -> CodeMetadata {
		if let Some(meta) = <AccountCodesMetadata<T>>::get(address) {
			return meta;
		}

		let code = <AccountCodes<T>>::get(address);

		// If code is empty we return precomputed hash for empty code.
		// We don't store it as this address could get code deployed in the future.
		if code.is_empty() {
			return CodeMetadata {
				size: 0,
				hash: hex_literal::hex!(
					"c5d2460186f7233c927e7db2dcc703c0e500b653ca82273b7bfad8045d85a470"
				)
				.into(),
			};
		}

		let meta = CodeMetadata::from_code(&code);

		<AccountCodesMetadata<T>>::insert(address, meta);
		meta
	}

	/// Get the account basic in EVM format.
	pub fn account_basic(address: &H160) -> (Account, frame_support::weights::Weight) {
		let account_id = T::AddressMapping::into_account_id(*address);

		let nonce = frame_system::Pallet::<T>::account_nonce(&account_id);
		// keepalive `true` takes into account ExistentialDeposit as part of what's considered liquid balance.
		let balance = T::Currency::reducible_balance(&account_id, true);

		(
			Account {
				nonce: U256::from(UniqueSaturatedInto::<u128>::unique_saturated_into(nonce)),
				balance: U256::from(UniqueSaturatedInto::<u128>::unique_saturated_into(balance)),
			},
			T::DbWeight::get().reads(2),
		)
	}

	/// Get the author using the FindAuthor trait.
	pub fn find_author() -> H160 {
		let digest = <frame_system::Pallet<T>>::digest();
		let pre_runtime_digests = digest.logs.iter().filter_map(|d| d.as_pre_runtime());

		T::FindAuthor::find_author(pre_runtime_digests).unwrap_or_default()
	}
}

/// Handle withdrawing, refunding and depositing of transaction fees.
/// Similar to `OnChargeTransaction` of `pallet_transaction_payment`
pub trait OnChargeEVMTransaction<T: Config> {
	type LiquidityInfo: Default;

	/// Before the transaction is executed the payment of the transaction fees
	/// need to be secured.
	fn withdraw_fee(who: &H160, fee: U256) -> Result<Self::LiquidityInfo, Error<T>>;

	/// After the transaction was executed the actual fee can be calculated.
	/// This function should refund any overpaid fees and optionally deposit
	/// the corrected amount, and handles the base fee rationing using the provided
	/// `OnUnbalanced` implementation.
	/// Returns the `NegativeImbalance` - if any - produced by the priority fee.
	fn correct_and_deposit_fee(
		who: &H160,
		corrected_fee: U256,
		base_fee: U256,
		already_withdrawn: Self::LiquidityInfo,
	) -> Self::LiquidityInfo;

	/// Introduced in EIP1559 to handle the priority tip.
	fn pay_priority_fee(tip: Self::LiquidityInfo);
}

/// Implements the transaction payment for a pallet implementing the `Currency`
/// trait (eg. the pallet_balances) using an unbalance handler (implementing
/// `OnUnbalanced`).
/// Similar to `CurrencyAdapter` of `pallet_transaction_payment`
pub struct EVMCurrencyAdapter<C, OU>(sp_std::marker::PhantomData<(C, OU)>);

impl<T, C, OU> OnChargeEVMTransaction<T> for EVMCurrencyAdapter<C, OU>
where
	T: Config,
	C: Currency<<T as frame_system::Config>::AccountId>,
	C::PositiveImbalance: Imbalance<
		<C as Currency<<T as frame_system::Config>::AccountId>>::Balance,
		Opposite = C::NegativeImbalance,
	>,
	C::NegativeImbalance: Imbalance<
		<C as Currency<<T as frame_system::Config>::AccountId>>::Balance,
		Opposite = C::PositiveImbalance,
	>,
	OU: OnUnbalanced<NegativeImbalanceOf<C, T>>,
	U256: UniqueSaturatedInto<<C as Currency<<T as frame_system::Config>::AccountId>>::Balance>,
{
	// Kept type as Option to satisfy bound of Default
	type LiquidityInfo = Option<NegativeImbalanceOf<C, T>>;

	fn withdraw_fee(who: &H160, fee: U256) -> Result<Self::LiquidityInfo, Error<T>> {
		if fee.is_zero() {
			return Ok(None);
		}
		let account_id = T::AddressMapping::into_account_id(*who);
		let imbalance = C::withdraw(
			&account_id,
			fee.unique_saturated_into(),
			WithdrawReasons::FEE,
			ExistenceRequirement::AllowDeath,
		)
		.map_err(|_| Error::<T>::BalanceLow)?;
		Ok(Some(imbalance))
	}

	fn correct_and_deposit_fee(
		who: &H160,
		corrected_fee: U256,
		base_fee: U256,
		already_withdrawn: Self::LiquidityInfo,
	) -> Self::LiquidityInfo {
		if let Some(paid) = already_withdrawn {
			let account_id = T::AddressMapping::into_account_id(*who);

			// Calculate how much refund we should return
			let refund_amount = paid
				.peek()
				.saturating_sub(corrected_fee.unique_saturated_into());
			// refund to the account that paid the fees. If this fails, the
			// account might have dropped below the existential balance. In
			// that case we don't refund anything.
			let refund_imbalance = C::deposit_into_existing(&account_id, refund_amount)
				.unwrap_or_else(|_| C::PositiveImbalance::zero());

			// Make sure this works with 0 ExistentialDeposit
			// https://github.com/paritytech/substrate/issues/10117
			// If we tried to refund something, the account still empty and the ED is set to 0,
			// we call `make_free_balance_be` with the refunded amount.
			let refund_imbalance = if C::minimum_balance().is_zero()
				&& refund_amount > C::Balance::zero()
				&& C::total_balance(&account_id).is_zero()
			{
				// Known bug: Substrate tried to refund to a zeroed AccountData, but
				// interpreted the account to not exist.
				match C::make_free_balance_be(&account_id, refund_amount) {
					SignedImbalance::Positive(p) => p,
					_ => C::PositiveImbalance::zero(),
				}
			} else {
				refund_imbalance
			};

			// merge the imbalance caused by paying the fees and refunding parts of it again.
			let adjusted_paid = paid
				.offset(refund_imbalance)
				.same()
				.unwrap_or_else(|_| C::NegativeImbalance::zero());

			let (base_fee, tip) = adjusted_paid.split(base_fee.unique_saturated_into());
			// Handle base fee. Can be either burned, rationed, etc ...
			OU::on_unbalanced(base_fee);
			return Some(tip);
		}
		None
	}

	fn pay_priority_fee(tip: Self::LiquidityInfo) {
		// Default Ethereum behaviour: issue the tip to the block author.
		if let Some(tip) = tip {
			let account_id = T::AddressMapping::into_account_id(<Pallet<T>>::find_author());
			let _ = C::deposit_into_existing(&account_id, tip.peek());
		}
	}
}

/// Implementation for () does not specify what to do with imbalance
impl<T> OnChargeEVMTransaction<T> for ()
	where
	T: Config,
	<T::Currency as Currency<<T as frame_system::Config>::AccountId>>::PositiveImbalance:
		Imbalance<<T::Currency as Currency<<T as frame_system::Config>::AccountId>>::Balance, Opposite = <T::Currency as Currency<<T as frame_system::Config>::AccountId>>::NegativeImbalance>,
	<T::Currency as Currency<<T as frame_system::Config>::AccountId>>::NegativeImbalance:
Imbalance<<T::Currency as Currency<<T as frame_system::Config>::AccountId>>::Balance, Opposite = <T::Currency as Currency<<T as frame_system::Config>::AccountId>>::PositiveImbalance>,
U256: UniqueSaturatedInto<BalanceOf<T>>,

{
	// Kept type as Option to satisfy bound of Default
	type LiquidityInfo = Option<NegativeImbalanceOf<T::Currency, T>>;

	fn withdraw_fee(
		who: &H160,
		fee: U256,
	) -> Result<Self::LiquidityInfo, Error<T>> {
		EVMCurrencyAdapter::<<T as Config>::Currency, ()>::withdraw_fee(who, fee)
	}

	fn correct_and_deposit_fee(
		who: &H160,
		corrected_fee: U256,
		base_fee: U256,
		already_withdrawn: Self::LiquidityInfo,
	) -> Self::LiquidityInfo {
		<EVMCurrencyAdapter::<<T as Config>::Currency, ()> as OnChargeEVMTransaction<T>>::correct_and_deposit_fee(who, corrected_fee, base_fee, already_withdrawn)
	}

	fn pay_priority_fee(tip: Self::LiquidityInfo) {
		<EVMCurrencyAdapter::<<T as Config>::Currency, ()> as OnChargeEVMTransaction<T>>::pay_priority_fee(tip);
	}
}

pub trait OnCreate<T> {
	fn on_create(owner: H160, contract: H160);
}

impl<T> OnCreate<T> for () {
	fn on_create(_owner: H160, _contract: H160) {}
}

#[impl_for_tuples(1, 12)]
impl<T> OnCreate<T> for Tuple {
	fn on_create(owner: H160, contract: H160) {
		for_tuples!(#(
			Tuple::on_create(owner, contract);
		)*)
	}
}<|MERGE_RESOLUTION|>--- conflicted
+++ resolved
@@ -160,16 +160,14 @@
 		/// Find author for the current block.
 		type FindAuthor: FindAuthor<H160>;
 
-<<<<<<< HEAD
 		/// Gas limit Pov size ratio.
 		type GasLimitPovSizeRatio: Get<u64>;
-=======
+
 		/// Get the timestamp for the current block.
 		type Timestamp: Time;
 
 		/// Weight information for extrinsics in this pallet.
 		type WeightInfo: WeightInfo;
->>>>>>> 451d4fdb
 
 		/// EVM config used in the module.
 		fn config() -> &'static EvmConfig {
