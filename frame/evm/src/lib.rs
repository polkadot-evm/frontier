// SPDX-License-Identifier: Apache-2.0
// This file is part of Frontier.
//
// Copyright (c) 2020-2022 Parity Technologies (UK) Ltd.
//
// Licensed under the Apache License, Version 2.0 (the "License");
// you may not use this file except in compliance with the License.
// You may obtain a copy of the License at
//
// 	http://www.apache.org/licenses/LICENSE-2.0
//
// Unless required by applicable law or agreed to in writing, software
// distributed under the License is distributed on an "AS IS" BASIS,
// WITHOUT WARRANTIES OR CONDITIONS OF ANY KIND, either express or implied.
// See the License for the specific language governing permissions and
// limitations under the License.

//! # EVM Pallet
//!
//! The EVM pallet allows unmodified EVM code to be executed in a Substrate-based blockchain.
//! - [`evm::Config`]
//!
//! ## EVM Engine
//!
//! The EVM pallet uses [`SputnikVM`](https://github.com/rust-blockchain/evm) as the underlying EVM engine.
//! The engine is overhauled so that it's [`modular`](https://github.com/corepaper/evm).
//!
//! ## Execution Lifecycle
//!
//! There are a separate set of accounts managed by the EVM pallet. Substrate based accounts can call the EVM Pallet
//! to deposit or withdraw balance from the Substrate base-currency into a different balance managed and used by
//! the EVM pallet. Once a user has populated their balance, they can create and call smart contracts using this pallet.
//!
//! There's one-to-one mapping from Substrate accounts and EVM external accounts that is defined by a conversion function.
//!
//! ## EVM Pallet vs Ethereum Network
//!
//! The EVM pallet should be able to produce nearly identical results compared to the Ethereum mainnet,
//! including gas cost and balance changes.
//!
//! Observable differences include:
//!
//! - The available length of block hashes may not be 256 depending on the configuration of the System pallet
//! in the Substrate runtime.
//! - Difficulty and coinbase, which do not make sense in this pallet and is currently hard coded to zero.
//!
//! We currently do not aim to make unobservable behaviors, such as state root, to be the same. We also don't aim to follow
//! the exact same transaction / receipt format. However, given one Ethereum transaction and one Substrate account's
//! private key, one should be able to convert any Ethereum transaction into a transaction compatible with this pallet.
//!
//! The gas configurations are configurable. Right now, a pre-defined London hard fork configuration option is provided.

// Ensure we're `no_std` when compiling for Wasm.
#![cfg_attr(not(feature = "std"), no_std)]
#![cfg_attr(feature = "runtime-benchmarks", deny(unused_crate_dependencies))]
#![allow(clippy::too_many_arguments)]

#[cfg(feature = "runtime-benchmarks")]
pub mod benchmarking;

#[cfg(test)]
mod mock;
pub mod runner;
#[cfg(test)]
mod tests;
pub mod weights;

<<<<<<< HEAD
=======
pub use evm::{
	Config as EvmConfig, Context, ExitError, ExitFatal, ExitReason, ExitRevert, ExitSucceed,
};
>>>>>>> e89f3368
use impl_trait_for_tuples::impl_for_tuples;
use scale_info::TypeInfo;
// Substrate
use frame_support::{
	dispatch::{DispatchResultWithPostInfo, MaxEncodedLen, Pays, PostDispatchInfo},
	traits::{
		tokens::{
			currency::Currency,
			fungible::Inspect,
			imbalance::{Imbalance, OnUnbalanced, SignedImbalance},
			ExistenceRequirement, Fortitude, Preservation, WithdrawReasons,
		},
		FindAuthor, Get, Time,
	},
	weights::Weight,
};
use frame_system::RawOrigin;
use sp_core::{Decode, Encode, Hasher, H160, H256, U256};
use sp_runtime::{
	traits::{BadOrigin, Saturating, UniqueSaturatedInto, Zero},
	AccountId32, DispatchErrorWithPostInfo,
};
<<<<<<< HEAD
use sp_std::{cmp::min, collections::btree_map::BTreeMap, vec::Vec};
// Frontier
pub use evm::{
	Config as EvmConfig, Context, ExitError, ExitFatal, ExitReason, ExitRevert, ExitSucceed,
};
=======
use sp_std::{cmp::min, vec::Vec};
// Frontier
>>>>>>> e89f3368
use fp_account::AccountId20;
use fp_evm::GenesisAccount;
pub use fp_evm::{
	Account, CallInfo, CreateInfo, ExecutionInfoV2 as ExecutionInfo, FeeCalculator,
	InvalidEvmTransactionError, IsPrecompileResult, LinearCostPrecompile, Log, Precompile,
	PrecompileFailure, PrecompileHandle, PrecompileOutput, PrecompileResult, PrecompileSet,
	Vicinity,
};

pub use self::{
	pallet::*,
	runner::{Runner, RunnerError},
	weights::WeightInfo,
};

#[frame_support::pallet]
pub mod pallet {
	use super::*;
	use frame_support::pallet_prelude::*;
	use frame_system::pallet_prelude::*;

	#[pallet::pallet]
	#[pallet::without_storage_info]
	pub struct Pallet<T>(PhantomData<T>);

	#[pallet::config]
	pub trait Config: frame_system::Config {
		/// Calculator for current gas price.
		type FeeCalculator: FeeCalculator;

		/// Maps Ethereum gas to Substrate weight.
		type GasWeightMapping: GasWeightMapping;

		/// Weight corresponding to a gas unit.
		type WeightPerGas: Get<Weight>;

		/// Block number to block hash.
		type BlockHashMapping: BlockHashMapping;

		/// Allow the origin to call on behalf of given address.
		type CallOrigin: EnsureAddressOrigin<Self::RuntimeOrigin>;
		/// Allow the origin to withdraw on behalf of given address.
		type WithdrawOrigin: EnsureAddressOrigin<Self::RuntimeOrigin, Success = Self::AccountId>;

		/// Mapping from address to account id.
		type AddressMapping: AddressMapping<Self::AccountId>;
		/// Currency type for withdraw and balance storage.
		type Currency: Currency<Self::AccountId> + Inspect<Self::AccountId>;

		/// The overarching event type.
		type RuntimeEvent: From<Event<Self>> + IsType<<Self as frame_system::Config>::RuntimeEvent>;
		/// Precompiles associated with this EVM engine.
		type PrecompilesType: PrecompileSet;
		type PrecompilesValue: Get<Self::PrecompilesType>;
		/// Chain ID of EVM.
		type ChainId: Get<u64>;
		/// The block gas limit. Can be a simple constant, or an adjustment algorithm in another pallet.
		type BlockGasLimit: Get<U256>;
		/// EVM execution runner.
		type Runner: Runner<Self>;

		/// To handle fee deduction for EVM transactions. An example is this pallet being used by `pallet_ethereum`
		/// where the chain implementing `pallet_ethereum` should be able to configure what happens to the fees
		/// Similar to `OnChargeTransaction` of `pallet_transaction_payment`
		type OnChargeTransaction: OnChargeEVMTransaction<Self>;

		/// Called on create calls, used to record owner
		type OnCreate: OnCreate<Self>;

		/// Find author for the current block.
		type FindAuthor: FindAuthor<H160>;

		/// Gas limit Pov size ratio.
		type GasLimitPovSizeRatio: Get<u64>;

		/// Get the timestamp for the current block.
		type Timestamp: Time;

		/// Weight information for extrinsics in this pallet.
		type WeightInfo: WeightInfo;

		/// EVM config used in the module.
		fn config() -> &'static EvmConfig {
			&SHANGHAI_CONFIG
		}
	}

	#[pallet::call]
	impl<T: Config> Pallet<T> {
		/// Withdraw balance from EVM into currency/balances pallet.
		#[pallet::call_index(0)]
		#[pallet::weight(<T as pallet::Config>::WeightInfo::withdraw())]
		pub fn withdraw(
			origin: OriginFor<T>,
			address: H160,
			value: BalanceOf<T>,
		) -> DispatchResult {
			let destination = T::WithdrawOrigin::ensure_address_origin(&address, origin)?;
			let address_account_id = T::AddressMapping::into_account_id(address);

			T::Currency::transfer(
				&address_account_id,
				&destination,
				value,
				ExistenceRequirement::AllowDeath,
			)?;

			Ok(())
		}

		/// Issue an EVM call operation. This is similar to a message call transaction in Ethereum.
		#[pallet::call_index(1)]
		#[pallet::weight({
			let without_base_extrinsic_weight = true;
			T::GasWeightMapping::gas_to_weight(*gas_limit, without_base_extrinsic_weight)
		})]
		pub fn call(
			origin: OriginFor<T>,
			source: H160,
			target: H160,
			input: Vec<u8>,
			value: U256,
			gas_limit: u64,
			max_fee_per_gas: U256,
			max_priority_fee_per_gas: Option<U256>,
			nonce: Option<U256>,
			access_list: Vec<(H160, Vec<H256>)>,
		) -> DispatchResultWithPostInfo {
			T::CallOrigin::ensure_address_origin(&source, origin)?;

			let is_transactional = true;
			let validate = true;
			let info = match T::Runner::call(
				source,
				target,
				input,
				value,
				gas_limit,
				Some(max_fee_per_gas),
				max_priority_fee_per_gas,
				nonce,
				access_list,
				is_transactional,
				validate,
				None,
				None,
				T::config(),
			) {
				Ok(info) => info,
				Err(e) => {
					return Err(DispatchErrorWithPostInfo {
						post_info: PostDispatchInfo {
							actual_weight: Some(e.weight),
							pays_fee: Pays::Yes,
						},
						error: e.error.into(),
					})
				}
			};

			match info.exit_reason {
				ExitReason::Succeed(_) => {
					Pallet::<T>::deposit_event(Event::<T>::Executed { address: target });
				}
				_ => {
					Pallet::<T>::deposit_event(Event::<T>::ExecutedFailed { address: target });
				}
			};

			Ok(PostDispatchInfo {
				actual_weight: {
					let mut gas_to_weight = T::GasWeightMapping::gas_to_weight(
						info.used_gas.standard.unique_saturated_into(),
						true,
					);
					if let Some(weight_info) = info.weight_info {
						if let Some(proof_size_usage) = weight_info.proof_size_usage {
							*gas_to_weight.proof_size_mut() = proof_size_usage;
						}
					}
					Some(gas_to_weight)
				},
				pays_fee: Pays::No,
			})
		}

		/// Issue an EVM create operation. This is similar to a contract creation transaction in
		/// Ethereum.
		#[pallet::call_index(2)]
		#[pallet::weight({
			let without_base_extrinsic_weight = true;
			T::GasWeightMapping::gas_to_weight(*gas_limit, without_base_extrinsic_weight)
		})]
		pub fn create(
			origin: OriginFor<T>,
			source: H160,
			init: Vec<u8>,
			value: U256,
			gas_limit: u64,
			max_fee_per_gas: U256,
			max_priority_fee_per_gas: Option<U256>,
			nonce: Option<U256>,
			access_list: Vec<(H160, Vec<H256>)>,
		) -> DispatchResultWithPostInfo {
			T::CallOrigin::ensure_address_origin(&source, origin)?;

			let is_transactional = true;
			let validate = true;
			let info = match T::Runner::create(
				source,
				init,
				value,
				gas_limit,
				Some(max_fee_per_gas),
				max_priority_fee_per_gas,
				nonce,
				access_list,
				is_transactional,
				validate,
				None,
				None,
				T::config(),
			) {
				Ok(info) => info,
				Err(e) => {
					return Err(DispatchErrorWithPostInfo {
						post_info: PostDispatchInfo {
							actual_weight: Some(e.weight),
							pays_fee: Pays::Yes,
						},
						error: e.error.into(),
					})
				}
			};

			match info {
				CreateInfo {
					exit_reason: ExitReason::Succeed(_),
					value: create_address,
					..
				} => {
					Pallet::<T>::deposit_event(Event::<T>::Created {
						address: create_address,
					});
				}
				CreateInfo {
					exit_reason: _,
					value: create_address,
					..
				} => {
					Pallet::<T>::deposit_event(Event::<T>::CreatedFailed {
						address: create_address,
					});
				}
			}

			Ok(PostDispatchInfo {
				actual_weight: {
					let mut gas_to_weight = T::GasWeightMapping::gas_to_weight(
						info.used_gas.standard.unique_saturated_into(),
						true,
					);
					if let Some(weight_info) = info.weight_info {
						if let Some(proof_size_usage) = weight_info.proof_size_usage {
							*gas_to_weight.proof_size_mut() = proof_size_usage;
						}
					}
					Some(gas_to_weight)
				},
				pays_fee: Pays::No,
			})
		}

		/// Issue an EVM create2 operation.
		#[pallet::call_index(3)]
		#[pallet::weight({
			let without_base_extrinsic_weight = true;
			T::GasWeightMapping::gas_to_weight(*gas_limit, without_base_extrinsic_weight)
		})]
		pub fn create2(
			origin: OriginFor<T>,
			source: H160,
			init: Vec<u8>,
			salt: H256,
			value: U256,
			gas_limit: u64,
			max_fee_per_gas: U256,
			max_priority_fee_per_gas: Option<U256>,
			nonce: Option<U256>,
			access_list: Vec<(H160, Vec<H256>)>,
		) -> DispatchResultWithPostInfo {
			T::CallOrigin::ensure_address_origin(&source, origin)?;

			let is_transactional = true;
			let validate = true;
			let info = match T::Runner::create2(
				source,
				init,
				salt,
				value,
				gas_limit,
				Some(max_fee_per_gas),
				max_priority_fee_per_gas,
				nonce,
				access_list,
				is_transactional,
				validate,
				None,
				None,
				T::config(),
			) {
				Ok(info) => info,
				Err(e) => {
					return Err(DispatchErrorWithPostInfo {
						post_info: PostDispatchInfo {
							actual_weight: Some(e.weight),
							pays_fee: Pays::Yes,
						},
						error: e.error.into(),
					})
				}
			};

			match info {
				CreateInfo {
					exit_reason: ExitReason::Succeed(_),
					value: create_address,
					..
				} => {
					Pallet::<T>::deposit_event(Event::<T>::Created {
						address: create_address,
					});
				}
				CreateInfo {
					exit_reason: _,
					value: create_address,
					..
				} => {
					Pallet::<T>::deposit_event(Event::<T>::CreatedFailed {
						address: create_address,
					});
				}
			}

			Ok(PostDispatchInfo {
				actual_weight: {
					let mut gas_to_weight = T::GasWeightMapping::gas_to_weight(
						info.used_gas.standard.unique_saturated_into(),
						true,
					);
					if let Some(weight_info) = info.weight_info {
						if let Some(proof_size_usage) = weight_info.proof_size_usage {
							*gas_to_weight.proof_size_mut() = proof_size_usage;
						}
					}
					Some(gas_to_weight)
				},
				pays_fee: Pays::No,
			})
		}
	}

	#[pallet::event]
	#[pallet::generate_deposit(pub(super) fn deposit_event)]
	pub enum Event<T: Config> {
		/// Ethereum events from contracts.
		Log { log: Log },
		/// A contract has been created at given address.
		Created { address: H160 },
		/// A contract was attempted to be created, but the execution failed.
		CreatedFailed { address: H160 },
		/// A contract has been executed successfully with states applied.
		Executed { address: H160 },
		/// A contract has been executed with errors. States are reverted with only gas fees applied.
		ExecutedFailed { address: H160 },
	}

	#[pallet::error]
	pub enum Error<T> {
		/// Not enough balance to perform action
		BalanceLow,
		/// Calculating total fee overflowed
		FeeOverflow,
		/// Calculating total payment overflowed
		PaymentOverflow,
		/// Withdraw fee failed
		WithdrawFailed,
		/// Gas price is too low.
		GasPriceTooLow,
		/// Nonce is invalid
		InvalidNonce,
		/// Gas limit is too low.
		GasLimitTooLow,
		/// Gas limit is too high.
		GasLimitTooHigh,
		/// Undefined error.
		Undefined,
		/// EVM reentrancy
		Reentrancy,
		/// EIP-3607,
		TransactionMustComeFromEOA,
	}

	impl<T> From<InvalidEvmTransactionError> for Error<T> {
		fn from(validation_error: InvalidEvmTransactionError) -> Self {
			match validation_error {
				InvalidEvmTransactionError::GasLimitTooLow => Error::<T>::GasLimitTooLow,
				InvalidEvmTransactionError::GasLimitTooHigh => Error::<T>::GasLimitTooHigh,
				InvalidEvmTransactionError::GasPriceTooLow => Error::<T>::GasPriceTooLow,
				InvalidEvmTransactionError::PriorityFeeTooHigh => Error::<T>::GasPriceTooLow,
				InvalidEvmTransactionError::BalanceTooLow => Error::<T>::BalanceLow,
				InvalidEvmTransactionError::TxNonceTooLow => Error::<T>::InvalidNonce,
				InvalidEvmTransactionError::TxNonceTooHigh => Error::<T>::InvalidNonce,
				InvalidEvmTransactionError::InvalidPaymentInput => Error::<T>::GasPriceTooLow,
				_ => Error::<T>::Undefined,
			}
		}
	}

	#[pallet::genesis_config]
	#[derive(Default)]
	pub struct GenesisConfig {
		pub accounts: BTreeMap<H160, GenesisAccount>,
	}

	#[pallet::genesis_build]
	impl<T: Config> GenesisBuild<T> for GenesisConfig
	where
		U256: UniqueSaturatedInto<BalanceOf<T>>,
	{
		fn build(&self) {
			const MAX_ACCOUNT_NONCE: usize = 100;

			for (address, account) in &self.accounts {
				let account_id = T::AddressMapping::into_account_id(*address);

				// ASSUME: in one single EVM transaction, the nonce will not increase more than
				// `u128::max_value()`.
				for _ in 0..min(
					MAX_ACCOUNT_NONCE,
					UniqueSaturatedInto::<usize>::unique_saturated_into(account.nonce),
				) {
					frame_system::Pallet::<T>::inc_account_nonce(&account_id);
				}

				T::Currency::deposit_creating(&account_id, account.balance.unique_saturated_into());

				Pallet::<T>::create_account(*address, account.code.clone());

				for (index, value) in &account.storage {
					<AccountStorages<T>>::insert(address, index, value);
				}
			}
		}
	}

	#[pallet::storage]
	pub type AccountCodes<T: Config> = StorageMap<_, Blake2_128Concat, H160, Vec<u8>, ValueQuery>;

	#[pallet::storage]
	pub type AccountCodesMetadata<T: Config> =
		StorageMap<_, Blake2_128Concat, H160, CodeMetadata, OptionQuery>;

	#[pallet::storage]
	pub type AccountStorages<T: Config> =
		StorageDoubleMap<_, Blake2_128Concat, H160, Blake2_128Concat, H256, H256, ValueQuery>;
}

/// Type alias for currency balance.
pub type BalanceOf<T> =
	<<T as Config>::Currency as Currency<<T as frame_system::Config>::AccountId>>::Balance;

/// Type alias for negative imbalance during fees
type NegativeImbalanceOf<C, T> =
	<C as Currency<<T as frame_system::Config>::AccountId>>::NegativeImbalance;

#[derive(
	Debug,
	Clone,
	Copy,
	Eq,
	PartialEq,
	Encode,
	Decode,
	TypeInfo,
	MaxEncodedLen
)]
pub struct CodeMetadata {
	pub size: u64,
	pub hash: H256,
}

impl CodeMetadata {
	fn from_code(code: &[u8]) -> Self {
		let size = code.len() as u64;
		let hash = H256::from(sp_io::hashing::keccak_256(code));

		Self { size, hash }
	}
}

pub trait EnsureAddressOrigin<OuterOrigin> {
	/// Success return type.
	type Success;

	/// Perform the origin check.
	fn ensure_address_origin(
		address: &H160,
		origin: OuterOrigin,
	) -> Result<Self::Success, BadOrigin> {
		Self::try_address_origin(address, origin).map_err(|_| BadOrigin)
	}

	/// Try with origin.
	fn try_address_origin(
		address: &H160,
		origin: OuterOrigin,
	) -> Result<Self::Success, OuterOrigin>;
}

/// Ensure that the EVM address is the same as the Substrate address. This only works if the account
/// ID is `H160`.
pub struct EnsureAddressSame;

impl<OuterOrigin> EnsureAddressOrigin<OuterOrigin> for EnsureAddressSame
where
	OuterOrigin: Into<Result<RawOrigin<H160>, OuterOrigin>> + From<RawOrigin<H160>>,
{
	type Success = H160;

	fn try_address_origin(address: &H160, origin: OuterOrigin) -> Result<H160, OuterOrigin> {
		origin.into().and_then(|o| match o {
			RawOrigin::Signed(who) if &who == address => Ok(who),
			r => Err(OuterOrigin::from(r)),
		})
	}
}

/// Ensure that the origin is root.
pub struct EnsureAddressRoot<AccountId>(sp_std::marker::PhantomData<AccountId>);

impl<OuterOrigin, AccountId> EnsureAddressOrigin<OuterOrigin> for EnsureAddressRoot<AccountId>
where
	OuterOrigin: Into<Result<RawOrigin<AccountId>, OuterOrigin>> + From<RawOrigin<AccountId>>,
{
	type Success = ();

	fn try_address_origin(_address: &H160, origin: OuterOrigin) -> Result<(), OuterOrigin> {
		origin.into().and_then(|o| match o {
			RawOrigin::Root => Ok(()),
			r => Err(OuterOrigin::from(r)),
		})
	}
}

/// Ensure that the origin never happens.
pub struct EnsureAddressNever<AccountId>(sp_std::marker::PhantomData<AccountId>);

impl<OuterOrigin, AccountId> EnsureAddressOrigin<OuterOrigin> for EnsureAddressNever<AccountId> {
	type Success = AccountId;

	fn try_address_origin(_address: &H160, origin: OuterOrigin) -> Result<AccountId, OuterOrigin> {
		Err(origin)
	}
}

/// Ensure that the address is truncated hash of the origin. Only works if the account id is
/// `AccountId32`.
pub struct EnsureAddressTruncated;

impl<OuterOrigin> EnsureAddressOrigin<OuterOrigin> for EnsureAddressTruncated
where
	OuterOrigin: Into<Result<RawOrigin<AccountId32>, OuterOrigin>> + From<RawOrigin<AccountId32>>,
{
	type Success = AccountId32;

	fn try_address_origin(address: &H160, origin: OuterOrigin) -> Result<AccountId32, OuterOrigin> {
		origin.into().and_then(|o| match o {
			RawOrigin::Signed(who) if AsRef::<[u8; 32]>::as_ref(&who)[0..20] == address[0..20] => {
				Ok(who)
			}
			r => Err(OuterOrigin::from(r)),
		})
	}
}

/// Ensure that the address is AccountId20.
pub struct EnsureAccountId20;

impl<OuterOrigin> EnsureAddressOrigin<OuterOrigin> for EnsureAccountId20
where
	OuterOrigin: Into<Result<RawOrigin<AccountId20>, OuterOrigin>> + From<RawOrigin<AccountId20>>,
{
	type Success = AccountId20;

	fn try_address_origin(address: &H160, origin: OuterOrigin) -> Result<AccountId20, OuterOrigin> {
		let acc: AccountId20 = AccountId20::from(*address);
		origin.into().and_then(|o| match o {
			RawOrigin::Signed(who) if who == acc => Ok(who),
			r => Err(OuterOrigin::from(r)),
		})
	}
}

/// Trait to be implemented for evm address mapping.
pub trait AddressMapping<A> {
	fn into_account_id(address: H160) -> A;
}

/// Identity address mapping.
pub struct IdentityAddressMapping;

impl<T: From<H160>> AddressMapping<T> for IdentityAddressMapping {
	fn into_account_id(address: H160) -> T {
		address.into()
	}
}

/// Hashed address mapping.
pub struct HashedAddressMapping<H>(sp_std::marker::PhantomData<H>);

impl<H: Hasher<Out = H256>> AddressMapping<AccountId32> for HashedAddressMapping<H> {
	fn into_account_id(address: H160) -> AccountId32 {
		let mut data = [0u8; 24];
		data[0..4].copy_from_slice(b"evm:");
		data[4..24].copy_from_slice(&address[..]);
		let hash = H::hash(&data);

		AccountId32::from(Into::<[u8; 32]>::into(hash))
	}
}

/// A trait for getting a block hash by number.
pub trait BlockHashMapping {
	fn block_hash(number: u32) -> H256;
}

/// Returns the Substrate block hash by number.
pub struct SubstrateBlockHashMapping<T>(sp_std::marker::PhantomData<T>);
impl<T: Config> BlockHashMapping for SubstrateBlockHashMapping<T> {
	fn block_hash(number: u32) -> H256 {
		let number = T::BlockNumber::from(number);
		H256::from_slice(frame_system::Pallet::<T>::block_hash(number).as_ref())
	}
}

/// A mapping function that converts Ethereum gas to Substrate weight
pub trait GasWeightMapping {
	fn gas_to_weight(gas: u64, without_base_weight: bool) -> Weight;
	fn weight_to_gas(weight: Weight) -> u64;
}

pub struct FixedGasWeightMapping<T>(sp_std::marker::PhantomData<T>);
impl<T: Config> GasWeightMapping for FixedGasWeightMapping<T> {
	fn gas_to_weight(gas: u64, without_base_weight: bool) -> Weight {
		let mut weight = T::WeightPerGas::get().saturating_mul(gas);
		if without_base_weight {
			weight = weight.saturating_sub(
				T::BlockWeights::get()
					.get(frame_support::dispatch::DispatchClass::Normal)
					.base_extrinsic,
			);
		}
		// Apply a gas to proof size ratio based on BlockGasLimit
		let ratio = T::GasLimitPovSizeRatio::get();
		if ratio > 0 {
			let proof_size = gas.saturating_div(ratio);
			*weight.proof_size_mut() = proof_size;
		}

		weight
	}
	fn weight_to_gas(weight: Weight) -> u64 {
		weight.div(T::WeightPerGas::get().ref_time()).ref_time()
	}
}

static SHANGHAI_CONFIG: EvmConfig = EvmConfig::shanghai();

impl<T: Config> Pallet<T> {
	/// Check whether an account is empty.
	pub fn is_account_empty(address: &H160) -> bool {
		let (account, _) = Self::account_basic(address);
		let code_len = <AccountCodes<T>>::decode_len(address).unwrap_or(0);

		account.nonce == U256::zero() && account.balance == U256::zero() && code_len == 0
	}

	/// Remove an account if its empty.
	pub fn remove_account_if_empty(address: &H160) {
		if Self::is_account_empty(address) {
			Self::remove_account(address);
		}
	}

	/// Remove an account.
	pub fn remove_account(address: &H160) {
		if <AccountCodes<T>>::contains_key(address) {
			let account_id = T::AddressMapping::into_account_id(*address);
			let _ = frame_system::Pallet::<T>::dec_sufficients(&account_id);
		}

		<AccountCodes<T>>::remove(address);
		<AccountCodesMetadata<T>>::remove(address);
		#[allow(deprecated)]
		let _ = <AccountStorages<T>>::remove_prefix(address, None);
	}

	/// Create an account.
	pub fn create_account(address: H160, code: Vec<u8>) {
		if code.is_empty() {
			return;
		}

		if !<AccountCodes<T>>::contains_key(address) {
			let account_id = T::AddressMapping::into_account_id(address);
			let _ = frame_system::Pallet::<T>::inc_sufficients(&account_id);
		}

		// Update metadata.
		let meta = CodeMetadata::from_code(&code);
		<AccountCodesMetadata<T>>::insert(address, meta);

		<AccountCodes<T>>::insert(address, code);
	}

	/// Get the account metadata (hash and size) from storage if it exists,
	/// or compute it from code and store it if it doesn't exist.
	pub fn account_code_metadata(address: H160) -> CodeMetadata {
		if let Some(meta) = <AccountCodesMetadata<T>>::get(address) {
			return meta;
		}

		let code = <AccountCodes<T>>::get(address);

		// If code is empty we return precomputed hash for empty code.
		// We don't store it as this address could get code deployed in the future.
		if code.is_empty() {
			const EMPTY_CODE_HASH: [u8; 32] = hex_literal::hex!(
				"c5d2460186f7233c927e7db2dcc703c0e500b653ca82273b7bfad8045d85a470"
			);
			return CodeMetadata {
				size: 0,
				hash: EMPTY_CODE_HASH.into(),
			};
		}

		let meta = CodeMetadata::from_code(&code);

		<AccountCodesMetadata<T>>::insert(address, meta);
		meta
	}

	/// Get the account basic in EVM format.
	pub fn account_basic(address: &H160) -> (Account, frame_support::weights::Weight) {
		let account_id = T::AddressMapping::into_account_id(*address);

		let nonce = frame_system::Pallet::<T>::account_nonce(&account_id);
		// keepalive `true` takes into account ExistentialDeposit as part of what's considered liquid balance.
		let balance =
			T::Currency::reducible_balance(&account_id, Preservation::Preserve, Fortitude::Polite);

		(
			Account {
				nonce: U256::from(UniqueSaturatedInto::<u128>::unique_saturated_into(nonce)),
				balance: U256::from(UniqueSaturatedInto::<u128>::unique_saturated_into(balance)),
			},
			T::DbWeight::get().reads(2),
		)
	}

	/// Get the author using the FindAuthor trait.
	pub fn find_author() -> H160 {
		let digest = <frame_system::Pallet<T>>::digest();
		let pre_runtime_digests = digest.logs.iter().filter_map(|d| d.as_pre_runtime());

		T::FindAuthor::find_author(pre_runtime_digests).unwrap_or_default()
	}
}

/// Handle withdrawing, refunding and depositing of transaction fees.
/// Similar to `OnChargeTransaction` of `pallet_transaction_payment`
pub trait OnChargeEVMTransaction<T: Config> {
	type LiquidityInfo: Default;

	/// Before the transaction is executed the payment of the transaction fees
	/// need to be secured.
	fn withdraw_fee(who: &H160, fee: U256) -> Result<Self::LiquidityInfo, Error<T>>;

	/// After the transaction was executed the actual fee can be calculated.
	/// This function should refund any overpaid fees and optionally deposit
	/// the corrected amount, and handles the base fee rationing using the provided
	/// `OnUnbalanced` implementation.
	/// Returns the `NegativeImbalance` - if any - produced by the priority fee.
	fn correct_and_deposit_fee(
		who: &H160,
		corrected_fee: U256,
		base_fee: U256,
		already_withdrawn: Self::LiquidityInfo,
	) -> Self::LiquidityInfo;

	/// Introduced in EIP1559 to handle the priority tip.
	fn pay_priority_fee(tip: Self::LiquidityInfo);
}

/// Implements the transaction payment for a pallet implementing the `Currency`
/// trait (eg. the pallet_balances) using an unbalance handler (implementing
/// `OnUnbalanced`).
/// Similar to `CurrencyAdapter` of `pallet_transaction_payment`
pub struct EVMCurrencyAdapter<C, OU>(sp_std::marker::PhantomData<(C, OU)>);

impl<T, C, OU> OnChargeEVMTransaction<T> for EVMCurrencyAdapter<C, OU>
where
	T: Config,
	C: Currency<<T as frame_system::Config>::AccountId>,
	C::PositiveImbalance: Imbalance<
		<C as Currency<<T as frame_system::Config>::AccountId>>::Balance,
		Opposite = C::NegativeImbalance,
	>,
	C::NegativeImbalance: Imbalance<
		<C as Currency<<T as frame_system::Config>::AccountId>>::Balance,
		Opposite = C::PositiveImbalance,
	>,
	OU: OnUnbalanced<NegativeImbalanceOf<C, T>>,
	U256: UniqueSaturatedInto<<C as Currency<<T as frame_system::Config>::AccountId>>::Balance>,
{
	// Kept type as Option to satisfy bound of Default
	type LiquidityInfo = Option<NegativeImbalanceOf<C, T>>;

	fn withdraw_fee(who: &H160, fee: U256) -> Result<Self::LiquidityInfo, Error<T>> {
		if fee.is_zero() {
			return Ok(None);
		}
		let account_id = T::AddressMapping::into_account_id(*who);
		let imbalance = C::withdraw(
			&account_id,
			fee.unique_saturated_into(),
			WithdrawReasons::FEE,
			ExistenceRequirement::AllowDeath,
		)
		.map_err(|_| Error::<T>::BalanceLow)?;
		Ok(Some(imbalance))
	}

	fn correct_and_deposit_fee(
		who: &H160,
		corrected_fee: U256,
		base_fee: U256,
		already_withdrawn: Self::LiquidityInfo,
	) -> Self::LiquidityInfo {
		if let Some(paid) = already_withdrawn {
			let account_id = T::AddressMapping::into_account_id(*who);

			// Calculate how much refund we should return
			let refund_amount = paid
				.peek()
				.saturating_sub(corrected_fee.unique_saturated_into());
			// refund to the account that paid the fees. If this fails, the
			// account might have dropped below the existential balance. In
			// that case we don't refund anything.
			let refund_imbalance = C::deposit_into_existing(&account_id, refund_amount)
				.unwrap_or_else(|_| C::PositiveImbalance::zero());

			// Make sure this works with 0 ExistentialDeposit
			// https://github.com/paritytech/substrate/issues/10117
			// If we tried to refund something, the account still empty and the ED is set to 0,
			// we call `make_free_balance_be` with the refunded amount.
			let refund_imbalance = if C::minimum_balance().is_zero()
				&& refund_amount > C::Balance::zero()
				&& C::total_balance(&account_id).is_zero()
			{
				// Known bug: Substrate tried to refund to a zeroed AccountData, but
				// interpreted the account to not exist.
				match C::make_free_balance_be(&account_id, refund_amount) {
					SignedImbalance::Positive(p) => p,
					_ => C::PositiveImbalance::zero(),
				}
			} else {
				refund_imbalance
			};

			// merge the imbalance caused by paying the fees and refunding parts of it again.
			let adjusted_paid = paid
				.offset(refund_imbalance)
				.same()
				.unwrap_or_else(|_| C::NegativeImbalance::zero());

			let (base_fee, tip) = adjusted_paid.split(base_fee.unique_saturated_into());
			// Handle base fee. Can be either burned, rationed, etc ...
			OU::on_unbalanced(base_fee);
			return Some(tip);
		}
		None
	}

	fn pay_priority_fee(tip: Self::LiquidityInfo) {
		// Default Ethereum behaviour: issue the tip to the block author.
		if let Some(tip) = tip {
			let account_id = T::AddressMapping::into_account_id(<Pallet<T>>::find_author());
			let _ = C::deposit_into_existing(&account_id, tip.peek());
		}
	}
}

/// Implementation for () does not specify what to do with imbalance
impl<T> OnChargeEVMTransaction<T> for ()
	where
	T: Config,
	<T::Currency as Currency<<T as frame_system::Config>::AccountId>>::PositiveImbalance:
		Imbalance<<T::Currency as Currency<<T as frame_system::Config>::AccountId>>::Balance, Opposite = <T::Currency as Currency<<T as frame_system::Config>::AccountId>>::NegativeImbalance>,
	<T::Currency as Currency<<T as frame_system::Config>::AccountId>>::NegativeImbalance:
Imbalance<<T::Currency as Currency<<T as frame_system::Config>::AccountId>>::Balance, Opposite = <T::Currency as Currency<<T as frame_system::Config>::AccountId>>::PositiveImbalance>,
U256: UniqueSaturatedInto<BalanceOf<T>>,

{
	// Kept type as Option to satisfy bound of Default
	type LiquidityInfo = Option<NegativeImbalanceOf<T::Currency, T>>;

	fn withdraw_fee(
		who: &H160,
		fee: U256,
	) -> Result<Self::LiquidityInfo, Error<T>> {
		EVMCurrencyAdapter::<<T as Config>::Currency, ()>::withdraw_fee(who, fee)
	}

	fn correct_and_deposit_fee(
		who: &H160,
		corrected_fee: U256,
		base_fee: U256,
		already_withdrawn: Self::LiquidityInfo,
	) -> Self::LiquidityInfo {
		<EVMCurrencyAdapter::<<T as Config>::Currency, ()> as OnChargeEVMTransaction<T>>::correct_and_deposit_fee(who, corrected_fee, base_fee, already_withdrawn)
	}

	fn pay_priority_fee(tip: Self::LiquidityInfo) {
		<EVMCurrencyAdapter::<<T as Config>::Currency, ()> as OnChargeEVMTransaction<T>>::pay_priority_fee(tip);
	}
}

pub trait OnCreate<T> {
	fn on_create(owner: H160, contract: H160);
}

impl<T> OnCreate<T> for () {
	fn on_create(_owner: H160, _contract: H160) {}
}

#[impl_for_tuples(1, 12)]
impl<T> OnCreate<T> for Tuple {
	fn on_create(owner: H160, contract: H160) {
		for_tuples!(#(
			Tuple::on_create(owner, contract);
		)*)
	}
}<|MERGE_RESOLUTION|>--- conflicted
+++ resolved
@@ -65,12 +65,9 @@
 mod tests;
 pub mod weights;
 
-<<<<<<< HEAD
-=======
 pub use evm::{
 	Config as EvmConfig, Context, ExitError, ExitFatal, ExitReason, ExitRevert, ExitSucceed,
 };
->>>>>>> e89f3368
 use impl_trait_for_tuples::impl_for_tuples;
 use scale_info::TypeInfo;
 // Substrate
@@ -93,16 +90,8 @@
 	traits::{BadOrigin, Saturating, UniqueSaturatedInto, Zero},
 	AccountId32, DispatchErrorWithPostInfo,
 };
-<<<<<<< HEAD
 use sp_std::{cmp::min, collections::btree_map::BTreeMap, vec::Vec};
 // Frontier
-pub use evm::{
-	Config as EvmConfig, Context, ExitError, ExitFatal, ExitReason, ExitRevert, ExitSucceed,
-};
-=======
-use sp_std::{cmp::min, vec::Vec};
-// Frontier
->>>>>>> e89f3368
 use fp_account::AccountId20;
 use fp_evm::GenesisAccount;
 pub use fp_evm::{
