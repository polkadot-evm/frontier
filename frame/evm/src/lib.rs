--- conflicted
+++ resolved
@@ -221,18 +221,7 @@
 		) -> DispatchResultWithPostInfo {
 			T::CallOrigin::ensure_address_origin(&source, origin)?;
 
-<<<<<<< HEAD
 			match Self::do_call(
-=======
-			let is_transactional = true;
-			let validate = true;
-			let maybe_selector: Option<[u8; 4]> = input.get(0..4).and_then(|input| input.try_into().ok());
-			let mut is_free = false;
-			if let Some(ref selector) = maybe_selector {
-				is_free = T::FreeCalls::can_send_free_call(&source, &target, selector);
-			}
-			let info = match T::Runner::call(
->>>>>>> b62ed8b3
 				source,
 				target,
 				input,
@@ -245,37 +234,8 @@
 				true,
 				false,
 			) {
-<<<<<<< HEAD
 				Ok(result) => Ok(result.info),
 				Err(e) => Err(e),
-=======
-				Ok(info) => info,
-				Err(e) => {
-					if is_free {
-						T::FreeCalls::on_sent_free_call(&source, &target, &maybe_selector.unwrap());
-					}
-					return Err(DispatchErrorWithPostInfo {
-						post_info: PostDispatchInfo {
-							actual_weight: Some(e.weight),
-							pays_fee: Pays::Yes,
-						},
-						error: e.error.into(),
-					})
-				}
-			};
-
-			match info.exit_reason {
-				ExitReason::Succeed(_) => {
-					Pallet::<T>::deposit_event(Event::<T>::Executed { address: target });
-				}
-				_ => {
-					Pallet::<T>::deposit_event(Event::<T>::ExecutedFailed { address: target });
-				}
-			};
-
-			if is_free {
-				T::FreeCalls::on_sent_free_call(&source, &target, &maybe_selector.unwrap());
->>>>>>> b62ed8b3
 			}
 		}
 
@@ -850,7 +810,11 @@
 		omit_fee: bool,
 	) -> Result<PostDispatchInfoWithValue, DispatchErrorWithPostInfo> {
 		let validate = true;
-		let is_free = T::FreeCalls::can_send_free_call(&source, &target, &input[..]);
+		let maybe_selector: Option<[u8; 4]> = input.get(0..4).and_then(|input| input.try_into().ok());
+		let mut is_free = false;
+		if let Some(ref selector) = maybe_selector {
+			is_free = T::FreeCalls::can_send_free_call(&source, &target, selector);
+		}
 		let info = match T::Runner::call(
 			source,
 			target,
@@ -869,7 +833,7 @@
 			Ok(info) => info,
 			Err(e) => {
 				if is_free {
-					T::FreeCalls::on_sent_free_call(&source);
+					T::FreeCalls::on_sent_free_call(&source, &target, &maybe_selector.unwrap());
 				}
 				return Err(DispatchErrorWithPostInfo {
 					post_info: PostDispatchInfo {
@@ -891,7 +855,7 @@
 		};
 
 		if is_free {
-			T::FreeCalls::on_sent_free_call(&source);
+			T::FreeCalls::on_sent_free_call(&source, &target, &maybe_selector.unwrap());
 		}
 		Ok(PostDispatchInfoWithValue {
 			info: PostDispatchInfo {
