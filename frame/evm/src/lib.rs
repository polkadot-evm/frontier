--- conflicted
+++ resolved
@@ -514,14 +514,10 @@
 	pub type AccountCodes<T: Config> = StorageMap<_, Blake2_128Concat, H160, Vec<u8>, ValueQuery>;
 
 	#[pallet::storage]
-<<<<<<< HEAD
 	pub type AccountCodesMetadata<T: Config> =
 		StorageMap<_, Blake2_128Concat, H160, CodeMetadata, OptionQuery>;
 
 	#[pallet::storage]
-	#[pallet::getter(fn account_storages)]
-=======
->>>>>>> 4b1b1684
 	pub type AccountStorages<T: Config> =
 		StorageDoubleMap<_, Blake2_128Concat, H160, Blake2_128Concat, H256, H256, ValueQuery>;
 }
