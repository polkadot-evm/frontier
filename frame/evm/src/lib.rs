--- conflicted
+++ resolved
@@ -91,15 +91,9 @@
 #[cfg(feature = "std")]
 use fp_evm::GenesisAccount;
 pub use fp_evm::{
-<<<<<<< HEAD
 	Account, CallInfo, CreateInfo, EvmFreeCall, ExecutionInfo, FeeCalculator, InvalidEvmTransactionError,
-	LinearCostPrecompile, Log, Precompile, PrecompileFailure, PrecompileHandle, PrecompileOutput,
-	PrecompileResult, PrecompileSet, Vicinity,
-=======
-	Account, CallInfo, CreateInfo, ExecutionInfo, FeeCalculator, InvalidEvmTransactionError,
 	IsPrecompileResult, LinearCostPrecompile, Log, Precompile, PrecompileFailure, PrecompileHandle,
 	PrecompileOutput, PrecompileResult, PrecompileSet, Vicinity,
->>>>>>> fba84577
 };
 
 pub use self::{
@@ -165,16 +159,14 @@
 		/// Find author for the current block.
 		type FindAuthor: FindAuthor<H160>;
 
-<<<<<<< HEAD
 		/// Decide if user can send a free call or not
 		type FreeCalls: EvmFreeCall;
-=======
+
 		/// Get the timestamp for the current block.
 		type Timestamp: Time;
 
 		/// Weight information for extrinsics in this pallet.
 		type WeightInfo: WeightInfo;
->>>>>>> fba84577
 
 		/// EVM config used in the module.
 		fn config() -> &'static EvmConfig {
