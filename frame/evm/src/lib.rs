--- conflicted
+++ resolved
@@ -74,12 +74,8 @@
 use evm::Config as EvmConfig;
 use frame_support::dispatch::DispatchResultWithPostInfo;
 use frame_support::traits::{
-<<<<<<< HEAD
-	Currency, ExistenceRequirement, Get, WithdrawReasons, Imbalance, OnUnbalanced, FindAuthor,
-	tokens::fungible::Inspect
-=======
 	Currency, ExistenceRequirement, FindAuthor, Get, Imbalance, OnUnbalanced, WithdrawReasons,
->>>>>>> 72abbf52
+	tokens::fungible::Inspect,
 };
 use frame_support::weights::{Pays, PostDispatchInfo, Weight};
 use frame_system::RawOrigin;
@@ -123,7 +119,7 @@
 		/// Mapping from address to account id.
 		type AddressMapping: AddressMapping<Self::AccountId>;
 		/// Currency type for withdraw and balance storage.
-		type Currency: Currency<Self::AccountId>;
+		type Currency: Currency<Self::AccountId> + Inspect<Self::AccountId>;
 
 		/// The overarching event type.
 		type Event: From<Event<Self>> + IsType<<Self as frame_system::Config>::Event>;
@@ -566,55 +562,6 @@
 
 static ISTANBUL_CONFIG: EvmConfig = EvmConfig::istanbul();
 
-<<<<<<< HEAD
-/// EVM module trait
-pub trait Config: frame_system::Config + pallet_timestamp::Config {
-	/// Calculator for current gas price.
-	type FeeCalculator: FeeCalculator;
-
-	/// Maps Ethereum gas to Substrate weight.
-	type GasWeightMapping: GasWeightMapping;
-
-	/// Block number to block hash.
-	type BlockHashMapping: BlockHashMapping;
-
-	/// Allow the origin to call on behalf of given address.
-	type CallOrigin: EnsureAddressOrigin<Self::Origin>;
-	/// Allow the origin to withdraw on behalf of given address.
-	type WithdrawOrigin: EnsureAddressOrigin<Self::Origin, Success=Self::AccountId>;
-
-	/// Mapping from address to account id.
-	type AddressMapping: AddressMapping<Self::AccountId>;
-	/// Currency type for withdraw and balance storage.
-	type Currency: Currency<Self::AccountId> + Inspect<Self::AccountId>;
-
-	/// The overarching event type.
-	type Event: From<Event<Self>> + Into<<Self as frame_system::Config>::Event>;
-	/// Precompiles associated with this EVM engine.
-	type Precompiles: PrecompileSet;
-	/// Chain ID of EVM.
-	type ChainId: Get<u64>;
-	/// The block gas limit. Can be a simple constant, or an adjustment algorithm in another pallet.
-	type BlockGasLimit: Get<U256>;
-	/// EVM execution runner.
-	type Runner: Runner<Self>;
-
-	/// To handle fee deduction for EVM transactions. An example is this pallet being used by `pallet_ethereum`
-	/// where the chain implementing `pallet_ethereum` should be able to configure what happens to the fees
-	/// Similar to `OnChargeTransaction` of `pallet_transaction_payment`
-	type OnChargeTransaction: OnChargeEVMTransaction<Self>;
-
-	/// Find author for the current block.
-	type FindAuthor: FindAuthor<H160>;
-
-	/// EVM config used in the module.
-	fn config() -> &'static EvmConfig {
-		&ISTANBUL_CONFIG
-	}
-}
-
-=======
->>>>>>> 72abbf52
 #[cfg(feature = "std")]
 #[derive(Clone, Eq, PartialEq, Encode, Decode, Debug, Serialize, Deserialize)]
 /// Account definition used for genesis block construction.
@@ -674,14 +621,9 @@
 	pub fn account_basic(address: &H160) -> Account {
 		let account_id = T::AddressMapping::into_account_id(*address);
 
-<<<<<<< HEAD
-		let nonce = frame_system::Module::<T>::account_nonce(&account_id);
+		let nonce = frame_system::Pallet::<T>::account_nonce(&account_id);
 		// keepalive `true` takes into account ExistentialDeposit as part of what's considered liquid balance.
 		let balance = T::Currency::reducible_balance(&account_id, true);
-=======
-		let nonce = frame_system::Pallet::<T>::account_nonce(&account_id);
-		let balance = T::Currency::free_balance(&account_id);
->>>>>>> 72abbf52
 
 		Account {
 			nonce: U256::from(UniqueSaturatedInto::<u128>::unique_saturated_into(nonce)),
