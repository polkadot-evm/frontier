// SPDX-License-Identifier: Apache-2.0
// This file is part of Frontier.
//
// Copyright (c) 2020-2022 Parity Technologies (UK) Ltd.
//
// Licensed under the Apache License, Version 2.0 (the "License");
// you may not use this file except in compliance with the License.
// You may obtain a copy of the License at
//
// 	http://www.apache.org/licenses/LICENSE-2.0
//
// Unless required by applicable law or agreed to in writing, software
// distributed under the License is distributed on an "AS IS" BASIS,
// WITHOUT WARRANTIES OR CONDITIONS OF ANY KIND, either express or implied.
// See the License for the specific language governing permissions and
// limitations under the License.

//! # EVM Pallet
//!
//! The EVM pallet allows unmodified EVM code to be executed in a Substrate-based blockchain.
//! - [`evm::Config`]
//!
//! ## EVM Engine
//!
//! The EVM pallet uses [`SputnikVM`](https://github.com/rust-blockchain/evm) as the underlying EVM engine.
//! The engine is overhauled so that it's [`modular`](https://github.com/corepaper/evm).
//!
//! ## Execution Lifecycle
//!
//! There are a separate set of accounts managed by the EVM pallet. Substrate based accounts can call the EVM Pallet
//! to deposit or withdraw balance from the Substrate base-currency into a different balance managed and used by
//! the EVM pallet. Once a user has populated their balance, they can create and call smart contracts using this pallet.
//!
//! There's one-to-one mapping from Substrate accounts and EVM external accounts that is defined by a conversion function.
//!
//! ## EVM Pallet vs Ethereum Network
//!
//! The EVM pallet should be able to produce nearly identical results compared to the Ethereum mainnet,
//! including gas cost and balance changes.
//!
//! Observable differences include:
//!
//! - The available length of block hashes may not be 256 depending on the configuration of the System pallet
//! in the Substrate runtime.
//! - Difficulty and coinbase, which do not make sense in this pallet and is currently hard coded to zero.
//!
//! We currently do not aim to make unobservable behaviors, such as state root, to be the same. We also don't aim to follow
//! the exact same transaction / receipt format. However, given one Ethereum transaction and one Substrate account's
//! private key, one should be able to convert any Ethereum transaction into a transaction compatible with this pallet.
//!
//! The gas configurations are configurable. Right now, a pre-defined London hard fork configuration option is provided.

// Ensure we're `no_std` when compiling for Wasm.
#![cfg_attr(not(feature = "std"), no_std)]
<<<<<<< HEAD
#![cfg_attr(feature = "runtime-benchmarks", deny(unused_crate_dependencies))]
=======
#![warn(unused_crate_dependencies)]
>>>>>>> 789fa512
#![allow(clippy::too_many_arguments)]

#[cfg(feature = "runtime-benchmarks")]
pub mod benchmarking;

#[cfg(test)]
mod mock;
pub mod runner;
#[cfg(test)]
mod tests;
pub mod weights;

pub use evm::{
	Config as EvmConfig, Context, ExitError, ExitFatal, ExitReason, ExitRevert, ExitSucceed,
};
use hash_db::Hasher;
use impl_trait_for_tuples::impl_for_tuples;
use scale_codec::{Decode, Encode, MaxEncodedLen};
use scale_info::TypeInfo;
// Substrate
use frame_support::{
	dispatch::{DispatchErrorWithPostInfo, DispatchResultWithPostInfo, Pays, PostDispatchInfo},
	traits::{
		tokens::{
			currency::Currency,
			fungible::Inspect,
			imbalance::{Imbalance, OnUnbalanced, SignedImbalance},
			ExistenceRequirement, Fortitude, Preservation, WithdrawReasons,
		},
		FindAuthor, Get, Time,
	},
	weights::Weight,
};
use frame_system::RawOrigin;
<<<<<<< HEAD
use impl_trait_for_tuples::impl_for_tuples;
use scale_info::TypeInfo;
use sp_core::{Decode, Encode, Hasher, RuntimeDebug, H160, H256, U256};
use sp_runtime::{
	traits::{BadOrigin, Saturating, UniqueSaturatedInto, Zero},
	AccountId32,
};
use sp_std::{cmp::min, vec, vec::Vec};

pub use evm::{
	Config as EvmConfig, Context, ExitError, ExitFatal, ExitReason, ExitRevert, ExitSucceed,
};
=======
use sp_core::{H160, H256, U256};
use sp_runtime::{
	traits::{BadOrigin, NumberFor, Saturating, UniqueSaturatedInto, Zero},
	AccountId32, DispatchErrorWithPostInfo,
};
use sp_std::{cmp::min, collections::btree_map::BTreeMap, vec::Vec};
// Frontier
>>>>>>> 789fa512
use fp_account::AccountId20;
use fp_evm::GenesisAccount;
pub use fp_evm::{
<<<<<<< HEAD
	Account, CallInfo, CreateInfo, EvmFreeCall, ExecutionInfo, FeeCalculator, InvalidEvmTransactionError,
=======
	Account, CallInfo, CreateInfo, ExecutionInfoV2 as ExecutionInfo, FeeCalculator,
>>>>>>> 789fa512
	IsPrecompileResult, LinearCostPrecompile, Log, Precompile, PrecompileFailure, PrecompileHandle,
	PrecompileOutput, PrecompileResult, PrecompileSet, TransactionValidationError, Vicinity,
};

pub use self::{
	pallet::*,
	runner::{Runner, RunnerError},
	weights::WeightInfo,
};

#[frame_support::pallet]
pub mod pallet {
	use super::*;
	use frame_support::pallet_prelude::*;
	use frame_system::pallet_prelude::*;

	#[pallet::pallet]
	#[pallet::without_storage_info]
	pub struct Pallet<T>(PhantomData<T>);

	#[pallet::config]
	pub trait Config: frame_system::Config {
		/// Calculator for current gas price.
		type FeeCalculator: FeeCalculator;

		/// Maps Ethereum gas to Substrate weight.
		type GasWeightMapping: GasWeightMapping;

		/// Weight corresponding to a gas unit.
		type WeightPerGas: Get<Weight>;

		/// Block number to block hash.
		type BlockHashMapping: BlockHashMapping;

		/// Allow the origin to call on behalf of given address.
		type CallOrigin: EnsureAddressOrigin<Self::RuntimeOrigin>;
		/// Allow the origin to withdraw on behalf of given address.
		type WithdrawOrigin: EnsureAddressOrigin<Self::RuntimeOrigin, Success = Self::AccountId>;

		/// Mapping from address to account id.
		type AddressMapping: AddressMapping<Self::AccountId>;
		/// Currency type for withdraw and balance storage.
		type Currency: Currency<Self::AccountId> + Inspect<Self::AccountId>;

		/// The overarching event type.
		type RuntimeEvent: From<Event<Self>> + IsType<<Self as frame_system::Config>::RuntimeEvent>;
		/// Precompiles associated with this EVM engine.
		type PrecompilesType: PrecompileSet;
		type PrecompilesValue: Get<Self::PrecompilesType>;
		/// Chain ID of EVM.
		type ChainId: Get<u64>;
		/// The block gas limit. Can be a simple constant, or an adjustment algorithm in another pallet.
		type BlockGasLimit: Get<U256>;
		/// EVM execution runner.
		type Runner: Runner<Self>;

		/// To handle fee deduction for EVM transactions. An example is this pallet being used by `pallet_ethereum`
		/// where the chain implementing `pallet_ethereum` should be able to configure what happens to the fees
		/// Similar to `OnChargeTransaction` of `pallet_transaction_payment`
		type OnChargeTransaction: OnChargeEVMTransaction<Self>;

		/// Called on create calls, used to record owner
		type OnCreate: OnCreate<Self>;

		/// Find author for the current block.
		type FindAuthor: FindAuthor<H160>;

<<<<<<< HEAD
		/// Decide if user can send a free call or not
		type FreeCalls: EvmFreeCall;
=======
		/// Gas limit Pov size ratio.
		type GasLimitPovSizeRatio: Get<u64>;
>>>>>>> 789fa512

		/// Get the timestamp for the current block.
		type Timestamp: Time;

		/// Weight information for extrinsics in this pallet.
		type WeightInfo: WeightInfo;

		/// EVM config used in the module.
		fn config() -> &'static EvmConfig {
			&SHANGHAI_CONFIG
		}
	}

	#[pallet::call]
	impl<T: Config> Pallet<T> {
		/// Withdraw balance from EVM into currency/balances pallet.
		#[pallet::call_index(0)]
		#[pallet::weight(<T as pallet::Config>::WeightInfo::withdraw())]
		pub fn withdraw(
			origin: OriginFor<T>,
			address: H160,
			value: BalanceOf<T>,
		) -> DispatchResult {
			let destination = T::WithdrawOrigin::ensure_address_origin(&address, origin)?;
			let address_account_id = T::AddressMapping::into_account_id(address);

			T::Currency::transfer(
				&address_account_id,
				&destination,
				value,
				ExistenceRequirement::AllowDeath,
			)?;

			Ok(())
		}

		/// Issue an EVM call operation. This is similar to a message call transaction in Ethereum.
		#[pallet::call_index(1)]
		#[pallet::weight({
			let without_base_extrinsic_weight = true;
			T::GasWeightMapping::gas_to_weight(*gas_limit, without_base_extrinsic_weight)
		})]
		pub fn call(
			origin: OriginFor<T>,
			source: H160,
			target: H160,
			input: Vec<u8>,
			value: U256,
			gas_limit: u64,
			max_fee_per_gas: U256,
			max_priority_fee_per_gas: Option<U256>,
			nonce: Option<U256>,
			access_list: Vec<(H160, Vec<H256>)>,
		) -> DispatchResultWithPostInfo {
			T::CallOrigin::ensure_address_origin(&source, origin)?;

			match Self::do_call(
				source,
				target,
				input,
				value,
				gas_limit,
				Some(max_fee_per_gas),
				max_priority_fee_per_gas,
				nonce,
				access_list,
<<<<<<< HEAD
				true,
				false,
			) {
				Ok(result) => Ok(result.info),
				Err(e) => Err(e),
			}
=======
				is_transactional,
				validate,
				None,
				None,
				T::config(),
			) {
				Ok(info) => info,
				Err(e) => {
					return Err(DispatchErrorWithPostInfo {
						post_info: PostDispatchInfo {
							actual_weight: Some(e.weight),
							pays_fee: Pays::Yes,
						},
						error: e.error.into(),
					})
				}
			};

			match info.exit_reason {
				ExitReason::Succeed(_) => {
					Pallet::<T>::deposit_event(Event::<T>::Executed { address: target });
				}
				_ => {
					Pallet::<T>::deposit_event(Event::<T>::ExecutedFailed { address: target });
				}
			};

			Ok(PostDispatchInfo {
				actual_weight: {
					let mut gas_to_weight = T::GasWeightMapping::gas_to_weight(
						info.used_gas.standard.unique_saturated_into(),
						true,
					);
					if let Some(weight_info) = info.weight_info {
						if let Some(proof_size_usage) = weight_info.proof_size_usage {
							*gas_to_weight.proof_size_mut() = proof_size_usage;
						}
					}
					Some(gas_to_weight)
				},
				pays_fee: Pays::No,
			})
>>>>>>> 789fa512
		}

		/// Issue an EVM create operation. This is similar to a contract creation transaction in
		/// Ethereum.
		#[pallet::call_index(2)]
		#[pallet::weight({
			let without_base_extrinsic_weight = true;
			T::GasWeightMapping::gas_to_weight(*gas_limit, without_base_extrinsic_weight)
		})]
		pub fn create(
			origin: OriginFor<T>,
			source: H160,
			init: Vec<u8>,
			value: U256,
			gas_limit: u64,
			max_fee_per_gas: U256,
			max_priority_fee_per_gas: Option<U256>,
			nonce: Option<U256>,
			access_list: Vec<(H160, Vec<H256>)>,
		) -> DispatchResultWithPostInfo {
			T::CallOrigin::ensure_address_origin(&source, origin)?;

			let is_transactional = true;
			let validate = true;
			let info = match T::Runner::create(
				source,
				init,
				value,
				gas_limit,
				Some(max_fee_per_gas),
				max_priority_fee_per_gas,
				nonce,
				access_list,
				is_transactional,
				validate,
				None,
				None,
				T::config(),
			) {
				Ok(info) => info,
				Err(e) => {
					return Err(DispatchErrorWithPostInfo {
						post_info: PostDispatchInfo {
							actual_weight: Some(e.weight),
							pays_fee: Pays::Yes,
						},
						error: e.error.into(),
					})
				}
			};

			match info {
				CreateInfo {
					exit_reason: ExitReason::Succeed(_),
					value: create_address,
					..
				} => {
					Pallet::<T>::deposit_event(Event::<T>::Created {
						address: create_address,
					});
				}
				CreateInfo {
					exit_reason: _,
					value: create_address,
					..
				} => {
					Pallet::<T>::deposit_event(Event::<T>::CreatedFailed {
						address: create_address,
					});
				}
			}

			Ok(PostDispatchInfo {
				actual_weight: {
					let mut gas_to_weight = T::GasWeightMapping::gas_to_weight(
						info.used_gas.standard.unique_saturated_into(),
						true,
					);
					if let Some(weight_info) = info.weight_info {
						if let Some(proof_size_usage) = weight_info.proof_size_usage {
							*gas_to_weight.proof_size_mut() = proof_size_usage;
						}
					}
					Some(gas_to_weight)
				},
				pays_fee: Pays::No,
			})
		}

		/// Issue an EVM create2 operation.
		#[pallet::call_index(3)]
		#[pallet::weight({
			let without_base_extrinsic_weight = true;
			T::GasWeightMapping::gas_to_weight(*gas_limit, without_base_extrinsic_weight)
		})]
		pub fn create2(
			origin: OriginFor<T>,
			source: H160,
			init: Vec<u8>,
			salt: H256,
			value: U256,
			gas_limit: u64,
			max_fee_per_gas: U256,
			max_priority_fee_per_gas: Option<U256>,
			nonce: Option<U256>,
			access_list: Vec<(H160, Vec<H256>)>,
		) -> DispatchResultWithPostInfo {
			T::CallOrigin::ensure_address_origin(&source, origin)?;

			let is_transactional = true;
			let validate = true;
			let info = match T::Runner::create2(
				source,
				init,
				salt,
				value,
				gas_limit,
				Some(max_fee_per_gas),
				max_priority_fee_per_gas,
				nonce,
				access_list,
				is_transactional,
				validate,
				None,
				None,
				T::config(),
			) {
				Ok(info) => info,
				Err(e) => {
					return Err(DispatchErrorWithPostInfo {
						post_info: PostDispatchInfo {
							actual_weight: Some(e.weight),
							pays_fee: Pays::Yes,
						},
						error: e.error.into(),
					})
				}
			};

			match info {
				CreateInfo {
					exit_reason: ExitReason::Succeed(_),
					value: create_address,
					..
				} => {
					Pallet::<T>::deposit_event(Event::<T>::Created {
						address: create_address,
					});
				}
				CreateInfo {
					exit_reason: _,
					value: create_address,
					..
				} => {
					Pallet::<T>::deposit_event(Event::<T>::CreatedFailed {
						address: create_address,
					});
				}
			}

			Ok(PostDispatchInfo {
				actual_weight: {
					let mut gas_to_weight = T::GasWeightMapping::gas_to_weight(
						info.used_gas.standard.unique_saturated_into(),
						true,
					);
					if let Some(weight_info) = info.weight_info {
						if let Some(proof_size_usage) = weight_info.proof_size_usage {
							*gas_to_weight.proof_size_mut() = proof_size_usage;
						}
					}
					Some(gas_to_weight)
				},
				pays_fee: Pays::No,
			})
		}
	}

	#[pallet::event]
	#[pallet::generate_deposit(pub(super) fn deposit_event)]
	pub enum Event<T: Config> {
		/// Ethereum events from contracts.
		Log { log: Log },
		/// A contract has been created at given address.
		Created { address: H160 },
		/// A contract was attempted to be created, but the execution failed.
		CreatedFailed { address: H160 },
		/// A contract has been executed successfully with states applied.
		Executed { address: H160 },
		/// A contract has been executed with errors. States are reverted with only gas fees applied.
		ExecutedFailed { address: H160 },
	}

	#[pallet::error]
	pub enum Error<T> {
		/// Not enough balance to perform action
		BalanceLow,
		/// Calculating total fee overflowed
		FeeOverflow,
		/// Calculating total payment overflowed
		PaymentOverflow,
		/// Withdraw fee failed
		WithdrawFailed,
		/// Gas price is too low.
		GasPriceTooLow,
		/// Nonce is invalid
		InvalidNonce,
		/// Gas limit is too low.
		GasLimitTooLow,
		/// Gas limit is too high.
		GasLimitTooHigh,
		/// Undefined error.
		Undefined,
		/// EVM reentrancy
		Reentrancy,
		/// EIP-3607,
		TransactionMustComeFromEOA,
	}

	impl<T> From<TransactionValidationError> for Error<T> {
		fn from(validation_error: TransactionValidationError) -> Self {
			match validation_error {
				TransactionValidationError::GasLimitTooLow => Error::<T>::GasLimitTooLow,
				TransactionValidationError::GasLimitTooHigh => Error::<T>::GasLimitTooHigh,
				TransactionValidationError::BalanceTooLow => Error::<T>::BalanceLow,
				TransactionValidationError::TxNonceTooLow => Error::<T>::InvalidNonce,
				TransactionValidationError::TxNonceTooHigh => Error::<T>::InvalidNonce,
				TransactionValidationError::GasPriceTooLow => Error::<T>::GasPriceTooLow,
				TransactionValidationError::PriorityFeeTooHigh => Error::<T>::GasPriceTooLow,
				TransactionValidationError::InvalidFeeInput => Error::<T>::GasPriceTooLow,
				_ => Error::<T>::Undefined,
			}
		}
	}

	#[pallet::genesis_config]
	#[derive(frame_support::DefaultNoBound)]
	pub struct GenesisConfig<T> {
		pub accounts: BTreeMap<H160, GenesisAccount>,
		#[serde(skip)]
		pub _marker: PhantomData<T>,
	}

	#[pallet::genesis_build]
	impl<T: Config> BuildGenesisConfig for GenesisConfig<T>
	where
		U256: UniqueSaturatedInto<BalanceOf<T>>,
	{
		fn build(&self) {
			const MAX_ACCOUNT_NONCE: usize = 100;

			for (address, account) in &self.accounts {
				let account_id = T::AddressMapping::into_account_id(*address);

				// ASSUME: in one single EVM transaction, the nonce will not increase more than
				// `u128::max_value()`.
				for _ in 0..min(
					MAX_ACCOUNT_NONCE,
					UniqueSaturatedInto::<usize>::unique_saturated_into(account.nonce),
				) {
					frame_system::Pallet::<T>::inc_account_nonce(&account_id);
				}

				T::Currency::deposit_creating(&account_id, account.balance.unique_saturated_into());

				Pallet::<T>::create_account(*address, account.code.clone());

				for (index, value) in &account.storage {
					<AccountStorages<T>>::insert(address, index, value);
				}
			}
		}
	}

	#[pallet::storage]
	pub type AccountCodes<T: Config> = StorageMap<_, Blake2_128Concat, H160, Vec<u8>, ValueQuery>;

	#[pallet::storage]
	pub type AccountCodesMetadata<T: Config> =
		StorageMap<_, Blake2_128Concat, H160, CodeMetadata, OptionQuery>;

	#[pallet::storage]
	pub type AccountStorages<T: Config> =
		StorageDoubleMap<_, Blake2_128Concat, H160, Blake2_128Concat, H256, H256, ValueQuery>;
}

/// Type alias for currency balance.
pub type BalanceOf<T> =
	<<T as Config>::Currency as Currency<<T as frame_system::Config>::AccountId>>::Balance;

/// Type alias for negative imbalance during fees
type NegativeImbalanceOf<C, T> =
	<C as Currency<<T as frame_system::Config>::AccountId>>::NegativeImbalance;

#[derive(
	Debug,
	Clone,
	Copy,
	Eq,
	PartialEq,
	Encode,
	Decode,
	TypeInfo,
	MaxEncodedLen
)]
pub struct CodeMetadata {
	pub size: u64,
	pub hash: H256,
}

impl CodeMetadata {
	fn from_code(code: &[u8]) -> Self {
		let size = code.len() as u64;
		let hash = H256::from(sp_io::hashing::keccak_256(code));

		Self { size, hash }
	}
}

pub trait EnsureAddressOrigin<OuterOrigin> {
	/// Success return type.
	type Success;

	/// Perform the origin check.
	fn ensure_address_origin(
		address: &H160,
		origin: OuterOrigin,
	) -> Result<Self::Success, BadOrigin> {
		Self::try_address_origin(address, origin).map_err(|_| BadOrigin)
	}

	/// Try with origin.
	fn try_address_origin(
		address: &H160,
		origin: OuterOrigin,
	) -> Result<Self::Success, OuterOrigin>;
}

/// Ensure that the EVM address is the same as the Substrate address. This only works if the account
/// ID is `H160`.
pub struct EnsureAddressSame;

impl<OuterOrigin> EnsureAddressOrigin<OuterOrigin> for EnsureAddressSame
where
	OuterOrigin: Into<Result<RawOrigin<H160>, OuterOrigin>> + From<RawOrigin<H160>>,
{
	type Success = H160;

	fn try_address_origin(address: &H160, origin: OuterOrigin) -> Result<H160, OuterOrigin> {
		origin.into().and_then(|o| match o {
			RawOrigin::Signed(who) if &who == address => Ok(who),
			r => Err(OuterOrigin::from(r)),
		})
	}
}

/// Ensure that the origin is root.
pub struct EnsureAddressRoot<AccountId>(sp_std::marker::PhantomData<AccountId>);

impl<OuterOrigin, AccountId> EnsureAddressOrigin<OuterOrigin> for EnsureAddressRoot<AccountId>
where
	OuterOrigin: Into<Result<RawOrigin<AccountId>, OuterOrigin>> + From<RawOrigin<AccountId>>,
{
	type Success = ();

	fn try_address_origin(_address: &H160, origin: OuterOrigin) -> Result<(), OuterOrigin> {
		origin.into().and_then(|o| match o {
			RawOrigin::Root => Ok(()),
			r => Err(OuterOrigin::from(r)),
		})
	}
}

/// Ensure that the origin never happens.
pub struct EnsureAddressNever<AccountId>(sp_std::marker::PhantomData<AccountId>);

impl<OuterOrigin, AccountId> EnsureAddressOrigin<OuterOrigin> for EnsureAddressNever<AccountId> {
	type Success = AccountId;

	fn try_address_origin(_address: &H160, origin: OuterOrigin) -> Result<AccountId, OuterOrigin> {
		Err(origin)
	}
}

/// Ensure that the address is truncated hash of the origin. Only works if the account id is
/// `AccountId32`.
pub struct EnsureAddressTruncated;

impl<OuterOrigin> EnsureAddressOrigin<OuterOrigin> for EnsureAddressTruncated
where
	OuterOrigin: Into<Result<RawOrigin<AccountId32>, OuterOrigin>> + From<RawOrigin<AccountId32>>,
{
	type Success = AccountId32;

	fn try_address_origin(address: &H160, origin: OuterOrigin) -> Result<AccountId32, OuterOrigin> {
		origin.into().and_then(|o| match o {
			RawOrigin::Signed(who) if AsRef::<[u8; 32]>::as_ref(&who)[0..20] == address[0..20] => {
				Ok(who)
			}
			r => Err(OuterOrigin::from(r)),
		})
	}
}

/// Ensure that the address is AccountId20.
pub struct EnsureAccountId20;

impl<OuterOrigin> EnsureAddressOrigin<OuterOrigin> for EnsureAccountId20
where
	OuterOrigin: Into<Result<RawOrigin<AccountId20>, OuterOrigin>> + From<RawOrigin<AccountId20>>,
{
	type Success = AccountId20;

	fn try_address_origin(address: &H160, origin: OuterOrigin) -> Result<AccountId20, OuterOrigin> {
		let acc: AccountId20 = AccountId20::from(*address);
		origin.into().and_then(|o| match o {
			RawOrigin::Signed(who) if who == acc => Ok(who),
			r => Err(OuterOrigin::from(r)),
		})
	}
}

/// Trait to be implemented for evm address mapping.
pub trait AddressMapping<A> {
	fn into_account_id(address: H160) -> A;
}

/// Identity address mapping.
pub struct IdentityAddressMapping;

impl<T: From<H160>> AddressMapping<T> for IdentityAddressMapping {
	fn into_account_id(address: H160) -> T {
		address.into()
	}
}

/// Hashed address mapping.
pub struct HashedAddressMapping<H>(sp_std::marker::PhantomData<H>);

impl<H: Hasher<Out = H256>> AddressMapping<AccountId32> for HashedAddressMapping<H> {
	fn into_account_id(address: H160) -> AccountId32 {
		let mut data = [0u8; 24];
		data[0..4].copy_from_slice(b"evm:");
		data[4..24].copy_from_slice(&address[..]);
		let hash = H::hash(&data);

		AccountId32::from(Into::<[u8; 32]>::into(hash))
	}
}

/// A trait for getting a block hash by number.
pub trait BlockHashMapping {
	fn block_hash(number: u32) -> H256;
}

/// Returns the Substrate block hash by number.
pub struct SubstrateBlockHashMapping<T>(sp_std::marker::PhantomData<T>);
impl<T: Config> BlockHashMapping for SubstrateBlockHashMapping<T> {
	fn block_hash(number: u32) -> H256 {
		let number = <NumberFor<T::Block>>::from(number);
		H256::from_slice(frame_system::Pallet::<T>::block_hash(number).as_ref())
	}
}

/// A mapping function that converts Ethereum gas to Substrate weight
pub trait GasWeightMapping {
	fn gas_to_weight(gas: u64, without_base_weight: bool) -> Weight;
	fn weight_to_gas(weight: Weight) -> u64;
}

pub struct FixedGasWeightMapping<T>(sp_std::marker::PhantomData<T>);
impl<T: Config> GasWeightMapping for FixedGasWeightMapping<T> {
	fn gas_to_weight(gas: u64, without_base_weight: bool) -> Weight {
		let mut weight = T::WeightPerGas::get().saturating_mul(gas);
		if without_base_weight {
			weight = weight.saturating_sub(
				T::BlockWeights::get()
					.get(frame_support::dispatch::DispatchClass::Normal)
					.base_extrinsic,
			);
		}
		// Apply a gas to proof size ratio based on BlockGasLimit
		let ratio = T::GasLimitPovSizeRatio::get();
		if ratio > 0 {
			let proof_size = gas.saturating_div(ratio);
			*weight.proof_size_mut() = proof_size;
		}

		weight
	}
	fn weight_to_gas(weight: Weight) -> u64 {
		weight.div(T::WeightPerGas::get().ref_time()).ref_time()
	}
}

static SHANGHAI_CONFIG: EvmConfig = EvmConfig::shanghai();

impl<T: Config> Pallet<T> {
	/// Check whether an account is empty.
	pub fn is_account_empty(address: &H160) -> bool {
		let (account, _) = Self::account_basic(address);
		let code_len = <AccountCodes<T>>::decode_len(address).unwrap_or(0);

		account.nonce == U256::zero() && account.balance == U256::zero() && code_len == 0
	}

	/// Remove an account if its empty.
	pub fn remove_account_if_empty(address: &H160) {
		if Self::is_account_empty(address) {
			Self::remove_account(address);
		}
	}

	/// Remove an account.
	pub fn remove_account(address: &H160) {
		if <AccountCodes<T>>::contains_key(address) {
			let account_id = T::AddressMapping::into_account_id(*address);
			let _ = frame_system::Pallet::<T>::dec_sufficients(&account_id);
		}

		<AccountCodes<T>>::remove(address);
		<AccountCodesMetadata<T>>::remove(address);
		#[allow(deprecated)]
		let _ = <AccountStorages<T>>::remove_prefix(address, None);
	}

	/// Create an account.
	pub fn create_account(address: H160, code: Vec<u8>) {
		if code.is_empty() {
			return;
		}

		if !<AccountCodes<T>>::contains_key(address) {
			let account_id = T::AddressMapping::into_account_id(address);
			let _ = frame_system::Pallet::<T>::inc_sufficients(&account_id);
		}

		// Update metadata.
		let meta = CodeMetadata::from_code(&code);
		<AccountCodesMetadata<T>>::insert(address, meta);

		<AccountCodes<T>>::insert(address, code);
	}

	/// Get the account metadata (hash and size) from storage if it exists,
	/// or compute it from code and store it if it doesn't exist.
	pub fn account_code_metadata(address: H160) -> CodeMetadata {
		if let Some(meta) = <AccountCodesMetadata<T>>::get(address) {
			return meta;
		}

		let code = <AccountCodes<T>>::get(address);

		// If code is empty we return precomputed hash for empty code.
		// We don't store it as this address could get code deployed in the future.
		if code.is_empty() {
			const EMPTY_CODE_HASH: [u8; 32] = hex_literal::hex!(
				"c5d2460186f7233c927e7db2dcc703c0e500b653ca82273b7bfad8045d85a470"
			);
			return CodeMetadata {
				size: 0,
				hash: EMPTY_CODE_HASH.into(),
			};
		}

		let meta = CodeMetadata::from_code(&code);

		<AccountCodesMetadata<T>>::insert(address, meta);
		meta
	}

	/// Get the account basic in EVM format.
	pub fn account_basic(address: &H160) -> (Account, frame_support::weights::Weight) {
		let account_id = T::AddressMapping::into_account_id(*address);

		let nonce = frame_system::Pallet::<T>::account_nonce(&account_id);
		// keepalive `true` takes into account ExistentialDeposit as part of what's considered liquid balance.
		let balance =
			T::Currency::reducible_balance(&account_id, Preservation::Preserve, Fortitude::Polite);

		(
			Account {
				nonce: U256::from(UniqueSaturatedInto::<u128>::unique_saturated_into(nonce)),
				balance: U256::from(UniqueSaturatedInto::<u128>::unique_saturated_into(balance)),
			},
			T::DbWeight::get().reads(2),
		)
	}

	/// Get the author using the FindAuthor trait.
	pub fn find_author() -> H160 {
		let digest = <frame_system::Pallet<T>>::digest();
		let pre_runtime_digests = digest.logs.iter().filter_map(|d| d.as_pre_runtime());

		T::FindAuthor::find_author(pre_runtime_digests).unwrap_or_default()
	}

	/// Perform the EVM call
	fn do_call(
		source: H160,
		target: H160,
		input: Vec<u8>,
		value: U256,
		gas_limit: u64,
		max_fee_per_gas: Option<U256>,
		max_priority_fee_per_gas: Option<U256>,
		nonce: Option<U256>,
		access_list: Vec<(H160, Vec<H256>)>,
		is_transactional: bool,
		omit_fee: bool,
	) -> Result<PostDispatchInfoWithValue, DispatchErrorWithPostInfo> {
		let validate = true;
		let maybe_selector: Option<[u8; 4]> = input.get(0..4).and_then(|input| input.try_into().ok());
		let mut is_free = false;
		if let Some(ref selector) = maybe_selector {
			is_free = T::FreeCalls::can_send_free_call(&source, &target, selector);
		}
		let info = match T::Runner::call(
			source,
			target,
			input,
			value,
			gas_limit,
			max_fee_per_gas,
			max_priority_fee_per_gas,
			nonce,
			access_list,
			is_transactional,
			validate,
			is_free || omit_fee,
			T::config(),
		) {
			Ok(info) => info,
			Err(e) => {
				if is_free {
					T::FreeCalls::on_sent_free_call(&source, &target, &maybe_selector.unwrap());
				}
				return Err(DispatchErrorWithPostInfo {
					post_info: PostDispatchInfo {
						actual_weight: Some(e.weight),
						pays_fee: Pays::Yes,
					},
					error: e.error.into(),
				});
			}
		};

		match info.exit_reason {
			ExitReason::Succeed(_) => {
				Pallet::<T>::deposit_event(Event::<T>::Executed { address: target });
			}
			_ => {
				Pallet::<T>::deposit_event(Event::<T>::ExecutedFailed { address: target });
			}
		};

		if is_free {
			T::FreeCalls::on_sent_free_call(&source, &target, &maybe_selector.unwrap());
		}
		Ok(PostDispatchInfoWithValue {
			info: PostDispatchInfo {
				actual_weight: Some(T::GasWeightMapping::gas_to_weight(
					info.used_gas.unique_saturated_into(),
					true,
				)),
				pays_fee: Pays::No,
			},
			value: info.value,
			exit_reason: info.exit_reason,
		})
	}
}

/// Handle withdrawing, refunding and depositing of transaction fees.
/// Similar to `OnChargeTransaction` of `pallet_transaction_payment`
pub trait OnChargeEVMTransaction<T: Config> {
	type LiquidityInfo: Default;

	/// Before the transaction is executed the payment of the transaction fees
	/// need to be secured.
	fn withdraw_fee(who: &H160, fee: U256) -> Result<Self::LiquidityInfo, Error<T>>;

	/// After the transaction was executed the actual fee can be calculated.
	/// This function should refund any overpaid fees and optionally deposit
	/// the corrected amount, and handles the base fee rationing using the provided
	/// `OnUnbalanced` implementation.
	/// Returns the `NegativeImbalance` - if any - produced by the priority fee.
	fn correct_and_deposit_fee(
		who: &H160,
		corrected_fee: U256,
		base_fee: U256,
		already_withdrawn: Self::LiquidityInfo,
	) -> Self::LiquidityInfo;

	/// Introduced in EIP1559 to handle the priority tip.
	fn pay_priority_fee(tip: Self::LiquidityInfo);
}

/// Implements the transaction payment for a pallet implementing the `Currency`
/// trait (eg. the pallet_balances) using an unbalance handler (implementing
/// `OnUnbalanced`).
/// Similar to `CurrencyAdapter` of `pallet_transaction_payment`
pub struct EVMCurrencyAdapter<C, OU>(sp_std::marker::PhantomData<(C, OU)>);

impl<T, C, OU> OnChargeEVMTransaction<T> for EVMCurrencyAdapter<C, OU>
where
	T: Config,
	C: Currency<<T as frame_system::Config>::AccountId>,
	C::PositiveImbalance: Imbalance<
		<C as Currency<<T as frame_system::Config>::AccountId>>::Balance,
		Opposite = C::NegativeImbalance,
	>,
	C::NegativeImbalance: Imbalance<
		<C as Currency<<T as frame_system::Config>::AccountId>>::Balance,
		Opposite = C::PositiveImbalance,
	>,
	OU: OnUnbalanced<NegativeImbalanceOf<C, T>>,
	U256: UniqueSaturatedInto<<C as Currency<<T as frame_system::Config>::AccountId>>::Balance>,
{
	// Kept type as Option to satisfy bound of Default
	type LiquidityInfo = Option<NegativeImbalanceOf<C, T>>;

	fn withdraw_fee(who: &H160, fee: U256) -> Result<Self::LiquidityInfo, Error<T>> {
		if fee.is_zero() {
			return Ok(None);
		}
		let account_id = T::AddressMapping::into_account_id(*who);
		let imbalance = C::withdraw(
			&account_id,
			fee.unique_saturated_into(),
			WithdrawReasons::FEE,
			ExistenceRequirement::AllowDeath,
		)
		.map_err(|_| Error::<T>::BalanceLow)?;
		Ok(Some(imbalance))
	}

	fn correct_and_deposit_fee(
		who: &H160,
		corrected_fee: U256,
		base_fee: U256,
		already_withdrawn: Self::LiquidityInfo,
	) -> Self::LiquidityInfo {
		if let Some(paid) = already_withdrawn {
			let account_id = T::AddressMapping::into_account_id(*who);

			// Calculate how much refund we should return
			let refund_amount = paid
				.peek()
				.saturating_sub(corrected_fee.unique_saturated_into());
			// refund to the account that paid the fees. If this fails, the
			// account might have dropped below the existential balance. In
			// that case we don't refund anything.
			let refund_imbalance = C::deposit_into_existing(&account_id, refund_amount)
				.unwrap_or_else(|_| C::PositiveImbalance::zero());

			// Make sure this works with 0 ExistentialDeposit
			// https://github.com/paritytech/substrate/issues/10117
			// If we tried to refund something, the account still empty and the ED is set to 0,
			// we call `make_free_balance_be` with the refunded amount.
			let refund_imbalance = if C::minimum_balance().is_zero()
				&& refund_amount > C::Balance::zero()
				&& C::total_balance(&account_id).is_zero()
			{
				// Known bug: Substrate tried to refund to a zeroed AccountData, but
				// interpreted the account to not exist.
				match C::make_free_balance_be(&account_id, refund_amount) {
					SignedImbalance::Positive(p) => p,
					_ => C::PositiveImbalance::zero(),
				}
			} else {
				refund_imbalance
			};

			// merge the imbalance caused by paying the fees and refunding parts of it again.
			let adjusted_paid = paid
				.offset(refund_imbalance)
				.same()
				.unwrap_or_else(|_| C::NegativeImbalance::zero());

			let (base_fee, tip) = adjusted_paid.split(base_fee.unique_saturated_into());
			// Handle base fee. Can be either burned, rationed, etc ...
			OU::on_unbalanced(base_fee);
			return Some(tip);
		}
		None
	}

	fn pay_priority_fee(tip: Self::LiquidityInfo) {
		// Default Ethereum behaviour: issue the tip to the block author.
		if let Some(tip) = tip {
			let account_id = T::AddressMapping::into_account_id(<Pallet<T>>::find_author());
			let _ = C::deposit_into_existing(&account_id, tip.peek());
		}
	}
}

/// Implementation for () does not specify what to do with imbalance
impl<T> OnChargeEVMTransaction<T> for ()
	where
	T: Config,
	<T::Currency as Currency<<T as frame_system::Config>::AccountId>>::PositiveImbalance:
		Imbalance<<T::Currency as Currency<<T as frame_system::Config>::AccountId>>::Balance, Opposite = <T::Currency as Currency<<T as frame_system::Config>::AccountId>>::NegativeImbalance>,
	<T::Currency as Currency<<T as frame_system::Config>::AccountId>>::NegativeImbalance:
Imbalance<<T::Currency as Currency<<T as frame_system::Config>::AccountId>>::Balance, Opposite = <T::Currency as Currency<<T as frame_system::Config>::AccountId>>::PositiveImbalance>,
U256: UniqueSaturatedInto<BalanceOf<T>>,

{
	// Kept type as Option to satisfy bound of Default
	type LiquidityInfo = Option<NegativeImbalanceOf<T::Currency, T>>;

	fn withdraw_fee(
		who: &H160,
		fee: U256,
	) -> Result<Self::LiquidityInfo, Error<T>> {
		EVMCurrencyAdapter::<<T as Config>::Currency, ()>::withdraw_fee(who, fee)
	}

	fn correct_and_deposit_fee(
		who: &H160,
		corrected_fee: U256,
		base_fee: U256,
		already_withdrawn: Self::LiquidityInfo,
	) -> Self::LiquidityInfo {
		<EVMCurrencyAdapter::<<T as Config>::Currency, ()> as OnChargeEVMTransaction<T>>::correct_and_deposit_fee(who, corrected_fee, base_fee, already_withdrawn)
	}

	fn pay_priority_fee(tip: Self::LiquidityInfo) {
		<EVMCurrencyAdapter::<<T as Config>::Currency, ()> as OnChargeEVMTransaction<T>>::pay_priority_fee(tip);
	}
}

pub trait OnCreate<T> {
	fn on_create(owner: H160, contract: H160);
}

impl<T> OnCreate<T> for () {
	fn on_create(_owner: H160, _contract: H160) {}
}

#[impl_for_tuples(1, 12)]
impl<T> OnCreate<T> for Tuple {
	fn on_create(owner: H160, contract: H160) {
		for_tuples!(#(
			Tuple::on_create(owner, contract);
		)*)
	}
}

/// Allows EVM calls to be made from within runtime
pub trait EvmCall {
	fn call(
		source: H160,
		target: H160,
		input: Vec<u8>,
		gas_limit: u64,
		is_transactional: bool,
		is_free: bool,
	) -> Result<PostDispatchInfoWithValue, DispatchErrorWithPostInfo>;
}

impl<T: Config> EvmCall for Pallet<T> {
	fn call(
		source: H160,
		target: H160,
		input: Vec<u8>,
		gas_limit: u64,
		is_transactional: bool,
		is_free: bool,
	) -> Result<PostDispatchInfoWithValue, DispatchErrorWithPostInfo> {
		let gas_price = if is_free { U256::zero() } else { T::FeeCalculator::min_gas_price().0 };
		Self::do_call(
			source,
			target,
			input,
			U256::zero(),
			gas_limit,
			Some(gas_price),
			None,
			None,
			vec![],
			is_transactional,
			true,
		)
	}
}

#[derive(RuntimeDebug)]
pub struct PostDispatchInfoWithValue {
	pub info: PostDispatchInfo,
	pub value: Vec<u8>,
	pub exit_reason: ExitReason,
}<|MERGE_RESOLUTION|>--- conflicted
+++ resolved
@@ -52,11 +52,7 @@
 
 // Ensure we're `no_std` when compiling for Wasm.
 #![cfg_attr(not(feature = "std"), no_std)]
-<<<<<<< HEAD
-#![cfg_attr(feature = "runtime-benchmarks", deny(unused_crate_dependencies))]
-=======
 #![warn(unused_crate_dependencies)]
->>>>>>> 789fa512
 #![allow(clippy::too_many_arguments)]
 
 #[cfg(feature = "runtime-benchmarks")]
@@ -91,36 +87,19 @@
 	weights::Weight,
 };
 use frame_system::RawOrigin;
-<<<<<<< HEAD
 use impl_trait_for_tuples::impl_for_tuples;
 use scale_info::TypeInfo;
 use sp_core::{Decode, Encode, Hasher, RuntimeDebug, H160, H256, U256};
 use sp_runtime::{
-	traits::{BadOrigin, Saturating, UniqueSaturatedInto, Zero},
-	AccountId32,
-};
-use sp_std::{cmp::min, vec, vec::Vec};
-
-pub use evm::{
-	Config as EvmConfig, Context, ExitError, ExitFatal, ExitReason, ExitRevert, ExitSucceed,
-};
-=======
-use sp_core::{H160, H256, U256};
-use sp_runtime::{
 	traits::{BadOrigin, NumberFor, Saturating, UniqueSaturatedInto, Zero},
 	AccountId32, DispatchErrorWithPostInfo,
 };
-use sp_std::{cmp::min, collections::btree_map::BTreeMap, vec::Vec};
+use sp_std::{cmp::min, vec, collections::btree_map::BTreeMap, vec::Vec};
 // Frontier
->>>>>>> 789fa512
 use fp_account::AccountId20;
 use fp_evm::GenesisAccount;
 pub use fp_evm::{
-<<<<<<< HEAD
-	Account, CallInfo, CreateInfo, EvmFreeCall, ExecutionInfo, FeeCalculator, InvalidEvmTransactionError,
-=======
-	Account, CallInfo, CreateInfo, ExecutionInfoV2 as ExecutionInfo, FeeCalculator,
->>>>>>> 789fa512
+	Account, CallInfo, CreateInfo, ExecutionInfoV2 as ExecutionInfo, FeeCalculator, InvalidEvmTransactionError
 	IsPrecompileResult, LinearCostPrecompile, Log, Precompile, PrecompileFailure, PrecompileHandle,
 	PrecompileOutput, PrecompileResult, PrecompileSet, TransactionValidationError, Vicinity,
 };
@@ -188,13 +167,11 @@
 		/// Find author for the current block.
 		type FindAuthor: FindAuthor<H160>;
 
-<<<<<<< HEAD
 		/// Decide if user can send a free call or not
 		type FreeCalls: EvmFreeCall;
-=======
+
 		/// Gas limit Pov size ratio.
 		type GasLimitPovSizeRatio: Get<u64>;
->>>>>>> 789fa512
 
 		/// Get the timestamp for the current block.
 		type Timestamp: Time;
@@ -261,57 +238,15 @@
 				max_priority_fee_per_gas,
 				nonce,
 				access_list,
-<<<<<<< HEAD
 				true,
 				false,
+				None,
+				None,
+				T::config(),
 			) {
 				Ok(result) => Ok(result.info),
 				Err(e) => Err(e),
 			}
-=======
-				is_transactional,
-				validate,
-				None,
-				None,
-				T::config(),
-			) {
-				Ok(info) => info,
-				Err(e) => {
-					return Err(DispatchErrorWithPostInfo {
-						post_info: PostDispatchInfo {
-							actual_weight: Some(e.weight),
-							pays_fee: Pays::Yes,
-						},
-						error: e.error.into(),
-					})
-				}
-			};
-
-			match info.exit_reason {
-				ExitReason::Succeed(_) => {
-					Pallet::<T>::deposit_event(Event::<T>::Executed { address: target });
-				}
-				_ => {
-					Pallet::<T>::deposit_event(Event::<T>::ExecutedFailed { address: target });
-				}
-			};
-
-			Ok(PostDispatchInfo {
-				actual_weight: {
-					let mut gas_to_weight = T::GasWeightMapping::gas_to_weight(
-						info.used_gas.standard.unique_saturated_into(),
-						true,
-					);
-					if let Some(weight_info) = info.weight_info {
-						if let Some(proof_size_usage) = weight_info.proof_size_usage {
-							*gas_to_weight.proof_size_mut() = proof_size_usage;
-						}
-					}
-					Some(gas_to_weight)
-				},
-				pays_fee: Pays::No,
-			})
->>>>>>> 789fa512
 		}
 
 		/// Issue an EVM create operation. This is similar to a contract creation transaction in
