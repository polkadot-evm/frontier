--- conflicted
+++ resolved
@@ -169,13 +169,11 @@
 		/// Gas limit Pov size ratio.
 		type GasLimitPovSizeRatio: Get<u64>;
 
-<<<<<<< HEAD
+		/// Define the quick clear limit of storage clearing when a contract suicides. Set to 0 to disable it.
+		type SuicideQuickClearLimit: Get<u32>;
+
 		/// Gas limit storage growth ratio.
 		type GasLimitStorageGrowthRatio: Get<u64>;
-=======
-		/// Define the quick clear limit of storage clearing when a contract suicides. Set to 0 to disable it.
-		type SuicideQuickClearLimit: Get<u32>;
->>>>>>> 176cb34c
 
 		/// Get the timestamp for the current block.
 		type Timestamp: Time;
