// SPDX-License-Identifier: Apache-2.0
// This file is part of Frontier.
//
// Copyright (c) 2020-2022 Parity Technologies (UK) Ltd.
//
// Licensed under the Apache License, Version 2.0 (the "License");
// you may not use this file except in compliance with the License.
// You may obtain a copy of the License at
//
// 	http://www.apache.org/licenses/LICENSE-2.0
//
// Unless required by applicable law or agreed to in writing, software
// distributed under the License is distributed on an "AS IS" BASIS,
// WITHOUT WARRANTIES OR CONDITIONS OF ANY KIND, either express or implied.
// See the License for the specific language governing permissions and
// limitations under the License.

//! Test mock for unit tests and benchmarking

use frame_support::{
	parameter_types,
	traits::{ConstU32, FindAuthor},
	weights::Weight,
};
use sp_core::{H160, H256, U256};
use sp_runtime::{
	traits::{BlakeTwo256, IdentityLookup},
	ConsensusEngineId,
};
use sp_std::{boxed::Box, prelude::*, str::FromStr};

use crate::{
	EnsureAddressNever, EnsureAddressRoot, FeeCalculator, IdentityAddressMapping,
	IsPrecompileResult, Precompile, PrecompileHandle, PrecompileResult, PrecompileSet,
};

frame_support::construct_runtime! {
	pub enum Test {
		System: frame_system::{Pallet, Call, Config<T>, Storage, Event<T>},
		Balances: pallet_balances::{Pallet, Call, Storage, Config<T>, Event<T>},
		Timestamp: pallet_timestamp::{Pallet, Call, Storage},
		EVM: crate::{Pallet, Call, Storage, Config<T>, Event<T>},
	}
}

parameter_types! {
	pub const BlockHashCount: u64 = 250;
	pub BlockWeights: frame_system::limits::BlockWeights =
		frame_system::limits::BlockWeights::simple_max(Weight::from_parts(1024, 0));
}
impl frame_system::Config for Test {
	type RuntimeEvent = RuntimeEvent;
	type BaseCallFilter = frame_support::traits::Everything;
	type BlockWeights = ();
	type BlockLength = ();
	type RuntimeOrigin = RuntimeOrigin;
	type RuntimeCall = RuntimeCall;
	type Nonce = u64;
	type Hash = H256;
	type Hashing = BlakeTwo256;
	type AccountId = H160;
	type Lookup = IdentityLookup<Self::AccountId>;
	type Block = frame_system::mocking::MockBlock<Self>;
	type BlockHashCount = BlockHashCount;
	type DbWeight = ();
	type Version = ();
	type PalletInfo = PalletInfo;
	type AccountData = pallet_balances::AccountData<u64>;
	type OnNewAccount = ();
	type OnKilledAccount = ();
	type SystemWeightInfo = ();
	type SS58Prefix = ();
	type OnSetCode = ();
	type MaxConsumers = ConstU32<16>;
}

parameter_types! {
	pub const ExistentialDeposit: u64 = 0;
}
impl pallet_balances::Config for Test {
	type RuntimeEvent = RuntimeEvent;
	type WeightInfo = ();
	type Balance = u64;
	type DustRemoval = ();
	type ExistentialDeposit = ExistentialDeposit;
	type AccountStore = System;
	type ReserveIdentifier = ();
<<<<<<< HEAD
	type HoldIdentifier = ();
=======
	type RuntimeHoldReason = ();
>>>>>>> 789fa512
	type FreezeIdentifier = ();
	type MaxLocks = ();
	type MaxReserves = ();
	type MaxHolds = ();
	type MaxFreezes = ();
}

parameter_types! {
	pub const MinimumPeriod: u64 = 1000;
}
impl pallet_timestamp::Config for Test {
	type Moment = u64;
	type OnTimestampSet = ();
	type MinimumPeriod = MinimumPeriod;
	type WeightInfo = ();
}

pub struct FixedGasPrice;
impl FeeCalculator for FixedGasPrice {
	fn min_gas_price() -> (U256, Weight) {
		// Return some meaningful gas price and weight
		(1_000_000_000u128.into(), Weight::from_parts(7u64, 0))
	}
}

pub struct FindAuthorTruncated;
impl FindAuthor<H160> for FindAuthorTruncated {
	fn find_author<'a, I>(_digests: I) -> Option<H160>
	where
		I: 'a + IntoIterator<Item = (ConsensusEngineId, &'a [u8])>,
	{
		Some(H160::from_str("1234500000000000000000000000000000000000").unwrap())
	}
}
const BLOCK_GAS_LIMIT: u64 = 150_000_000;
const MAX_POV_SIZE: u64 = 5 * 1024 * 1024;

parameter_types! {
	pub BlockGasLimit: U256 = U256::from(BLOCK_GAS_LIMIT);
	pub const GasLimitPovSizeRatio: u64 = BLOCK_GAS_LIMIT.saturating_div(MAX_POV_SIZE);
	pub WeightPerGas: Weight = Weight::from_parts(20_000, 0);
	pub MockPrecompiles: MockPrecompileSet = MockPrecompileSet;
}
impl crate::Config for Test {
	type FeeCalculator = FixedGasPrice;
	type GasWeightMapping = crate::FixedGasWeightMapping<Self>;
	type WeightPerGas = WeightPerGas;

	type BlockHashMapping = crate::SubstrateBlockHashMapping<Self>;
	type CallOrigin = EnsureAddressRoot<Self::AccountId>;

	type WithdrawOrigin = EnsureAddressNever<Self::AccountId>;
	type AddressMapping = IdentityAddressMapping;
	type Currency = Balances;

	type RuntimeEvent = RuntimeEvent;
	type PrecompilesType = MockPrecompileSet;
	type PrecompilesValue = MockPrecompiles;
	type ChainId = ();
	type BlockGasLimit = BlockGasLimit;
	type Runner = crate::runner::stack::Runner<Self>;
	type OnChargeTransaction = ();
	type OnCreate = ();
	type FindAuthor = FindAuthorTruncated;
<<<<<<< HEAD
	type FreeCalls = ();
=======
	type GasLimitPovSizeRatio = GasLimitPovSizeRatio;
>>>>>>> 789fa512
	type Timestamp = Timestamp;
	type WeightInfo = ();
}

/// Example PrecompileSet with only Identity precompile.
pub struct MockPrecompileSet;

impl PrecompileSet for MockPrecompileSet {
	/// Tries to execute a precompile in the precompile set.
	/// If the provided address is not a precompile, returns None.
	fn execute(&self, handle: &mut impl PrecompileHandle) -> Option<PrecompileResult> {
		let address = handle.code_address();

		if address == H160::from_low_u64_be(1) {
			return Some(pallet_evm_precompile_simple::Identity::execute(handle));
		}

		None
	}

	/// Check if the given address is a precompile. Should only be called to
	/// perform the check while not executing the precompile afterward, since
	/// `execute` already performs a check internally.
	fn is_precompile(&self, address: H160, _gas: u64) -> IsPrecompileResult {
		IsPrecompileResult::Answer {
			is_precompile: address == H160::from_low_u64_be(1),
			extra_cost: 0,
		}
	}
}<|MERGE_RESOLUTION|>--- conflicted
+++ resolved
@@ -85,11 +85,7 @@
 	type ExistentialDeposit = ExistentialDeposit;
 	type AccountStore = System;
 	type ReserveIdentifier = ();
-<<<<<<< HEAD
-	type HoldIdentifier = ();
-=======
 	type RuntimeHoldReason = ();
->>>>>>> 789fa512
 	type FreezeIdentifier = ();
 	type MaxLocks = ();
 	type MaxReserves = ();
@@ -154,11 +150,8 @@
 	type OnChargeTransaction = ();
 	type OnCreate = ();
 	type FindAuthor = FindAuthorTruncated;
-<<<<<<< HEAD
 	type FreeCalls = ();
-=======
 	type GasLimitPovSizeRatio = GasLimitPovSizeRatio;
->>>>>>> 789fa512
 	type Timestamp = Timestamp;
 	type WeightInfo = ();
 }
