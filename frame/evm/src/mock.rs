--- conflicted
+++ resolved
@@ -17,7 +17,6 @@
 
 //! Test mock for unit tests and benchmarking
 
-use fp_evm::{IsPrecompileResult, Precompile};
 use frame_support::{
 	parameter_types,
 	traits::{ConstU32, FindAuthor},
@@ -33,7 +32,7 @@
 
 use crate::{
 	EnsureAddressNever, EnsureAddressRoot, FeeCalculator, IdentityAddressMapping,
-	IsPrecompileResult, PrecompileHandle, PrecompileResult, PrecompileSet,
+	IsPrecompileResult, Precompile, PrecompileHandle, PrecompileResult, PrecompileSet,
 };
 
 type UncheckedExtrinsic = frame_system::mocking::MockUncheckedExtrinsic<Test>;
@@ -180,11 +179,7 @@
 	/// Check if the given address is a precompile. Should only be called to
 	/// perform the check while not executing the precompile afterward, since
 	/// `execute` already performs a check internally.
-<<<<<<< HEAD
-	fn is_precompile(&self, address: H160, _remaining_gas: u64) -> IsPrecompileResult {
-=======
 	fn is_precompile(&self, address: H160, _gas: u64) -> IsPrecompileResult {
->>>>>>> 4b1b1684
 		IsPrecompileResult::Answer {
 			is_precompile: address == H160::from_low_u64_be(1),
 			extra_cost: 0,
