--- conflicted
+++ resolved
@@ -130,14 +130,9 @@
 const MAX_POV_SIZE: u64 = 5 * 1024 * 1024;
 
 parameter_types! {
-<<<<<<< HEAD
 	pub BlockGasLimit: U256 = U256::from(BLOCK_GAS_LIMIT);
 	pub const GasLimitPovSizeRatio: u64 = BLOCK_GAS_LIMIT.saturating_div(MAX_POV_SIZE);
-	pub WeightPerGas: Weight = Weight::from_ref_time(20_000);
-=======
-	pub BlockGasLimit: U256 = U256::max_value();
 	pub WeightPerGas: Weight = Weight::from_parts(20_000, 0);
->>>>>>> 451d4fdb
 	pub MockPrecompiles: MockPrecompileSet = MockPrecompileSet;
 }
 impl crate::Config for Test {
@@ -161,12 +156,9 @@
 	type OnChargeTransaction = ();
 	type OnCreate = ();
 	type FindAuthor = FindAuthorTruncated;
-<<<<<<< HEAD
 	type GasLimitPovSizeRatio = GasLimitPovSizeRatio;
-=======
 	type Timestamp = Timestamp;
 	type WeightInfo = ();
->>>>>>> 451d4fdb
 }
 
 /// Example PrecompileSet with only Identity precompile.
