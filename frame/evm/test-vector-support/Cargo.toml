[package]
name = "pallet-evm-test-vector-support"
version = "1.0.0-dev"
authors = ["Parity Technologies <admin@parity.io>"]
edition = "2021"
license = "Apache-2.0"
description = "Test vector support for EVM pallet."
repository = "https://github.com/paritytech/frontier/"

[dependencies]
<<<<<<< HEAD
evm = { git = "https://github.com/rust-blockchain/evm", branch = "master", features = ["with-codec"] }
=======
evm = { git = "https://github.com/rust-blockchain/evm", rev = "01bcbd2205a212c34451d3b4fabc962793b057d3", features = ["with-codec"] }
>>>>>>> bc3b70cc
hex = "0.4.3"
serde = { version = "1.0.101", features = ["derive"] }
serde_json = "1.0"

# Substrate
sp-core = { version = "6.0.0", git = "https://github.com/paritytech/substrate", branch = "master", default-features = false }

# Frontier
fp-evm = { version = "3.0.0-dev", path = "../../../primitives/evm", default-features = false }<|MERGE_RESOLUTION|>--- conflicted
+++ resolved
@@ -8,11 +8,7 @@
 repository = "https://github.com/paritytech/frontier/"
 
 [dependencies]
-<<<<<<< HEAD
-evm = { git = "https://github.com/rust-blockchain/evm", branch = "master", features = ["with-codec"] }
-=======
 evm = { git = "https://github.com/rust-blockchain/evm", rev = "01bcbd2205a212c34451d3b4fabc962793b057d3", features = ["with-codec"] }
->>>>>>> bc3b70cc
 hex = "0.4.3"
 serde = { version = "1.0.101", features = ["derive"] }
 serde_json = "1.0"
