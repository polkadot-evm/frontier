[package]
name = "pallet-evm-precompile-ed25519"
version = "2.0.0-dev"
authors = ["Parity Technologies <admin@parity.io>"]
edition = "2018"
license = "Apache-2.0"
homepage = "https://substrate.dev"
repository = "https://github.com/paritytech/frontier/"
description = "ED25519 precompiles for EVM pallet."

[dependencies]
<<<<<<< HEAD
sp-core = { version = "3.0.0", default-features = false, git = "https://github.com/paritytech/substrate.git", branch = "rococo-v1" }
sp-io = { version = "3.0.0", default-features = false, git = "https://github.com/paritytech/substrate.git", branch = "rococo-v1" }
fp-evm = { version = "1.0.1-dev", default-features = false, path = "../../../../primitives/evm" }
evm = { version = "0.26.0", default-features = false, features = ["with-codec"] }
=======
sp-core = { version = "3.0.0", default-features = false, git = "https://github.com/paritytech/substrate.git", branch = "frontier" }
sp-io = { version = "3.0.0", default-features = false, git = "https://github.com/paritytech/substrate.git", branch = "frontier" }
fp-evm = { version = "2.0.0-dev", default-features = false, path = "../../../../primitives/evm" }
evm = { version = "0.27.0", default-features = false, features = ["with-codec"] }
>>>>>>> 5ca085ef
ed25519-dalek = { version = "1.0.0", features = ["alloc", "u64_backend"], default-features = false }

[features]
default = ["std"]
std = [
	"sp-core/std",
	"sp-io/std",
	"fp-evm/std",
	"evm/std",
	"ed25519-dalek/std",
]<|MERGE_RESOLUTION|>--- conflicted
+++ resolved
@@ -9,17 +9,10 @@
 description = "ED25519 precompiles for EVM pallet."
 
 [dependencies]
-<<<<<<< HEAD
-sp-core = { version = "3.0.0", default-features = false, git = "https://github.com/paritytech/substrate.git", branch = "rococo-v1" }
-sp-io = { version = "3.0.0", default-features = false, git = "https://github.com/paritytech/substrate.git", branch = "rococo-v1" }
-fp-evm = { version = "1.0.1-dev", default-features = false, path = "../../../../primitives/evm" }
-evm = { version = "0.26.0", default-features = false, features = ["with-codec"] }
-=======
 sp-core = { version = "3.0.0", default-features = false, git = "https://github.com/paritytech/substrate.git", branch = "frontier" }
 sp-io = { version = "3.0.0", default-features = false, git = "https://github.com/paritytech/substrate.git", branch = "frontier" }
 fp-evm = { version = "2.0.0-dev", default-features = false, path = "../../../../primitives/evm" }
 evm = { version = "0.27.0", default-features = false, features = ["with-codec"] }
->>>>>>> 5ca085ef
 ed25519-dalek = { version = "1.0.0", features = ["alloc", "u64_backend"], default-features = false }
 
 [features]
