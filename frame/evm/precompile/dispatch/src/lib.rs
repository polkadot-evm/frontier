--- conflicted
+++ resolved
@@ -77,43 +77,35 @@
 
 		let origin = T::AddressMapping::into_account_id(context.caller);
 
-<<<<<<< HEAD
-		#[cfg(feature = "evm-with-weight-limit")]
-		handle
-			.record_external_cost(Some(info.weight.ref_time()), Some(info.weight.proof_size()))?;
-		match call.dispatch(Some(origin).into()) {
-			Ok(post_info) => {
-				let actual_weight = post_info.actual_weight.unwrap_or(info.weight);
-				let cost = T::GasWeightMapping::weight_to_gas(actual_weight);
-				handle.record_cost(cost)?;
-				#[cfg(feature = "evm-with-weight-limit")]
-				handle.refund_external_cost(
-					Some(
-						info.weight
-							.ref_time()
-							.saturating_sub(actual_weight.ref_time()),
-					),
-					Some(
-						info.weight
-							.proof_size()
-							.saturating_sub(actual_weight.proof_size()),
-					),
-				);
-=======
 		if let Some(err) = DispatchValidator::validate_before_dispatch(&origin, &call) {
 			return Err(err);
 		}
 
+		#[cfg(feature = "evm-with-weight-limit")]
+		handle
+			.record_external_cost(Some(info.weight.ref_time()), Some(info.weight.proof_size()))?;
+
 		match call.dispatch(Some(origin).into()) {
 			Ok(post_info) => {
 				if post_info.pays_fee(&info) == Pays::Yes {
-					let cost = T::GasWeightMapping::weight_to_gas(
-						post_info.actual_weight.unwrap_or(info.weight),
+					let actual_weight = post_info.actual_weight.unwrap_or(info.weight);
+					let cost = T::GasWeightMapping::weight_to_gas(actual_weight);
+					handle.record_cost(cost)?;
+
+					#[cfg(feature = "evm-with-weight-limit")]
+					handle.refund_external_cost(
+						Some(
+							info.weight
+								.ref_time()
+								.saturating_sub(actual_weight.ref_time()),
+						),
+						Some(
+							info.weight
+								.proof_size()
+								.saturating_sub(actual_weight.proof_size()),
+						),
 					);
-
-					handle.record_cost(cost)?;
 				}
->>>>>>> 88f3e774
 
 				Ok(PrecompileOutput {
 					exit_status: ExitSucceed::Stopped,
