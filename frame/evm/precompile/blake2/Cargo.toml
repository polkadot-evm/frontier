--- conflicted
+++ resolved
@@ -9,15 +9,9 @@
 description = "BLAKE2 precompiles for EVM pallet."
 
 [dependencies]
-<<<<<<< HEAD
 sp-core = { version = "3.0.0", default-features = false, git = "https://github.com/paritytech/substrate.git", branch = "master" }
 sp-io = { version = "3.0.0", default-features = false, git = "https://github.com/paritytech/substrate.git", branch = "master" }
-fp-evm = { version = "1.0.0", default-features = false, path = "../../../../primitives/evm" }
-=======
-sp-core = { version = "3.0.0", default-features = false, git = "https://github.com/paritytech/substrate.git", branch = "frontier" }
-sp-io = { version = "3.0.0", default-features = false, git = "https://github.com/paritytech/substrate.git", branch = "frontier" }
 fp-evm = { version = "1.0.1-dev", default-features = false, path = "../../../../primitives/evm" }
->>>>>>> 961e992f
 evm = { version = "0.25.0", default-features = false, features = ["with-codec"] }
 
 [dev-dependencies]
