--- conflicted
+++ resolved
@@ -13,12 +13,8 @@
 
 [dependencies]
 environmental = { workspace = true, optional = true }
-<<<<<<< HEAD
+ethereum = { workspace = true }
 evm = { workspace = true, features = ["with-codec", "allow_explicit_address"] }
-=======
-ethereum = { workspace = true }
-evm = { workspace = true, features = ["with-codec"] }
->>>>>>> 7b058d32
 hash-db = { workspace = true }
 hex-literal = { workspace = true }
 impl-trait-for-tuples = "0.2.3"
