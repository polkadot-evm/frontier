--- conflicted
+++ resolved
@@ -15,7 +15,6 @@
 [dependencies]
 serde = { version = "1.0.101", optional = true, features = ["derive"] }
 codec = { package = "parity-scale-codec", version = "2.0.0", default-features = false }
-<<<<<<< HEAD
 frame-support = { version = "3.0.0", default-features = false, git = "https://github.com/paritytech/substrate.git", branch = "master" }
 frame-system = { version = "3.0.0", default-features = false, git = "https://github.com/paritytech/substrate.git", branch = "master" }
 pallet-timestamp = { version = "3.0.0", default-features = false, git = "https://github.com/paritytech/substrate.git", branch = "master" }
@@ -24,18 +23,7 @@
 sp-runtime = { version = "3.0.0", default-features = false, git = "https://github.com/paritytech/substrate.git", branch = "master" }
 sp-std = { version = "3.0.0", default-features = false, git = "https://github.com/paritytech/substrate.git", branch = "master" }
 sp-io = { version = "3.0.0", default-features = false, git = "https://github.com/paritytech/substrate.git", branch = "master" }
-fp-evm = { version = "1.0.0", default-features = false, path = "../../primitives/evm" }
-=======
-frame-support = { version = "3.0.0", default-features = false, git = "https://github.com/paritytech/substrate.git", branch = "frontier" }
-frame-system = { version = "3.0.0", default-features = false, git = "https://github.com/paritytech/substrate.git", branch = "frontier" }
-pallet-timestamp = { version = "3.0.0", default-features = false, git = "https://github.com/paritytech/substrate.git", branch = "frontier" }
-pallet-balances = { version = "3.0.0", default-features = false, git = "https://github.com/paritytech/substrate.git", branch = "frontier" }
-sp-core = { version = "3.0.0", default-features = false, git = "https://github.com/paritytech/substrate.git", branch = "frontier" }
-sp-runtime = { version = "3.0.0", default-features = false, git = "https://github.com/paritytech/substrate.git", branch = "frontier" }
-sp-std = { version = "3.0.0", default-features = false, git = "https://github.com/paritytech/substrate.git", branch = "frontier" }
-sp-io = { version = "3.0.0", default-features = false, git = "https://github.com/paritytech/substrate.git", branch = "frontier" }
 fp-evm = { version = "1.0.1-dev", default-features = false, path = "../../primitives/evm" }
->>>>>>> 961e992f
 primitive-types = { version = "0.9.0", default-features = false, features = ["rlp", "byteorder"] }
 rlp = { version = "0.5", default-features = false }
 evm = { version = "0.25.0", default-features = false, features = ["with-codec"] }
