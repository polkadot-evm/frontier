[package]
name = "pallet-evm"
version = "6.0.0-dev"
authors = ["Parity Technologies <admin@parity.io>"]
edition = "2021"
license = "Apache-2.0"
readme = "README.md"
description = "FRAME EVM contracts pallet"
repository = "https://github.com/paritytech/frontier/"

[package.metadata.docs.rs]
targets = ["x86_64-unknown-linux-gnu"]

[dependencies]
<<<<<<< HEAD
evm = { git = "https://github.com/rust-blockchain/evm", branch = "master", default-features = false, features = ["with-codec"] }
=======
evm = { git = "https://github.com/rust-blockchain/evm", rev = "01bcbd2205a212c34451d3b4fabc962793b057d3", default-features = false, features = ["with-codec"] }
>>>>>>> bc3b70cc
hex = { version = "0.4.3", default-features = false, features = ["alloc"] }
log = { version = "0.4.17", default-features = false }
serde = { version = "1.0.137", optional = true, features = ["derive"] }

# Parity
codec = { package = "parity-scale-codec", version = "3.0.0", default-features = false, features = ["derive"] }
primitive-types = { version = "0.11.1", default-features = false, features = ["rlp", "byteorder"] }
rlp = { version = "0.5", default-features = false }
scale-info = { version = "2.1.2", default-features = false, features = ["derive"] }

# Substate
sp-core = { version = "6.0.0", git = "https://github.com/paritytech/substrate", branch = "master", default-features = false }
sp-io = { version = "6.0.0", git = "https://github.com/paritytech/substrate", branch = "master", default-features = false }
sp-runtime = { version = "6.0.0", git = "https://github.com/paritytech/substrate", branch = "master", default-features = false }
sp-std = { version = "4.0.0", git = "https://github.com/paritytech/substrate", branch = "master", default-features = false }
# Substrate FRAME
frame-benchmarking = { version = "4.0.0-dev", git = "https://github.com/paritytech/substrate", branch = "master", default-features = false, optional = true }
frame-support = { version = "4.0.0-dev", git = "https://github.com/paritytech/substrate", branch = "master", default-features = false }
frame-system = { version = "4.0.0-dev", git = "https://github.com/paritytech/substrate", branch = "master", default-features = false }
pallet-timestamp = { version = "4.0.0-dev", git = "https://github.com/paritytech/substrate", branch = "master", default-features = false }

# Frontier
fp-evm = { version = "3.0.0-dev", path = "../../primitives/evm", default-features = false }

[dev-dependencies]
pallet-balances = { version = "4.0.0-dev", git = "https://github.com/paritytech/substrate", branch = "master" }

[features]
default = ["std"]
std = [
	"evm/std",
	"evm/with-serde",
	"hex/std",
	"log/std",
	"serde",
<<<<<<< HEAD
=======
	"sha3/std",
>>>>>>> bc3b70cc
	# Parity
	"codec/std",
	"primitive-types/std",
	"rlp/std",
	"scale-info/std",
	# Substrate
	"sp-core/std",
	"sp-io/std",
	"sp-runtime/std",
	"sp-std/std",
	# Substrate FRAME
	"frame-benchmarking/std",
	"frame-support/std",
	"frame-system/std",
	"pallet-timestamp/std",
	# Frontier
	"fp-evm/std",
]
runtime-benchmarks = [
	"frame-benchmarking",
	"frame-support/runtime-benchmarks",
	"frame-system/runtime-benchmarks",
	"pallet-timestamp/runtime-benchmarks",
]<|MERGE_RESOLUTION|>--- conflicted
+++ resolved
@@ -12,11 +12,7 @@
 targets = ["x86_64-unknown-linux-gnu"]
 
 [dependencies]
-<<<<<<< HEAD
-evm = { git = "https://github.com/rust-blockchain/evm", branch = "master", default-features = false, features = ["with-codec"] }
-=======
 evm = { git = "https://github.com/rust-blockchain/evm", rev = "01bcbd2205a212c34451d3b4fabc962793b057d3", default-features = false, features = ["with-codec"] }
->>>>>>> bc3b70cc
 hex = { version = "0.4.3", default-features = false, features = ["alloc"] }
 log = { version = "0.4.17", default-features = false }
 serde = { version = "1.0.137", optional = true, features = ["derive"] }
@@ -52,10 +48,6 @@
 	"hex/std",
 	"log/std",
 	"serde",
-<<<<<<< HEAD
-=======
-	"sha3/std",
->>>>>>> bc3b70cc
 	# Parity
 	"codec/std",
 	"primitive-types/std",
