[package]
name = "pallet-evm"
version = "3.0.0"
authors = ["Parity Technologies <admin@parity.io>"]
edition = "2018"
license = "Apache-2.0"
homepage = "https://substrate.dev"
repository = "https://github.com/paritytech/substrate/"
description = "FRAME EVM contracts pallet"
readme = "README.md"

[package.metadata.docs.rs]
targets = ["x86_64-unknown-linux-gnu"]

[dependencies]
serde = { version = "1.0.101", optional = true, features = ["derive"] }
codec = { package = "parity-scale-codec", version = "2.0.0", default-features = false }
<<<<<<< HEAD
frame-support = { version = "3.0.0", default-features = false, git = "https://github.com/paritytech/substrate.git", branch = "master" }
frame-system = { version = "3.0.0", default-features = false, git = "https://github.com/paritytech/substrate.git", branch = "master" }
pallet-timestamp = { version = "3.0.0", default-features = false, git = "https://github.com/paritytech/substrate.git", branch = "master" }
pallet-balances = { version = "3.0.0", default-features = false, git = "https://github.com/paritytech/substrate.git", branch = "master" }
sp-core = { version = "3.0.0", default-features = false, git = "https://github.com/paritytech/substrate.git", branch = "master" }
sp-runtime = { version = "3.0.0", default-features = false, git = "https://github.com/paritytech/substrate.git", branch = "master" }
sp-std = { version = "3.0.0", default-features = false, git = "https://github.com/paritytech/substrate.git", branch = "master" }
sp-io = { version = "3.0.0", default-features = false, git = "https://github.com/paritytech/substrate.git", branch = "master" }
=======
frame-support = { version = "3.0.0", default-features = false, git = "https://github.com/paritytech/substrate.git", branch = "frontier" }
frame-system = { version = "3.0.0", default-features = false, git = "https://github.com/paritytech/substrate.git", branch = "frontier" }
pallet-timestamp = { version = "3.0.0", default-features = false, git = "https://github.com/paritytech/substrate.git", branch = "frontier" }
pallet-balances = { version = "3.0.0", default-features = false, git = "https://github.com/paritytech/substrate.git", branch = "frontier" }
sp-core = { version = "3.0.0", default-features = false, git = "https://github.com/paritytech/substrate.git", branch = "frontier" }
sp-runtime = { version = "3.0.0", default-features = false, git = "https://github.com/paritytech/substrate.git", branch = "frontier" }
sp-std = { version = "3.0.0", default-features = false, git = "https://github.com/paritytech/substrate.git", branch = "frontier" }
sp-io = { version = "3.0.0", default-features = false, git = "https://github.com/paritytech/substrate.git", branch = "frontier" }
>>>>>>> 8d54307c
fp-evm = { version = "0.8.0", default-features = false, path = "../../primitives/evm" }
primitive-types = { version = "0.9.0", default-features = false, features = ["rlp", "byteorder"] }
rlp = { version = "0.5", default-features = false }
evm = { version = "0.24.0", default-features = false, features = ["with-codec"] }
<<<<<<< HEAD
evm-runtime = { version = "0.24.0", default-features = false }
evm-gasometer = { version = "0.24.0", default-features = false }
=======
evm-runtime = { version = "0.23.0", default-features = false }
evm-gasometer = { version = "0.23.0", default-features = false }
>>>>>>> 8d54307c
sha3 = { version = "0.8", default-features = false }

[features]
default = ["std"]
std = [
	"serde",
	"codec/std",
	"sp-core/std",
	"sp-runtime/std",
	"frame-support/std",
	"frame-system/std",
	"pallet-balances/std",
	"sp-io/std",
	"sp-std/std",
	"fp-evm/std",
	"sha3/std",
	"rlp/std",
	"primitive-types/std",
	"evm/std",
	"evm/with-serde",
	"evm-runtime/std",
	"evm-gasometer/std",
	"pallet-timestamp/std",
]<|MERGE_RESOLUTION|>--- conflicted
+++ resolved
@@ -15,16 +15,6 @@
 [dependencies]
 serde = { version = "1.0.101", optional = true, features = ["derive"] }
 codec = { package = "parity-scale-codec", version = "2.0.0", default-features = false }
-<<<<<<< HEAD
-frame-support = { version = "3.0.0", default-features = false, git = "https://github.com/paritytech/substrate.git", branch = "master" }
-frame-system = { version = "3.0.0", default-features = false, git = "https://github.com/paritytech/substrate.git", branch = "master" }
-pallet-timestamp = { version = "3.0.0", default-features = false, git = "https://github.com/paritytech/substrate.git", branch = "master" }
-pallet-balances = { version = "3.0.0", default-features = false, git = "https://github.com/paritytech/substrate.git", branch = "master" }
-sp-core = { version = "3.0.0", default-features = false, git = "https://github.com/paritytech/substrate.git", branch = "master" }
-sp-runtime = { version = "3.0.0", default-features = false, git = "https://github.com/paritytech/substrate.git", branch = "master" }
-sp-std = { version = "3.0.0", default-features = false, git = "https://github.com/paritytech/substrate.git", branch = "master" }
-sp-io = { version = "3.0.0", default-features = false, git = "https://github.com/paritytech/substrate.git", branch = "master" }
-=======
 frame-support = { version = "3.0.0", default-features = false, git = "https://github.com/paritytech/substrate.git", branch = "frontier" }
 frame-system = { version = "3.0.0", default-features = false, git = "https://github.com/paritytech/substrate.git", branch = "frontier" }
 pallet-timestamp = { version = "3.0.0", default-features = false, git = "https://github.com/paritytech/substrate.git", branch = "frontier" }
@@ -33,18 +23,12 @@
 sp-runtime = { version = "3.0.0", default-features = false, git = "https://github.com/paritytech/substrate.git", branch = "frontier" }
 sp-std = { version = "3.0.0", default-features = false, git = "https://github.com/paritytech/substrate.git", branch = "frontier" }
 sp-io = { version = "3.0.0", default-features = false, git = "https://github.com/paritytech/substrate.git", branch = "frontier" }
->>>>>>> 8d54307c
 fp-evm = { version = "0.8.0", default-features = false, path = "../../primitives/evm" }
 primitive-types = { version = "0.9.0", default-features = false, features = ["rlp", "byteorder"] }
 rlp = { version = "0.5", default-features = false }
 evm = { version = "0.24.0", default-features = false, features = ["with-codec"] }
-<<<<<<< HEAD
 evm-runtime = { version = "0.24.0", default-features = false }
 evm-gasometer = { version = "0.24.0", default-features = false }
-=======
-evm-runtime = { version = "0.23.0", default-features = false }
-evm-gasometer = { version = "0.23.0", default-features = false }
->>>>>>> 8d54307c
 sha3 = { version = "0.8", default-features = false }
 
 [features]
