// SPDX-License-Identifier: Apache-2.0
// This file is part of Frontier.
//
// Copyright (c) 2021-2022 Parity Technologies (UK) Ltd.
//
// Licensed under the Apache License, Version 2.0 (the "License");
// you may not use this file except in compliance with the License.
// You may obtain a copy of the License at
//
// 	http://www.apache.org/licenses/LICENSE-2.0
//
// Unless required by applicable law or agreed to in writing, software
// distributed under the License is distributed on an "AS IS" BASIS,
// WITHOUT WARRANTIES OR CONDITIONS OF ANY KIND, either express or implied.
// See the License for the specific language governing permissions and
// limitations under the License.

#![cfg_attr(not(feature = "std"), no_std)]
#![cfg_attr(feature = "runtime-benchmarks", deny(unused_crate_dependencies))]

#[cfg(feature = "runtime-benchmarks")]
pub mod benchmarking;
#[cfg(test)]
mod mock;
#[cfg(test)]
mod tests;
pub mod weights;

// Substrate
use frame_support::dispatch::PostDispatchInfo;
use sp_core::H160;
use sp_runtime::traits::Zero;
use sp_std::vec::Vec;
// Frontier
pub use pallet_evm::AddressMapping;

pub use self::{pallet::*, weights::WeightInfo};

#[frame_support::pallet]
pub mod pallet {
	use super::*;
	use frame_support::pallet_prelude::*;
	use frame_system::pallet_prelude::*;

	#[pallet::pallet]
<<<<<<< HEAD
	#[pallet::without_storage_info]
=======
>>>>>>> 88f3e774
	pub struct Pallet<T>(PhantomData<T>);

	#[pallet::config]
	pub trait Config: frame_system::Config {
		/// Mapping from address to account id.
		type AddressMapping: AddressMapping<Self::AccountId>;
		/// Weight information for extrinsics in this pallet.
		type WeightInfo: WeightInfo;
	}

	#[pallet::error]
	pub enum Error<T> {
		/// Maximum address count exceeded
		MaxAddressCountExceeded,
	}

	#[pallet::call]
	impl<T: Config> Pallet<T> {
		/// Increment `sufficients` for existing accounts having a nonzero `nonce` but zero `sufficients`, `consumers` and `providers` value.
		/// This state was caused by a previous bug in EVM create account dispatchable.
		///
		/// Any accounts in the input list not satisfying the above condition will remain unaffected.
		#[pallet::call_index(0)]
		#[pallet::weight(
			<T as pallet::Config>::WeightInfo::hotfix_inc_account_sufficients(addresses.len().try_into().unwrap_or(u32::MAX))
		)]
		pub fn hotfix_inc_account_sufficients(
			origin: OriginFor<T>,
			addresses: Vec<H160>,
		) -> DispatchResultWithPostInfo {
			const MAX_ADDRESS_COUNT: usize = 1000;

			frame_system::ensure_signed(origin)?;
			ensure!(
				addresses.len() <= MAX_ADDRESS_COUNT,
				Error::<T>::MaxAddressCountExceeded
			);

			for address in addresses {
				let account_id = T::AddressMapping::into_account_id(address);
				let nonce = frame_system::Pallet::<T>::account_nonce(&account_id);
				let refs = frame_system::Pallet::<T>::consumers(&account_id)
					.saturating_add(frame_system::Pallet::<T>::providers(&account_id))
					.saturating_add(frame_system::Pallet::<T>::sufficients(&account_id));

				if !nonce.is_zero() && refs.is_zero() {
					frame_system::Pallet::<T>::inc_sufficients(&account_id);
				}
			}

			Ok(PostDispatchInfo {
				actual_weight: None,
				pays_fee: Pays::Yes,
			})
		}
	}
}<|MERGE_RESOLUTION|>--- conflicted
+++ resolved
@@ -43,10 +43,6 @@
 	use frame_system::pallet_prelude::*;
 
 	#[pallet::pallet]
-<<<<<<< HEAD
-	#[pallet::without_storage_info]
-=======
->>>>>>> 88f3e774
 	pub struct Pallet<T>(PhantomData<T>);
 
 	#[pallet::config]
