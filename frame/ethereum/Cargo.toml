[package]
name = "pallet-ethereum"
version = "0.1.0"
authors = ["Parity Technologies <admin@parity.io>"]
edition = "2018"
description = "Ethereum compatibility full block processing emulation pallet for Substrate."
license = "GPL-3.0"

[dependencies]
rustc-hex = { version = "2.1.0", default-features = false }
serde = { version = "1.0.101", optional = true }
codec = { package = "parity-scale-codec", version = "1.0.0", default-features = false }
<<<<<<< HEAD
frame-support = { version = "2.0.0-dev", default-features = false, path = "../../vendor/substrate/frame/support" }
frame-system = { version = "2.0.0-dev", default-features = false, path = "../../vendor/substrate/frame/system" }
pallet-balances = { version = "2.0.0-dev", default-features = false, path = "../../vendor/substrate/frame/balances" }
pallet-timestamp = { version = "2.0.0-dev", default-features = false, path = "../../vendor/substrate/frame/timestamp" }
pallet-evm = { version = "2.0.0-dev", default-features = false, path = "../../vendor/substrate/frame/evm" }
sp-runtime = { version = "2.0.0-dev", default-features = false, path = "../../vendor/substrate/primitives/runtime" }
sp-std = { version = "2.0.0-dev", default-features = false, path = "../../vendor/substrate/primitives/std" }
sp-io = { version = "2.0.0-dev", default-features = false, path = "../../vendor/substrate/primitives/io" }
evm = { version = "0.17", default-features = false }
=======
frame-support = { version = "2.0.0-dev", default-features = false, git = "https://github.com/paritytech/substrate.git", branch = "frontier" }
frame-system = { version = "2.0.0-dev", default-features = false, git = "https://github.com/paritytech/substrate.git", branch = "frontier" }
pallet-balances = { version = "2.0.0-dev", default-features = false, git = "https://github.com/paritytech/substrate.git", branch = "frontier" }
pallet-timestamp = { version = "2.0.0-dev", default-features = false, git = "https://github.com/paritytech/substrate.git", branch = "frontier" }
pallet-evm = { version = "2.0.0-dev", default-features = false, git = "https://github.com/paritytech/substrate.git", branch = "frontier" }
sp-runtime = { version = "2.0.0-dev", default-features = false, git = "https://github.com/paritytech/substrate.git", branch = "frontier" }
sp-std = { version = "2.0.0-dev", default-features = false, git = "https://github.com/paritytech/substrate.git", branch = "frontier" }
sp-io = { version = "2.0.0-dev", default-features = false, git = "https://github.com/paritytech/substrate.git", branch = "frontier" }
>>>>>>> cbf57680
ethereum = { version = "0.2", default-features = false, features = ["codec"], path = "../../vendor/ethereum/" }
ethereum-types = { version = "0.9", default-features = false }
rlp = { version = "0.4", default-features = false }
sha3 = { version = "0.8", default-features = false }
libsecp256k1 = { version = "0.3", default-features = false }
frontier-consensus-primitives = { path = "../../consensus/primitives", default-features = false }
frontier-rpc-primitives = { path = "../../rpc/primitives", default-features = false }

[dev-dependencies]
sp-core = { version = "2.0.0-dev", git = "https://github.com/paritytech/substrate.git", branch = "frontier" }

[features]
default = ["std"]
std = [
	"serde",
	"rustc-hex/std",
	"codec/std",
	"sp-runtime/std",
	"frame-support/std",
	"frame-system/std",
	"pallet-balances/std",
	"pallet-timestamp/std",
	"pallet-evm/std",
	"sp-io/std",
	"sp-std/std",
	"ethereum/std",
	"ethereum-types/std",
	"rlp/std",
	"sha3/std",
	"libsecp256k1/std",
	"frontier-consensus-primitives/std",
	"frontier-rpc-primitives/std",
]<|MERGE_RESOLUTION|>--- conflicted
+++ resolved
@@ -10,17 +10,6 @@
 rustc-hex = { version = "2.1.0", default-features = false }
 serde = { version = "1.0.101", optional = true }
 codec = { package = "parity-scale-codec", version = "1.0.0", default-features = false }
-<<<<<<< HEAD
-frame-support = { version = "2.0.0-dev", default-features = false, path = "../../vendor/substrate/frame/support" }
-frame-system = { version = "2.0.0-dev", default-features = false, path = "../../vendor/substrate/frame/system" }
-pallet-balances = { version = "2.0.0-dev", default-features = false, path = "../../vendor/substrate/frame/balances" }
-pallet-timestamp = { version = "2.0.0-dev", default-features = false, path = "../../vendor/substrate/frame/timestamp" }
-pallet-evm = { version = "2.0.0-dev", default-features = false, path = "../../vendor/substrate/frame/evm" }
-sp-runtime = { version = "2.0.0-dev", default-features = false, path = "../../vendor/substrate/primitives/runtime" }
-sp-std = { version = "2.0.0-dev", default-features = false, path = "../../vendor/substrate/primitives/std" }
-sp-io = { version = "2.0.0-dev", default-features = false, path = "../../vendor/substrate/primitives/io" }
-evm = { version = "0.17", default-features = false }
-=======
 frame-support = { version = "2.0.0-dev", default-features = false, git = "https://github.com/paritytech/substrate.git", branch = "frontier" }
 frame-system = { version = "2.0.0-dev", default-features = false, git = "https://github.com/paritytech/substrate.git", branch = "frontier" }
 pallet-balances = { version = "2.0.0-dev", default-features = false, git = "https://github.com/paritytech/substrate.git", branch = "frontier" }
@@ -29,7 +18,7 @@
 sp-runtime = { version = "2.0.0-dev", default-features = false, git = "https://github.com/paritytech/substrate.git", branch = "frontier" }
 sp-std = { version = "2.0.0-dev", default-features = false, git = "https://github.com/paritytech/substrate.git", branch = "frontier" }
 sp-io = { version = "2.0.0-dev", default-features = false, git = "https://github.com/paritytech/substrate.git", branch = "frontier" }
->>>>>>> cbf57680
+evm = { version = "0.17.0", default-features = false }
 ethereum = { version = "0.2", default-features = false, features = ["codec"], path = "../../vendor/ethereum/" }
 ethereum-types = { version = "0.9", default-features = false }
 rlp = { version = "0.4", default-features = false }
@@ -62,4 +51,5 @@
 	"libsecp256k1/std",
 	"frontier-consensus-primitives/std",
 	"frontier-rpc-primitives/std",
+	"evm/std",
 ]