--- conflicted
+++ resolved
@@ -12,11 +12,7 @@
 
 [dependencies]
 ethereum = { version = "0.12.0", default-features = false, features = ["with-codec"] }
-<<<<<<< HEAD
-evm = { git = "https://github.com/rust-blockchain/evm", branch = "master", features = ["with-codec"], default-features = false }
-=======
 evm = { git = "https://github.com/rust-blockchain/evm", rev = "01bcbd2205a212c34451d3b4fabc962793b057d3", features = ["with-codec"], default-features = false }
->>>>>>> bc3b70cc
 serde = { version = "1.0.137", optional = true }
 
 # Parity
@@ -43,11 +39,7 @@
 pallet-evm = { version = "6.0.0-dev", path = "../evm", default-features = false }
 
 [dev-dependencies]
-<<<<<<< HEAD
 hex = "0.4.3"
-=======
-rustc-hex = "2.1.0"
->>>>>>> bc3b70cc
 # Parity
 libsecp256k1 = { version = "0.7", features = ["static-context", "hmac"] }
 # Substrate
@@ -61,10 +53,6 @@
 	"ethereum/std",
 	"evm/std",
 	"serde",
-<<<<<<< HEAD
-=======
-	"sha3/std",
->>>>>>> bc3b70cc
 	# Parity
 	"codec/std",
 	"ethereum-types/std",
