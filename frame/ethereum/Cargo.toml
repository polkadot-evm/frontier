[package]
name = "pallet-ethereum"
version = "4.0.0-dev"
authors = ["Parity Technologies <admin@parity.io>"]
edition = "2021"
description = "Ethereum compatibility full block processing emulation pallet for Substrate."
license = "Apache-2.0"

[dependencies]
ethereum = { version = "0.11.1", default-features = false, features = ["with-codec"] }
ethereum-types = { version = "0.12", default-features = false }
evm = { version = "0.33.1", features = ["with-codec"], default-features = false }
rlp = { version = "0.5", default-features = false }
serde = { version = "1.0.101", optional = true }
sha3 = { version = "0.10", default-features = false }

codec = { package = "parity-scale-codec", version = "2.0.0", default-features = false }
scale-info = { version = "1.0.0", default-features = false, features = ["derive"] }
sp-io = { version = "5.0.0",  git = "https://github.com/paritytech/substrate", branch = "master", default-features = false }
sp-runtime = { version = "5.0.0",  git = "https://github.com/paritytech/substrate", branch = "master", default-features = false }
sp-std = { version = "4.0.0",  git = "https://github.com/paritytech/substrate", branch = "master", default-features = false }
frame-support = { version = "4.0.0-dev",  git = "https://github.com/paritytech/substrate", branch = "master", default-features = false }
frame-system = { version = "4.0.0-dev",  git = "https://github.com/paritytech/substrate", branch = "master", default-features = false }
pallet-balances = { version = "4.0.0-dev",  git = "https://github.com/paritytech/substrate", branch = "master", default-features = false }
pallet-timestamp = { version = "4.0.0-dev",  git = "https://github.com/paritytech/substrate", branch = "master", default-features = false }

fp-consensus = { version = "2.0.0-dev", path = "../../primitives/consensus", default-features = false }
fp-evm = { version = "3.0.0-dev", default-features = false, path = "../../primitives/evm" }
fp-rpc = { version = "3.0.0-dev", path = "../../primitives/rpc", default-features = false }
fp-self-contained = { version = "1.0.0-dev", path = "../../primitives/self-contained", default-features = false }
fp-storage = { version = "2.0.0", path = "../../primitives/storage", default-features = false }
pallet-evm = { version = "6.0.0-dev", default-features = false, path = "../evm" }

[dev-dependencies]
libsecp256k1 = { version = "0.7", features = ["static-context", "hmac"] }
rustc-hex = { version = "2.1.0", default-features = false }
sp-core = { version = "5.0.0", git = "https://github.com/paritytech/substrate", branch = "master" }

[features]
default = ["std"]
runtime-benchmarks = [
	"frame-support/runtime-benchmarks",
	"frame-system/runtime-benchmarks",
]
std = [
	"ethereum/std",
	"ethereum-types/std",
	"evm/std",
	"rlp/std",
	"serde",
	"sha3/std",
	
	"codec/std",
	"scale-info/std",
	"sp-io/std",
	"sp-runtime/std",
	"sp-std/std",
	"frame-support/std",
	"frame-system/std",
	"pallet-balances/std",
	"pallet-timestamp/std",
	
	"fp-consensus/std",
	"fp-evm/std",
	"fp-rpc/std",
	"fp-self-contained/std",
<<<<<<< HEAD
	"scale-info/std",
]
try-runtime = [ "frame-support/try-runtime" ]
=======
	"fp-storage/std",
	"pallet-evm/std",
]
>>>>>>> 8c772342
<|MERGE_RESOLUTION|>--- conflicted
+++ resolved
@@ -64,12 +64,7 @@
 	"fp-evm/std",
 	"fp-rpc/std",
 	"fp-self-contained/std",
-<<<<<<< HEAD
-	"scale-info/std",
-]
-try-runtime = [ "frame-support/try-runtime" ]
-=======
 	"fp-storage/std",
 	"pallet-evm/std",
 ]
->>>>>>> 8c772342
+try-runtime = [ "frame-support/try-runtime" ]