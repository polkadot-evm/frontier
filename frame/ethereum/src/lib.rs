--- conflicted
+++ resolved
@@ -681,34 +681,21 @@
 			extra_data,
 		});
 
-<<<<<<< HEAD
-		Ok((
-			PostDispatchInfo {
+		Ok((PostDispatchInfo {
 				actual_weight: {
 					let mut gas_to_weight = T::GasWeightMapping::gas_to_weight(
-						used_gas.standard.unique_saturated_into(),
+						sp_std::cmp::max(
+							used_gas.standard.unique_saturated_into(),
+							used_gas.effective.unique_saturated_into(),
+						),
 						true,
 					);
 					if let Some(weight_info) = weight_info {
 						if let Some(proof_size_usage) = weight_info.proof_size_usage {
 							*gas_to_weight.proof_size_mut() = proof_size_usage;
 						}
-=======
-		Ok(PostDispatchInfo {
-			actual_weight: {
-				let mut gas_to_weight = T::GasWeightMapping::gas_to_weight(
-					sp_std::cmp::max(
-						used_gas.standard.unique_saturated_into(),
-						used_gas.effective.unique_saturated_into(),
-					),
-					true,
-				);
-				if let Some(weight_info) = weight_info {
-					if let Some(proof_size_usage) = weight_info.proof_size_usage {
-						*gas_to_weight.proof_size_mut() = proof_size_usage;
->>>>>>> 9f1a73bf
 					}
-					Some(gas_to_weight)
+						Some(gas_to_weight)
 				},
 				pays_fee: Pays::No,
 			},
@@ -726,19 +713,15 @@
 		from: H160,
 		transaction: &Transaction,
 		config: Option<evm::Config>,
-<<<<<<< HEAD
-	) -> Result<(Option<H160>, Option<H160>, CallOrCreateInfo), DispatchErrorWithPostInfo> {
-=======
 	) -> Result<
 		(Option<H160>, Option<H160>, CallOrCreateInfo),
-		DispatchErrorWithPostInfo<PostDispatchInfo>,
+		DispatchErrorWithPostInfo,
 	> {
 		let transaction_data: TransactionData = transaction.into();
 		let (weight_limit, proof_size_base_cost) = Self::transaction_weight(&transaction_data);
 		let is_transactional = true;
 		let validate = false;
 
->>>>>>> 9f1a73bf
 		let (
 			input,
 			value,
