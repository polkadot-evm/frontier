// SPDX-License-Identifier: Apache-2.0
// This file is part of Frontier.
//
// Copyright (c) 2020 Parity Technologies (UK) Ltd.
//
// Licensed under the Apache License, Version 2.0 (the "License");
// you may not use this file except in compliance with the License.
// You may obtain a copy of the License at
//
// 	http://www.apache.org/licenses/LICENSE-2.0
//
// Unless required by applicable law or agreed to in writing, software
// distributed under the License is distributed on an "AS IS" BASIS,
// WITHOUT WARRANTIES OR CONDITIONS OF ANY KIND, either express or implied.
// See the License for the specific language governing permissions and
// limitations under the License.

//! # Ethereum pallet
//!
//! The Ethereum pallet works together with EVM pallet to provide full emulation
//! for Ethereum block processing.

// Ensure we're `no_std` when compiling for Wasm.
#![cfg_attr(not(feature = "std"), no_std)]

use frame_support::{
	traits::Get, traits::FindAuthor, weights::Weight,
	dispatch::DispatchResultWithPostInfo,
};
use sp_std::prelude::*;
use frame_system::ensure_none;
use frame_support::ensure;
use ethereum_types::{H160, H64, H256, U256, Bloom, BloomInput};
use sp_runtime::{
	transaction_validity::{
		TransactionValidity, TransactionSource, InvalidTransaction, ValidTransactionBuilder,
	},
	generic::DigestItem, traits::UniqueSaturatedInto, DispatchError,
};
use evm::ExitReason;
use fp_evm::CallOrCreateInfo;
use pallet_evm::{Runner, GasWeightMapping, FeeCalculator};
use sha3::{Digest, Keccak256};
use codec::{Encode, Decode};
use fp_consensus::{FRONTIER_ENGINE_ID, PostLog, PreLog};
use fp_storage::PALLET_ETHEREUM_SCHEMA;

pub use fp_rpc::TransactionStatus;
pub use ethereum::{Transaction, Log, Block, Receipt, TransactionAction, TransactionMessage};

#[cfg(all(feature = "std", test))]
mod tests;

#[cfg(all(feature = "std", test))]
mod mock;

#[derive(Eq, PartialEq, Clone, sp_runtime::RuntimeDebug)]
pub enum ReturnValue {
	Bytes(Vec<u8>),
	Hash(H160),
}

/// The schema version for Pallet Ethereum's storage
#[derive(Clone, Debug, Encode, Decode, PartialEq, Eq, PartialOrd, Ord)]
pub enum EthereumStorageSchema {
	Undefined,
	V1,
}

impl Default for EthereumStorageSchema {
	fn default() -> Self {
		Self::Undefined
	}
}

/// A type alias for the balance type from this pallet's point of view.
pub type BalanceOf<T> = <T as pallet_balances::Config>::Balance;

pub struct IntermediateStateRoot;

impl Get<H256> for IntermediateStateRoot {
	fn get() -> H256 {
		H256::decode(&mut &sp_io::storage::root()[..])
			.expect("Node is configured to use the same hash; qed")
	}
}

pub use pallet::*;

#[frame_support::pallet]
pub mod pallet {
	use super::*;
	use frame_support::pallet_prelude::*;
	use frame_system::pallet_prelude::*;

	/// Configuration trait for Ethereum pallet.
	#[pallet::config]
	#[pallet::disable_frame_system_supertrait_check]
	pub trait Config: frame_system::Config<Hash=H256> + pallet_balances::Config + pallet_timestamp::Config + pallet_evm::Config {
		/// The overarching event type.
		type Event: IsType<<Self as frame_system::Config>::Event> + From<Event<Self>>;
		/// Find author for Ethereum.
		type FindAuthor: FindAuthor<H160>;
		/// How Ethereum state root is calculated.
		type StateRoot: Get<H256>;
	}

	/// Current building block's transactions and receipts.
	#[pallet::storage]
	#[pallet::getter(fn pending)]
	pub type Pending<T: Config> = StorageValue<_, Vec<(ethereum::Transaction, TransactionStatus, ethereum::Receipt)>, ValueQuery>;

	/// The current Ethereum block.
	#[pallet::storage]
	#[pallet::getter(fn current_block)]
	pub type CurrentBlock<T: Config> = StorageValue<_, Option<ethereum::Block>, ValueQuery>;

	/// The current Ethereum receipts.
	#[pallet::storage]
	#[pallet::getter(fn current_receipts)]
	pub type CurrentReceipts<T: Config> = StorageValue<_, Option<Vec<ethereum::Receipt>>, ValueQuery>;

	/// The current transaction statuses.
	#[pallet::storage]
	#[pallet::getter(fn current_transaction_statuses)]
	pub type CurrentTransactionStatuses<T: Config> = StorageValue<_, Option<Vec<TransactionStatus>>, ValueQuery>;

	#[pallet::event]
	#[pallet::generate_deposit(pub(super) fn deposit_event)]
	pub enum Event<T: Config> {
		/// An ethereum transaction was successfully executed. [from, to/contract_address, transaction_hash, exit_reason]
		Executed(H160, H160, H256, ExitReason),
	}

	#[pallet::error]
	pub enum Error<T> {
		/// Signature is invalid.
		InvalidSignature,
		/// Pre-log is present, therefore transact is not allowed.
		PreLogExists,
	}

	#[pallet::pallet]
	#[pallet::generate_store(pub(super) trait Store)]
	pub struct Pallet<T>(PhantomData<T>);

	#[pallet::genesis_config]
	pub struct GenesisConfig<T: Config> {
		pub marker: PhantomData<T>,
	}

	#[cfg(feature = "std")]
	impl<T: Config> Default for GenesisConfig<T> {
		fn default() -> Self {
			GenesisConfig {
				marker: PhantomData,
			}
		}
	}

	#[pallet::genesis_build]
	impl<T: Config> GenesisBuild<T> for GenesisConfig<T> {
		fn build(&self) {
			// Calculate the ethereum genesis block
			<Pallet<T>>::store_block(false, U256::zero());

			// Initialize the storage schema at the well known key.
			frame_support::storage::unhashed::put::<EthereumStorageSchema>(&PALLET_ETHEREUM_SCHEMA, &EthereumStorageSchema::V1);
		}
	}

	#[pallet::hooks]
	impl<T: Config> Hooks<BlockNumberFor<T>> for Pallet<T> {
		fn on_finalize(_n: T::BlockNumber) {
			<Pallet<T>>::store_block(
				fp_consensus::find_pre_log(&frame_system::Pallet::<T>::digest()).is_err(),
				U256::from(
					UniqueSaturatedInto::<u128>::unique_saturated_into(
						frame_system::Pallet::<T>::block_number()
					)
				),
			);
		}

		fn on_initialize(_n: T::BlockNumber) -> Weight {
			Pending::<T>::kill();

			if let Ok(log) = fp_consensus::find_pre_log(&frame_system::Pallet::<T>::digest()) {
				let PreLog::Block(block) = log;

				for transaction in block.transactions {
					Self::do_transact(transaction)
						.expect("pre-block transaction verification failed; the block cannot be built");
				}
			}

			0
		}
	}

	#[pallet::call]
	impl<T: Config> Pallet<T> {
		/// Transact an Ethereum transaction.
		#[pallet::weight(<T as pallet_evm::Config>::GasWeightMapping::gas_to_weight(transaction.gas_limit.unique_saturated_into()))]
		pub(crate) fn transact(origin: OriginFor<T>, transaction: ethereum::Transaction) -> DispatchResultWithPostInfo {
			ensure_none(origin)?;

			Self::do_transact(transaction)
		}
	}

	#[pallet::validate_unsigned]
	impl<T: Config> frame_support::unsigned::ValidateUnsigned for Pallet<T> {
		type Call = Call<T>;
		fn validate_unsigned(_source: TransactionSource, call: &Self::Call) -> TransactionValidity {
			if let Call::transact(transaction) = call {
				if let Some(chain_id) = transaction.signature.chain_id() {
					if chain_id != T::ChainId::get() {
						return InvalidTransaction::Custom(TransactionValidationError::InvalidChainId as u8).into();
					}
				}

				let origin = Self::recover_signer(&transaction)
					.ok_or_else(|| InvalidTransaction::Custom(TransactionValidationError::InvalidSignature as u8))?;

				if transaction.gas_limit >= T::BlockGasLimit::get() {
					return InvalidTransaction::Custom(TransactionValidationError::InvalidGasLimit as u8).into();
				}

				let account_data = pallet_evm::Pallet::<T>::account_basic(&origin);

				if transaction.nonce < account_data.nonce {
					return InvalidTransaction::Stale.into();
				}

				let fee = transaction.gas_price.saturating_mul(transaction.gas_limit);
				let total_payment = transaction.value.saturating_add(fee);
				if account_data.balance < total_payment {
					return InvalidTransaction::Payment.into();
				}

<<<<<<< HEAD
				if transaction.gas_price < T::FeeCalculator::min_gas_price() {
					return InvalidTransaction::Payment.into();
				}

				let mut builder = ValidTransactionBuilder::default()
					.and_provides((origin, transaction.nonce));
=======
			let min_gas_price = T::FeeCalculator::min_gas_price();

			if transaction.gas_price < min_gas_price {
				return InvalidTransaction::Payment.into();
			}

			let mut builder = ValidTransactionBuilder::default()
				.and_provides((origin, transaction.nonce))
				.priority({
					let target_gas = (transaction.gas_limit * transaction.gas_price) / min_gas_price;
					T::GasWeightMapping::gas_to_weight(target_gas.unique_saturated_into())
				});
>>>>>>> 76017d74

				if transaction.nonce > account_data.nonce {
					if let Some(prev_nonce) = transaction.nonce.checked_sub(1.into()) {
						builder = builder.and_requires((origin, prev_nonce))
					}
				}

				builder.build()
			} else {
				Err(InvalidTransaction::Call.into())
			}
		}
	}
}

#[repr(u8)]
enum TransactionValidationError {
	#[allow(dead_code)]
	UnknownError,
	InvalidChainId,
	InvalidSignature,
	InvalidGasLimit,
}

impl<T: Config> Pallet<T> {
	fn recover_signer(transaction: &ethereum::Transaction) -> Option<H160> {
		let mut sig = [0u8; 65];
		let mut msg = [0u8; 32];
		sig[0..32].copy_from_slice(&transaction.signature.r()[..]);
		sig[32..64].copy_from_slice(&transaction.signature.s()[..]);
		sig[64] = transaction.signature.standard_v();
		msg.copy_from_slice(&TransactionMessage::from(transaction.clone()).hash()[..]);

		let pubkey = sp_io::crypto::secp256k1_ecdsa_recover(&sig, &msg).ok()?;
		Some(H160::from(H256::from_slice(Keccak256::digest(&pubkey).as_slice())))
	}

	fn store_block(post_log: bool, block_number: U256) {
		let mut transactions = Vec::new();
		let mut statuses = Vec::new();
		let mut receipts = Vec::new();
		let mut logs_bloom = Bloom::default();
		for (transaction, status, receipt) in Pending::<T>::get() {
			transactions.push(transaction);
			statuses.push(status);
			receipts.push(receipt.clone());
			Self::logs_bloom(
				receipt.logs.clone(),
				&mut logs_bloom
			);
		}

		let ommers = Vec::<ethereum::Header>::new();
		let partial_header = ethereum::PartialHeader {
			parent_hash: Self::current_block_hash().unwrap_or_default(),
			beneficiary: <Pallet<T>>::find_author(),
			// TODO: figure out if there's better way to get a sort-of-valid state root.
			state_root: H256::default(),
			receipts_root: H256::from_slice(
				Keccak256::digest(&rlp::encode_list(&receipts)[..]).as_slice(),
			), // TODO: check receipts hash.
			logs_bloom,
			difficulty: U256::zero(),
			number: block_number,
			gas_limit: T::BlockGasLimit::get(),
			gas_used: receipts.clone().into_iter().fold(U256::zero(), |acc, r| acc + r.used_gas),
			timestamp: UniqueSaturatedInto::<u64>::unique_saturated_into(
				pallet_timestamp::Pallet::<T>::get()
			),
			extra_data: Vec::new(),
			mix_hash: H256::default(),
			nonce: H64::default(),
		};
		let mut block = ethereum::Block::new(partial_header, transactions.clone(), ommers);
		block.header.state_root = T::StateRoot::get();

		CurrentBlock::<T>::put(Some(block.clone()));
		CurrentReceipts::<T>::put(Some(receipts.clone()));
		CurrentTransactionStatuses::<T>::put(Some(statuses.clone()));

		if post_log {
			let digest = DigestItem::<T::Hash>::Consensus(
				FRONTIER_ENGINE_ID,
				PostLog::Hashes(fp_consensus::Hashes::from_block(block)).encode(),
			);
			frame_system::Pallet::<T>::deposit_log(digest.into());
		}
	}

	fn logs_bloom(logs: Vec<Log>, bloom: &mut Bloom) {
		for log in logs {
			bloom.accrue(BloomInput::Raw(&log.address[..]));
			for topic in log.topics {
				bloom.accrue(BloomInput::Raw(&topic[..]));
			}
		}
	}

	fn do_transact(transaction: ethereum::Transaction) -> DispatchResultWithPostInfo {
		ensure!(
			fp_consensus::find_pre_log(&frame_system::Pallet::<T>::digest()).is_err(),
			Error::<T>::PreLogExists,
		);

		let source = Self::recover_signer(&transaction)
			.ok_or_else(|| Error::<T>::InvalidSignature)?;

		let transaction_hash = H256::from_slice(
			Keccak256::digest(&rlp::encode(&transaction)).as_slice()
		);
		let transaction_index = Pending::<T>::get().len() as u32;

		let (to, contract_address, info) = Self::execute(
			source,
			transaction.input.clone(),
			transaction.value,
			transaction.gas_limit,
			Some(transaction.gas_price),
			Some(transaction.nonce),
			transaction.action,
			None,
		)?;

		let (reason, status, used_gas) = match info {
			CallOrCreateInfo::Call(info) => {
				(info.exit_reason, TransactionStatus {
					transaction_hash,
					transaction_index,
					from: source,
					to,
					contract_address: None,
					logs: info.logs.clone(),
					logs_bloom: {
						let mut bloom: Bloom = Bloom::default();
						Self::logs_bloom(
							info.logs,
							&mut bloom
						);
						bloom
					},
				}, info.used_gas)
			},
			CallOrCreateInfo::Create(info) => {
				(info.exit_reason, TransactionStatus {
					transaction_hash,
					transaction_index,
					from: source,
					to,
					contract_address: Some(info.value),
					logs: info.logs.clone(),
					logs_bloom: {
						let mut bloom: Bloom = Bloom::default();
						Self::logs_bloom(
							info.logs,
							&mut bloom
						);
						bloom
					},
				}, info.used_gas)
			},
		};

		let receipt = ethereum::Receipt {
			state_root: match reason {
				ExitReason::Succeed(_) => H256::from_low_u64_be(1),
				ExitReason::Error(_) => H256::from_low_u64_le(0),
				ExitReason::Revert(_) => H256::from_low_u64_le(0),
				ExitReason::Fatal(_) => H256::from_low_u64_le(0),
			},
			used_gas,
			logs_bloom: status.clone().logs_bloom,
			logs: status.clone().logs,
		};

		Pending::<T>::append((transaction, status, receipt));

		Self::deposit_event(Event::Executed(source, contract_address.unwrap_or_default(), transaction_hash, reason));
		Ok(Some(T::GasWeightMapping::gas_to_weight(used_gas.unique_saturated_into())).into())
	}

	/// Get the author using the FindAuthor trait.
	pub fn find_author() -> H160 {
		let digest = <frame_system::Pallet<T>>::digest();
		let pre_runtime_digests = digest.logs.iter().filter_map(|d| d.as_pre_runtime());

		T::FindAuthor::find_author(pre_runtime_digests).unwrap_or_default()
	}

	// /// Get the transaction status with given index.
	// pub fn current_transaction_statuses() -> Option<Vec<TransactionStatus>> {
	// 	CurrentTransactionStatuses::get()
	// }

	// /// Get current block.
	// pub fn current_block() -> Option<ethereum::Block> {
	// 	CurrentBlock::<T>::get()
	// }

	/// Get current block hash
	pub fn current_block_hash() -> Option<H256> {
		Self::current_block().map(|block| block.header.hash())
	}

	// /// Get receipts by number.
	// pub fn current_receipts() -> Option<Vec<ethereum::Receipt>> {
	// 	CurrentReceipts::<T>::get()
	// }

	/// Execute an Ethereum transaction.
	pub fn execute(
		from: H160,
		input: Vec<u8>,
		value: U256,
		gas_limit: U256,
		gas_price: Option<U256>,
		nonce: Option<U256>,
		action: TransactionAction,
		config: Option<evm::Config>,
	) -> Result<(Option<H160>, Option<H160>, CallOrCreateInfo), DispatchError> {
		match action {
			ethereum::TransactionAction::Call(target) => {
				let res = T::Runner::call(
					from,
					target,
					input.clone(),
					value,
					gas_limit.low_u64(),
					gas_price,
					nonce,
					config.as_ref().unwrap_or(T::config()),
				).map_err(Into::into)?;

				Ok((Some(target), None, CallOrCreateInfo::Call(res)))
			},
			ethereum::TransactionAction::Create => {
				let res = T::Runner::create(
					from,
					input.clone(),
					value,
					gas_limit.low_u64(),
					gas_price,
					nonce,
					config.as_ref().unwrap_or(T::config()),
				).map_err(Into::into)?;

				Ok((None, Some(res.value), CallOrCreateInfo::Create(res)))
			},
		}
	}
}<|MERGE_RESOLUTION|>--- conflicted
+++ resolved
@@ -239,27 +239,18 @@
 					return InvalidTransaction::Payment.into();
 				}
 
-<<<<<<< HEAD
-				if transaction.gas_price < T::FeeCalculator::min_gas_price() {
-					return InvalidTransaction::Payment.into();
-				}
-
-				let mut builder = ValidTransactionBuilder::default()
-					.and_provides((origin, transaction.nonce));
-=======
-			let min_gas_price = T::FeeCalculator::min_gas_price();
-
-			if transaction.gas_price < min_gas_price {
-				return InvalidTransaction::Payment.into();
-			}
-
-			let mut builder = ValidTransactionBuilder::default()
-				.and_provides((origin, transaction.nonce))
-				.priority({
-					let target_gas = (transaction.gas_limit * transaction.gas_price) / min_gas_price;
-					T::GasWeightMapping::gas_to_weight(target_gas.unique_saturated_into())
-				});
->>>>>>> 76017d74
+        let min_gas_price = T::FeeCalculator::min_gas_price();
+
+        if transaction.gas_price < min_gas_price {
+          return InvalidTransaction::Payment.into();
+        }
+
+        let mut builder = ValidTransactionBuilder::default()
+          .and_provides((origin, transaction.nonce))
+          .priority({
+            let target_gas = (transaction.gas_limit * transaction.gas_price) / min_gas_price;
+            T::GasWeightMapping::gas_to_weight(target_gas.unique_saturated_into())
+          });
 
 				if transaction.nonce > account_data.nonce {
 					if let Some(prev_nonce) = transaction.nonce.checked_sub(1.into()) {
