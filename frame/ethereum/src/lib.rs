// SPDX-License-Identifier: Apache-2.0
// This file is part of Frontier.
//
// Copyright (c) 2020 Parity Technologies (UK) Ltd.
//
// Licensed under the Apache License, Version 2.0 (the "License");
// you may not use this file except in compliance with the License.
// You may obtain a copy of the License at
//
// 	http://www.apache.org/licenses/LICENSE-2.0
//
// Unless required by applicable law or agreed to in writing, software
// distributed under the License is distributed on an "AS IS" BASIS,
// WITHOUT WARRANTIES OR CONDITIONS OF ANY KIND, either express or implied.
// See the License for the specific language governing permissions and
// limitations under the License.

//! # Ethereum pallet
//!
//! The Ethereum pallet works together with EVM pallet to provide full emulation
//! for Ethereum block processing.

// Ensure we're `no_std` when compiling for Wasm.
#![cfg_attr(not(feature = "std"), no_std)]

use frame_support::{
	decl_module, decl_storage, decl_error, decl_event,
	traits::Get, traits::FindAuthor, weights::Weight,
	dispatch::DispatchResultWithPostInfo,
};
use sp_std::prelude::*;
use frame_system::{ensure_none, RawOrigin};
use frame_support::{ensure, traits::UnfilteredDispatchable};
use ethereum_types::{H160, H64, H256, U256, Bloom, BloomInput};
use sp_runtime::{
	transaction_validity::{
		TransactionValidity, TransactionSource, InvalidTransaction, ValidTransactionBuilder,
	},
	generic::DigestItem, traits::UniqueSaturatedInto, DispatchError,
};
use evm::ExitReason;
use fp_evm::CallOrCreateInfo;
use pallet_evm::{Runner, GasWeightMapping, FeeCalculator};
use sha3::{Digest, Keccak256};
use codec::{Encode, Decode};
<<<<<<< HEAD
use fp_consensus::{FRONTIER_ENGINE_ID, ConsensusLog};
use fp_storage::PALLET_ETHEREUM_SCHEMA;
=======
use fp_consensus::{FRONTIER_ENGINE_ID, PostLog, PreLog};
>>>>>>> 03ce327d

pub use fp_rpc::TransactionStatus;
pub use ethereum::{Transaction, Log, Block, Receipt, TransactionAction, TransactionMessage};

#[cfg(all(feature = "std", test))]
mod tests;

#[cfg(all(feature = "std", test))]
mod mock;

#[derive(Eq, PartialEq, Clone, sp_runtime::RuntimeDebug)]
pub enum ReturnValue {
	Bytes(Vec<u8>),
	Hash(H160),
}

/// The schema version for Pallet Ethereum's storage
#[derive(Clone, Debug, Encode, Decode, PartialEq, Eq, PartialOrd, Ord)]
pub enum EthereumStorageSchema {
	Undefined,
	V1,
}

impl Default for EthereumStorageSchema {
	fn default() -> Self {
		Self::Undefined
	}
}

/// A type alias for the balance type from this pallet's point of view.
pub type BalanceOf<T> = <T as pallet_balances::Config>::Balance;

pub struct IntermediateStateRoot;

impl Get<H256> for IntermediateStateRoot {
	fn get() -> H256 {
		H256::decode(&mut &sp_io::storage::root()[..])
			.expect("Node is configured to use the same hash; qed")
	}
}

/// Configuration trait for Ethereum pallet.
pub trait Config: frame_system::Config<Hash=H256> + pallet_balances::Config + pallet_timestamp::Config + pallet_evm::Config {
	/// The overarching event type.
	type Event: From<Event> + Into<<Self as frame_system::Config>::Event>;
	/// Find author for Ethereum.
	type FindAuthor: FindAuthor<H160>;
	/// How Ethereum state root is calculated.
	type StateRoot: Get<H256>;
	/// The block gas limit. Can be a simple constant, or an adjustment algorithm in another pallet.
	type BlockGasLimit: Get<U256>;
}

decl_storage! {
	trait Store for Module<T: Config> as Ethereum {
		/// Current building block's transactions and receipts.
		Pending: Vec<(ethereum::Transaction, TransactionStatus, ethereum::Receipt)>;

		/// The current Ethereum block.
		CurrentBlock: Option<ethereum::Block>;
		/// The current Ethereum receipts.
		CurrentReceipts: Option<Vec<ethereum::Receipt>>;
		/// The current transaction statuses.
		CurrentTransactionStatuses: Option<Vec<TransactionStatus>>;
	}
	add_extra_genesis {
		build(|_config: &GenesisConfig| {
<<<<<<< HEAD
			// Calculate the ethereum genesis block
			<Module<T>>::store_block();

			// Initialize the storage schema at the well known key.
			frame_support::storage::unhashed::put::<EthereumStorageSchema>(&PALLET_ETHEREUM_SCHEMA, &EthereumStorageSchema::V1);
=======
			<Module<T>>::store_block(false);
>>>>>>> 03ce327d
		});
	}
}

decl_event!(
	/// Ethereum pallet events.
	pub enum Event {
		/// An ethereum transaction was successfully executed. [from, to/contract_address, transaction_hash, exit_reason]
		Executed(H160, H160, H256, ExitReason),
	}
);


decl_error! {
	/// Ethereum pallet errors.
	pub enum Error for Module<T: Config> {
		/// Signature is invalid.
		InvalidSignature,
		/// Pre-log is present, therefore transact is not allowed.
		PreLogExists,
	}
}

decl_module! {
	/// Ethereum pallet module.
	pub struct Module<T: Config> for enum Call where origin: T::Origin {
		/// Deposit one of this pallet's events by using the default implementation.
		fn deposit_event() = default;

		/// Transact an Ethereum transaction.
		#[weight = <T as pallet_evm::Config>::GasWeightMapping::gas_to_weight(transaction.gas_limit.unique_saturated_into())]
		fn transact(origin, transaction: ethereum::Transaction) -> DispatchResultWithPostInfo {
			ensure_none(origin)?;

			ensure!(
				fp_consensus::find_pre_log(&frame_system::Module::<T>::digest()).is_err(),
				Error::<T>::PreLogExists,
			);

			let source = Self::recover_signer(&transaction)
				.ok_or_else(|| Error::<T>::InvalidSignature)?;

			let transaction_hash = H256::from_slice(
				Keccak256::digest(&rlp::encode(&transaction)).as_slice()
			);
			let transaction_index = Pending::get().len() as u32;

			let (to, contract_address, info) = Self::execute(
				source,
				transaction.input.clone(),
				transaction.value,
				transaction.gas_limit,
				Some(transaction.gas_price),
				Some(transaction.nonce),
				transaction.action,
				None,
			)?;

			let (reason, status, used_gas) = match info {
				CallOrCreateInfo::Call(info) => {
					(info.exit_reason, TransactionStatus {
						transaction_hash,
						transaction_index,
						from: source,
						to,
						contract_address: None,
						logs: info.logs.clone(),
						logs_bloom: {
							let mut bloom: Bloom = Bloom::default();
							Self::logs_bloom(
								info.logs,
								&mut bloom
							);
							bloom
						},
					}, info.used_gas)
				},
				CallOrCreateInfo::Create(info) => {
					(info.exit_reason, TransactionStatus {
						transaction_hash,
						transaction_index,
						from: source,
						to,
						contract_address: Some(info.value),
						logs: info.logs.clone(),
						logs_bloom: {
							let mut bloom: Bloom = Bloom::default();
							Self::logs_bloom(
								info.logs,
								&mut bloom
							);
							bloom
						},
					}, info.used_gas)
				},
			};

			let receipt = ethereum::Receipt {
				state_root: match reason {
					ExitReason::Succeed(_) => H256::from_low_u64_be(1),
					ExitReason::Error(_) => H256::from_low_u64_le(0),
					ExitReason::Revert(_) => H256::from_low_u64_le(0),
					ExitReason::Fatal(_) => H256::from_low_u64_le(0),
				},
				used_gas,
				logs_bloom: status.clone().logs_bloom,
				logs: status.clone().logs,
			};

			Pending::append((transaction, status, receipt));

			Self::deposit_event(Event::Executed(source, contract_address.unwrap_or_default(), transaction_hash, reason));
			Ok(Some(T::GasWeightMapping::gas_to_weight(used_gas.unique_saturated_into())).into())
		}

		fn on_finalize(n: T::BlockNumber) {
			<Module<T>>::store_block(
				fp_consensus::find_pre_log(&frame_system::Module::<T>::digest()).is_err(),
			);
		}

		fn on_initialize(n: T::BlockNumber) -> Weight {
			Pending::kill();

			if let Ok(log) = fp_consensus::find_pre_log(&frame_system::Module::<T>::digest()) {
				let PreLog::Block(block) = log;

				for transaction in block.transactions {
					let _ = Call::<T>::transact(transaction).dispatch_bypass_filter(RawOrigin::None.into());
				}
			}

			0
		}
	}
}

#[repr(u8)]
enum TransactionValidationError {
	#[allow(dead_code)]
	UnknownError,
	InvalidChainId,
	InvalidSignature,
}

impl<T: Config> frame_support::unsigned::ValidateUnsigned for Module<T> {
	type Call = Call<T>;

	fn validate_unsigned(_source: TransactionSource, call: &Self::Call) -> TransactionValidity {
		if let Call::transact(transaction) = call {
			if let Some(chain_id) = transaction.signature.chain_id() {
				if chain_id != T::ChainId::get() {
					return InvalidTransaction::Custom(TransactionValidationError::InvalidChainId as u8).into();
				}
			}

			let origin = Self::recover_signer(&transaction)
				.ok_or_else(|| InvalidTransaction::Custom(TransactionValidationError::InvalidSignature as u8))?;

			let account_data = pallet_evm::Module::<T>::account_basic(&origin);

			if transaction.nonce < account_data.nonce {
				return InvalidTransaction::Stale.into();
			}

			let fee = transaction.gas_price.saturating_mul(transaction.gas_limit);
			let total_payment = transaction.value.saturating_add(fee);
			if account_data.balance < total_payment {
				return InvalidTransaction::Payment.into();
			}

			if transaction.gas_price < T::FeeCalculator::min_gas_price() {
				return InvalidTransaction::Payment.into();
			}

			let mut builder = ValidTransactionBuilder::default()
				.and_provides((origin, transaction.nonce));

			if transaction.nonce > account_data.nonce {
				if let Some(prev_nonce) = transaction.nonce.checked_sub(1.into()) {
					builder = builder.and_requires((origin, prev_nonce))
				}
			}

			builder.build()
		} else {
			Err(InvalidTransaction::Call.into())
		}
	}
}

impl<T: Config> Module<T> {
	fn recover_signer(transaction: &ethereum::Transaction) -> Option<H160> {
		let mut sig = [0u8; 65];
		let mut msg = [0u8; 32];
		sig[0..32].copy_from_slice(&transaction.signature.r()[..]);
		sig[32..64].copy_from_slice(&transaction.signature.s()[..]);
		sig[64] = transaction.signature.standard_v();
		msg.copy_from_slice(&TransactionMessage::from(transaction.clone()).hash()[..]);

		let pubkey = sp_io::crypto::secp256k1_ecdsa_recover(&sig, &msg).ok()?;
		Some(H160::from(H256::from_slice(Keccak256::digest(&pubkey).as_slice())))
	}

	fn store_block(post_log: bool) {
		let mut transactions = Vec::new();
		let mut statuses = Vec::new();
		let mut receipts = Vec::new();
		let mut logs_bloom = Bloom::default();
		for (transaction, status, receipt) in Pending::get() {
			transactions.push(transaction);
			statuses.push(status);
			receipts.push(receipt.clone());
			Self::logs_bloom(
				receipt.logs.clone(),
				&mut logs_bloom
			);
		}

		let ommers = Vec::<ethereum::Header>::new();
		let partial_header = ethereum::PartialHeader {
			parent_hash: Self::current_block_hash().unwrap_or_default(),
			beneficiary: <Module<T>>::find_author(),
			// TODO: figure out if there's better way to get a sort-of-valid state root.
			state_root: H256::default(),
			receipts_root: H256::from_slice(
				Keccak256::digest(&rlp::encode_list(&receipts)[..]).as_slice(),
			), // TODO: check receipts hash.
			logs_bloom,
			difficulty: U256::zero(),
			number: U256::from(
				UniqueSaturatedInto::<u128>::unique_saturated_into(
					frame_system::Module::<T>::block_number()
				)
			),
			gas_limit: T::BlockGasLimit::get(),
			gas_used: receipts.clone().into_iter().fold(U256::zero(), |acc, r| acc + r.used_gas),
			timestamp: UniqueSaturatedInto::<u64>::unique_saturated_into(
				pallet_timestamp::Module::<T>::get()
			),
			extra_data: Vec::new(),
			mix_hash: H256::default(),
			nonce: H64::default(),
		};
		let mut block = ethereum::Block::new(partial_header, transactions.clone(), ommers);
		block.header.state_root = T::StateRoot::get();

		CurrentBlock::put(block.clone());
		CurrentReceipts::put(receipts.clone());
		CurrentTransactionStatuses::put(statuses.clone());

		if post_log {
			let digest = DigestItem::<T::Hash>::Consensus(
				FRONTIER_ENGINE_ID,
				PostLog::Hashes(fp_consensus::Hashes::from_block(block)).encode(),
			);
			frame_system::Module::<T>::deposit_log(digest.into());
		}
	}

	fn logs_bloom(logs: Vec<Log>, bloom: &mut Bloom) {
		for log in logs {
			bloom.accrue(BloomInput::Raw(&log.address[..]));
			for topic in log.topics {
				bloom.accrue(BloomInput::Raw(&topic[..]));
			}
		}
	}

	/// Get the author using the FindAuthor trait.
	pub fn find_author() -> H160 {
		let digest = <frame_system::Module<T>>::digest();
		let pre_runtime_digests = digest.logs.iter().filter_map(|d| d.as_pre_runtime());

		T::FindAuthor::find_author(pre_runtime_digests).unwrap_or_default()
	}

	/// Get the transaction status with given index.
	pub fn current_transaction_statuses() -> Option<Vec<TransactionStatus>> {
		CurrentTransactionStatuses::get()
	}

	/// Get current block.
	pub fn current_block() -> Option<ethereum::Block> {
		CurrentBlock::get()
	}

	/// Get current block hash
	pub fn current_block_hash() -> Option<H256> {
		Self::current_block().map(|block| block.header.hash())
	}

	/// Get receipts by number.
	pub fn current_receipts() -> Option<Vec<ethereum::Receipt>> {
		CurrentReceipts::get()
	}

	/// Execute an Ethereum transaction.
	pub fn execute(
		from: H160,
		input: Vec<u8>,
		value: U256,
		gas_limit: U256,
		gas_price: Option<U256>,
		nonce: Option<U256>,
		action: TransactionAction,
		config: Option<evm::Config>,
	) -> Result<(Option<H160>, Option<H160>, CallOrCreateInfo), DispatchError> {
		match action {
			ethereum::TransactionAction::Call(target) => {
				let res = T::Runner::call(
					from,
					target,
					input.clone(),
					value,
					gas_limit.low_u64(),
					gas_price,
					nonce,
					config.as_ref().unwrap_or(T::config()),
				).map_err(Into::into)?;

				Ok((Some(target), None, CallOrCreateInfo::Call(res)))
			},
			ethereum::TransactionAction::Create => {
				let res = T::Runner::create(
					from,
					input.clone(),
					value,
					gas_limit.low_u64(),
					gas_price,
					nonce,
					config.as_ref().unwrap_or(T::config()),
				).map_err(Into::into)?;

				Ok((None, Some(res.value), CallOrCreateInfo::Create(res)))
			},
		}
	}
}<|MERGE_RESOLUTION|>--- conflicted
+++ resolved
@@ -43,12 +43,8 @@
 use pallet_evm::{Runner, GasWeightMapping, FeeCalculator};
 use sha3::{Digest, Keccak256};
 use codec::{Encode, Decode};
-<<<<<<< HEAD
-use fp_consensus::{FRONTIER_ENGINE_ID, ConsensusLog};
+use fp_consensus::{FRONTIER_ENGINE_ID, PostLog, PreLog};
 use fp_storage::PALLET_ETHEREUM_SCHEMA;
-=======
-use fp_consensus::{FRONTIER_ENGINE_ID, PostLog, PreLog};
->>>>>>> 03ce327d
 
 pub use fp_rpc::TransactionStatus;
 pub use ethereum::{Transaction, Log, Block, Receipt, TransactionAction, TransactionMessage};
@@ -116,15 +112,11 @@
 	}
 	add_extra_genesis {
 		build(|_config: &GenesisConfig| {
-<<<<<<< HEAD
 			// Calculate the ethereum genesis block
-			<Module<T>>::store_block();
+			<Module<T>>::store_block(false);
 
 			// Initialize the storage schema at the well known key.
 			frame_support::storage::unhashed::put::<EthereumStorageSchema>(&PALLET_ETHEREUM_SCHEMA, &EthereumStorageSchema::V1);
-=======
-			<Module<T>>::store_block(false);
->>>>>>> 03ce327d
 		});
 	}
 }
