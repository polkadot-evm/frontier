// Copyright 2017-2020 Parity Technologies (UK) Ltd.
// This file is part of Frontier.

// Substrate is free software: you can redistribute it and/or modify
// it under the terms of the GNU General Public License as published by
// the Free Software Foundation, either version 3 of the License, or
// (at your option) any later version.

// Substrate is distributed in the hope that it will be useful,
// but WITHOUT ANY WARRANTY; without even the implied warranty of
// MERCHANTABILITY or FITNESS FOR A PARTICULAR PURPOSE.  See the
// GNU General Public License for more details.

// You should have received a copy of the GNU General Public License
// along with Substrate.  If not, see <http://www.gnu.org/licenses/>.

//! # Ethereum pallet
//!
//! The Ethereum pallet works together with EVM pallet to provide full emulation
//! for Ethereum block processing.

// Ensure we're `no_std` when compiling for Wasm.
#![cfg_attr(not(feature = "std"), no_std)]

use frame_support::{
	decl_module, decl_storage, decl_error, decl_event,
	traits::Get, traits::FindAuthor,
};
use sp_std::prelude::*;
use frame_system::ensure_none;
use ethereum_types::{H160, H64, H256, U256, Bloom};
use sp_runtime::{
	traits::UniqueSaturatedInto,
	transaction_validity::{TransactionValidity, TransactionSource, ValidTransaction, InvalidTransaction},
	generic::DigestItem,
	DispatchResult,
};
use evm::{ExitError, ExitRevert, ExitFatal, ExitReason};
use pallet_evm::{Runner, runner::ExecutionInfo};
use sha3::{Digest, Keccak256};
use codec::Encode;
use frontier_consensus_primitives::{FRONTIER_ENGINE_ID, ConsensusLog};

pub use frontier_rpc_primitives::TransactionStatus;
pub use ethereum::{Transaction, Log, Block, Receipt, TransactionAction};

#[cfg(all(feature = "std", test))]
mod tests;

#[cfg(all(feature = "std", test))]
mod mock;

#[derive(Eq, PartialEq, Clone, sp_runtime::RuntimeDebug)]
pub enum ReturnValue {
	Bytes(Vec<u8>),
	Hash(H160),
}

/// A type alias for the balance type from this pallet's point of view.
pub type BalanceOf<T> = <T as pallet_balances::Trait>::Balance;

/// Trait for Ethereum pallet.
pub trait Trait: frame_system::Trait<Hash=H256> + pallet_balances::Trait + pallet_timestamp::Trait + pallet_evm::Trait {
	/// The overarching event type.
	type Event: From<Event> + Into<<Self as frame_system::Trait>::Event>;
	/// Find author for Ethereum.
	type FindAuthor: FindAuthor<H160>;
}

decl_storage! {
	trait Store for Module<T: Trait> as Ethereum {
		/// Current building block's transactions and receipts.
		Pending: Vec<(ethereum::Transaction, TransactionStatus, ethereum::Receipt)>;

		/// The current Ethereum block.
		CurrentBlock: Option<ethereum::Block>;
		/// The current Ethereum receipts.
		CurrentReceipts: Option<Vec<ethereum::Receipt>>;
		/// The current transaction statuses.
		CurrentTransactionStatuses: Option<Vec<TransactionStatus>>;
	}
	add_extra_genesis {
		build(|_config: &GenesisConfig| {
			<Module<T>>::store_block();
		});
	}
}

decl_event!(
	/// Ethereum pallet events.
	pub enum Event {
		/// An ethereum transaction was successfully executed. [from, transaction_hash]
		Executed(H160, H256),
	}
);


decl_error! {
	/// Ethereum pallet errors.
	pub enum Error for Module<T: Trait> {
		/// Signature is invalid.
		InvalidSignature,
		/// Transaction signed with wrong chain id
		InvalidChainId,
		/// Trying to pop from an empty stack.
		StackUnderflow,
		/// Trying to push into a stack over stack limit.
		StackOverflow,
		/// Jump destination is invalid.
		InvalidJump,
		/// An opcode accesses memory region, but the region is invalid.
		InvalidRange,
		/// Encountered the designated invalid opcode.
		DesignatedInvalid,
		/// Call stack is too deep (runtime).
		CallTooDeep,
		/// Create opcode encountered collision (runtime).
		CreateCollision,
		/// Create init code exceeds limit (runtime).
		CreateContractLimit,
		///	An opcode accesses external information, but the request is off offset
		///	limit (runtime).
		OutOfOffset,
		/// Execution runs out of gas (runtime).
		OutOfGas,
		/// Not enough fund to start the execution (runtime).
		OutOfFund,
		/// PC underflowed (unused).
		PCUnderflow,
		/// Attempt to create an empty account (runtime, unused).
		CreateEmpty,
		/// Other normal errors.
		ExitErrorOther,
		/// The operation is not supported.
		NotSupported,
		/// The trap (interrupt) is unhandled.
		UnhandledInterrupt,
		/// The environment explictly set call errors as fatal error.
		CallErrorAsFatal,
		/// Other fatal errors.
		ExitFatalOther,
		/// Machine encountered an explict revert.
		Reverted,
		/// If call itself fails
		FailedExecution
	}
}

decl_module! {
	/// Ethereum pallet module.
	pub struct Module<T: Trait> for enum Call where origin: T::Origin {
		/// Deposit one of this pallet's events by using the default implementation.
		fn deposit_event() = default;

		/// Transact an Ethereum transaction.
		#[weight = 0]
		fn transact(origin, transaction: ethereum::Transaction) {
			ensure_none(origin)?;

			let source = Self::recover_signer(&transaction).ok_or_else(|| Error::<T>::InvalidSignature)?;

			let hash = transaction.message_hash(Some(T::ChainId::get()));

			Self::execute(source, transaction)?;

			Self::deposit_event(Event::Executed(source, hash));
		}

		fn on_finalize(n: T::BlockNumber) {
			<Module<T>>::store_block();
		}

		fn on_initialize(n: T::BlockNumber) -> frame_support::weights::Weight {
			Pending::kill();
			0
		}
	}
}

#[repr(u8)]
enum TransactionValidationError {
	#[allow(dead_code)]
	UnknownError,
	InvalidChainId,
	InvalidSignature,
}

impl<T: Trait> frame_support::unsigned::ValidateUnsigned for Module<T> {
	type Call = Call<T>;

	fn validate_unsigned(_source: TransactionSource, call: &Self::Call) -> TransactionValidity {
		if let Call::transact(transaction) = call {
			if transaction.signature.chain_id().unwrap_or_default() != T::ChainId::get() {
				return InvalidTransaction::Custom(TransactionValidationError::InvalidChainId as u8).into();
			}

			let origin = Self::recover_signer(&transaction)
				.ok_or_else(|| InvalidTransaction::Custom(TransactionValidationError::InvalidSignature as u8))?;

			let account_data = pallet_evm::Module::<T>::account_basic(&origin);

			if transaction.nonce < account_data.nonce {
				return InvalidTransaction::Stale.into();
			}

			let fee = transaction.gas_price.saturating_mul(transaction.gas_limit);

			if account_data.balance < fee {
				return InvalidTransaction::Payment.into();
			}

			let mut builder = ValidTransaction::with_tag_prefix("Ethereum")
				.and_provides((&origin, transaction.nonce));

			if transaction.nonce > account_data.nonce {
				if let Some(prev_nonce) = transaction.nonce.checked_sub(1.into()) {
					builder = builder.and_requires((origin, prev_nonce))
				}
			}

			builder.build()
		} else {
			Err(InvalidTransaction::Call.into())
		}
	}
}

impl<T: Trait> Module<T> {
	fn recover_signer(transaction: &ethereum::Transaction) -> Option<H160> {
		let mut sig = [0u8; 65];
		let mut msg = [0u8; 32];
		sig[0..32].copy_from_slice(&transaction.signature.r()[..]);
		sig[32..64].copy_from_slice(&transaction.signature.s()[..]);
		sig[64] = transaction.signature.standard_v();
		msg.copy_from_slice(&transaction.message_hash(Some(T::ChainId::get()))[..]);

		let pubkey = sp_io::crypto::secp256k1_ecdsa_recover(&sig, &msg).ok()?;
		Some(H160::from(H256::from_slice(Keccak256::digest(&pubkey).as_slice())))
	}

	fn store_block() {
		let mut transactions = Vec::new();
		let mut statuses = Vec::new();
		let mut receipts = Vec::new();
		for (transaction, status, receipt) in Pending::get() {
			transactions.push(transaction);
			statuses.push(status);
			receipts.push(receipt);
		}

		let ommers = Vec::<ethereum::Header>::new();
		let partial_header = ethereum::PartialHeader {
			parent_hash: Self::current_block_hash().unwrap_or_default(),
			beneficiary: <Module<T>>::find_author(),
			// TODO: figure out if there's better way to get a sort-of-valid state root.
			state_root: H256::default(),
			receipts_root: H256::from_slice(
				Keccak256::digest(&rlp::encode_list(&receipts)[..]).as_slice(),
			), // TODO: check receipts hash.
			logs_bloom: Bloom::default(), // TODO: gather the logs bloom from receipts.
			difficulty: U256::zero(),
			number: U256::from(
				UniqueSaturatedInto::<u128>::unique_saturated_into(
					frame_system::Module::<T>::block_number()
				)
			),
			gas_limit: U256::zero(), // TODO: set this using Ethereum's gas limit change algorithm.
			gas_used: receipts.clone().into_iter().fold(U256::zero(), |acc, r| acc + r.used_gas),
			timestamp: UniqueSaturatedInto::<u64>::unique_saturated_into(
				pallet_timestamp::Module::<T>::get()
			),
			extra_data: Vec::new(),
			mix_hash: H256::default(),
			nonce: H64::default(),
		};
		let block = ethereum::Block::new(partial_header, transactions.clone(), ommers);

		let mut transaction_hashes = Vec::new();

		for t in &transactions {
			let transaction_hash = H256::from_slice(
				Keccak256::digest(&rlp::encode(t)).as_slice()
			);
			transaction_hashes.push(transaction_hash);
		}

		CurrentBlock::put(block.clone());
		CurrentReceipts::put(receipts.clone());
		CurrentTransactionStatuses::put(statuses.clone());

		let digest = DigestItem::<T::Hash>::Consensus(
			FRONTIER_ENGINE_ID,
			ConsensusLog::EndBlock {
				block_hash: block.header.hash(),
				transaction_hashes,
			}.encode(),
		);
		frame_system::Module::<T>::deposit_log(digest.into());
	}

	/// Get the author using the FindAuthor trait.
	pub fn find_author() -> H160 {
		let digest = <frame_system::Module<T>>::digest();
		let pre_runtime_digests = digest.logs.iter().filter_map(|d| d.as_pre_runtime());

		T::FindAuthor::find_author(pre_runtime_digests).unwrap_or_default()
	}

	/// Get the transaction status with given index.
	pub fn current_transaction_statuses() -> Option<Vec<TransactionStatus>> {
		CurrentTransactionStatuses::get()
	}

	/// Get current block.
	pub fn current_block() -> Option<ethereum::Block> {
		CurrentBlock::get()
	}

	/// Get current block hash
	pub fn current_block_hash() -> Option<H256> {
		Self::current_block().map(|block| block.header.hash())
	}

	/// Get receipts by number.
	pub fn current_receipts() -> Option<Vec<ethereum::Receipt>> {
		CurrentReceipts::get()
	}

	/// Execute an Ethereum transaction, ignoring transaction signatures.
	pub fn execute(from: H160, transaction: ethereum::Transaction) -> DispatchResult {
		let transaction_hash = H256::from_slice(
			Keccak256::digest(&rlp::encode(&transaction)).as_slice()
		);
		let transaction_index = Pending::get().len() as u32;

<<<<<<< HEAD
		let (status, gas_used) = match transaction.action {
			ethereum::TransactionAction::Call(target) => {
				let info = Self::handle_exec(
					T::Runner::call(
						source,
						target,
						transaction.input.clone(),
						transaction.value,
						transaction.gas_limit.low_u32(),
						transaction.gas_price,
						Some(transaction.nonce),
					).map_err(Into::into)?
				)?;

				(TransactionStatus {
					transaction_hash,
					transaction_index,
					from: source,
					to: Some(target),
					contract_address: None,
					logs: info.logs,
					logs_bloom: Bloom::default(), // TODO: feed in bloom.
				}, info.used_gas)
			},
			ethereum::TransactionAction::Create => {
				let info = Self::handle_exec(
					T::Runner::create(
						source,
						transaction.input.clone(),
						transaction.value,
						transaction.gas_limit.low_u32(),
						transaction.gas_price,
						Some(transaction.nonce),
					).map_err(Into::into)?
				)?;

				(TransactionStatus {
					transaction_hash,
					transaction_index,
					from: source,
					to: None,
					contract_address: Some(info.value),
					logs: info.logs,
					logs_bloom: Bloom::default(), // TODO: feed in bloom.
				}, info.used_gas)
=======
		let (exit_reason, returned_value, gas_used, logs) = Self::execute_evm(
			from,
			transaction.input.clone(),
			transaction.value,
			transaction.gas_limit.low_u32(),
			transaction.gas_price,
			Some(transaction.nonce),
			transaction.action,
			true,
		)?;

		Self::handle_exit_reason(exit_reason)?;

		let to = match transaction.action {
			TransactionAction::Create => None,
			TransactionAction::Call(to) => Some(to)
		};

		let contract_address = match returned_value {
			ReturnValue::Bytes(_) => None,
			ReturnValue::Hash(addr) => Some(addr)
		};

		let status = TransactionStatus {
			transaction_hash,
			transaction_index,
			from,
			to,
			contract_address,
			logs: {
				logs.into_iter()
					.map(|log| {
						Log {
							address: log.address,
							topics: log.topics,
							data: log.data,
						}
					}).collect()
>>>>>>> 7b836a2d
			},
			logs_bloom: Bloom::default(), // TODO: feed in bloom.
		};

		let receipt = ethereum::Receipt {
			state_root: H256::default(), // TODO: should be okay / error status.
			used_gas: gas_used,
			logs_bloom: Bloom::default(), // TODO: set this.
			logs: status.clone().logs,
		};

		Pending::append((transaction, status, receipt));

		Ok(())
	}

<<<<<<< HEAD
	fn handle_exec<R>(res: ExecutionInfo<R>) -> Result<ExecutionInfo<R>, Error<T>> {
		match res.exit_reason {
			ExitReason::Succeed(_s) => Ok(res),
=======
	/// Execute an EVM call or create
	pub fn call(
		source: H160,
		data: Vec<u8>,
		value: U256,
		gas_limit: u32,
		gas_price: U256,
		nonce: Option<U256>,
		action: TransactionAction,
	) -> Result<(Vec<u8>, U256), (sp_runtime::DispatchError, Vec<u8>)> {
		let (exit_reason, returned_value, gas_used, _) = Self::execute_evm(
			source,
			data,
			value,
			gas_limit,
			gas_price,
			nonce,
			action,
			false,
		).map_err(|err| (err.into(), Vec::new()))?;

		let returned_value = match returned_value.clone() {
			ReturnValue::Bytes(data) => data,
			ReturnValue::Hash(_) => Vec::new()
		};

		Self::handle_exit_reason(exit_reason)
			.map_err(|err| (err.into(), returned_value.clone()))?;

		Ok((returned_value, gas_used))
	}
}

impl<T: Trait> Module<T> {
	fn execute_evm(
		source: H160,
		data: Vec<u8>,
		value: U256,
		gas_limit: u32,
		gas_price: U256,
		nonce: Option<U256>,
		action: TransactionAction,
		apply_state: bool,
	) -> Result<(ExitReason, ReturnValue, U256, Vec<pallet_evm::Log>), pallet_evm::Error<T>> {
		match action {
			TransactionAction::Call(target) => pallet_evm::Module::<T>::execute_call(
				source,
				target,
				data,
				value,
				gas_limit,
				gas_price,
				nonce,
				apply_state,
			).map(|(exit_reason, returned_value, gas_used, logs)| {
				(exit_reason, ReturnValue::Bytes(returned_value), gas_used, logs)
			}),
			TransactionAction::Create => pallet_evm::Module::<T>::execute_create(
				source,
				data,
				value,
				gas_limit,
				gas_price,
				nonce,
				apply_state,
			).map(|(exit_reason, returned_value, gas_used, logs)| {
				(exit_reason, ReturnValue::Hash(returned_value), gas_used, logs)
			})
		}
	}

	fn handle_exit_reason(exit_reason: ExitReason) -> Result<(), Error<T>> {
		match exit_reason {
			ExitReason::Succeed(_s) => Ok(()),
>>>>>>> 7b836a2d
			ExitReason::Error(e) => Err(Self::parse_exit_error(e)),
			ExitReason::Revert(e) => {
				match e {
					ExitRevert::Reverted => Err(Error::<T>::Reverted),
				}
			}
			ExitReason::Fatal(e) => {
				match e {
					ExitFatal::NotSupported => Err(Error::<T>::NotSupported),
					ExitFatal::UnhandledInterrupt => Err(Error::<T>::UnhandledInterrupt),
					ExitFatal::CallErrorAsFatal(e_error) => Err(Self::parse_exit_error(e_error)),
					ExitFatal::Other(_s) => Err(Error::<T>::ExitFatalOther),
				}
			}
		}
	}

	fn parse_exit_error(exit_error: ExitError) -> Error<T> {
		match exit_error {
			ExitError::StackUnderflow => Error::<T>::StackUnderflow,
			ExitError::StackOverflow => Error::<T>::StackOverflow,
			ExitError::InvalidJump => Error::<T>::InvalidJump,
			ExitError::InvalidRange => Error::<T>::InvalidRange,
			ExitError::DesignatedInvalid => Error::<T>::DesignatedInvalid,
			ExitError::CallTooDeep => Error::<T>::CallTooDeep,
			ExitError::CreateCollision => Error::<T>::CreateCollision,
			ExitError::CreateContractLimit => Error::<T>::CreateContractLimit,
			ExitError::OutOfOffset => Error::<T>::OutOfOffset,
			ExitError::OutOfGas => Error::<T>::OutOfGas,
			ExitError::OutOfFund => Error::<T>::OutOfFund,
			ExitError::PCUnderflow => Error::<T>::PCUnderflow,
			ExitError::CreateEmpty => Error::<T>::CreateEmpty,
			ExitError::Other(_s) => Error::<T>::ExitErrorOther,
		}
	}
}<|MERGE_RESOLUTION|>--- conflicted
+++ resolved
@@ -333,7 +333,6 @@
 		);
 		let transaction_index = Pending::get().len() as u32;
 
-<<<<<<< HEAD
 		let (status, gas_used) = match transaction.action {
 			ethereum::TransactionAction::Call(target) => {
 				let info = Self::handle_exec(
@@ -379,46 +378,6 @@
 					logs: info.logs,
 					logs_bloom: Bloom::default(), // TODO: feed in bloom.
 				}, info.used_gas)
-=======
-		let (exit_reason, returned_value, gas_used, logs) = Self::execute_evm(
-			from,
-			transaction.input.clone(),
-			transaction.value,
-			transaction.gas_limit.low_u32(),
-			transaction.gas_price,
-			Some(transaction.nonce),
-			transaction.action,
-			true,
-		)?;
-
-		Self::handle_exit_reason(exit_reason)?;
-
-		let to = match transaction.action {
-			TransactionAction::Create => None,
-			TransactionAction::Call(to) => Some(to)
-		};
-
-		let contract_address = match returned_value {
-			ReturnValue::Bytes(_) => None,
-			ReturnValue::Hash(addr) => Some(addr)
-		};
-
-		let status = TransactionStatus {
-			transaction_hash,
-			transaction_index,
-			from,
-			to,
-			contract_address,
-			logs: {
-				logs.into_iter()
-					.map(|log| {
-						Log {
-							address: log.address,
-							topics: log.topics,
-							data: log.data,
-						}
-					}).collect()
->>>>>>> 7b836a2d
 			},
 			logs_bloom: Bloom::default(), // TODO: feed in bloom.
 		};
@@ -435,86 +394,9 @@
 		Ok(())
 	}
 
-<<<<<<< HEAD
 	fn handle_exec<R>(res: ExecutionInfo<R>) -> Result<ExecutionInfo<R>, Error<T>> {
 		match res.exit_reason {
 			ExitReason::Succeed(_s) => Ok(res),
-=======
-	/// Execute an EVM call or create
-	pub fn call(
-		source: H160,
-		data: Vec<u8>,
-		value: U256,
-		gas_limit: u32,
-		gas_price: U256,
-		nonce: Option<U256>,
-		action: TransactionAction,
-	) -> Result<(Vec<u8>, U256), (sp_runtime::DispatchError, Vec<u8>)> {
-		let (exit_reason, returned_value, gas_used, _) = Self::execute_evm(
-			source,
-			data,
-			value,
-			gas_limit,
-			gas_price,
-			nonce,
-			action,
-			false,
-		).map_err(|err| (err.into(), Vec::new()))?;
-
-		let returned_value = match returned_value.clone() {
-			ReturnValue::Bytes(data) => data,
-			ReturnValue::Hash(_) => Vec::new()
-		};
-
-		Self::handle_exit_reason(exit_reason)
-			.map_err(|err| (err.into(), returned_value.clone()))?;
-
-		Ok((returned_value, gas_used))
-	}
-}
-
-impl<T: Trait> Module<T> {
-	fn execute_evm(
-		source: H160,
-		data: Vec<u8>,
-		value: U256,
-		gas_limit: u32,
-		gas_price: U256,
-		nonce: Option<U256>,
-		action: TransactionAction,
-		apply_state: bool,
-	) -> Result<(ExitReason, ReturnValue, U256, Vec<pallet_evm::Log>), pallet_evm::Error<T>> {
-		match action {
-			TransactionAction::Call(target) => pallet_evm::Module::<T>::execute_call(
-				source,
-				target,
-				data,
-				value,
-				gas_limit,
-				gas_price,
-				nonce,
-				apply_state,
-			).map(|(exit_reason, returned_value, gas_used, logs)| {
-				(exit_reason, ReturnValue::Bytes(returned_value), gas_used, logs)
-			}),
-			TransactionAction::Create => pallet_evm::Module::<T>::execute_create(
-				source,
-				data,
-				value,
-				gas_limit,
-				gas_price,
-				nonce,
-				apply_state,
-			).map(|(exit_reason, returned_value, gas_used, logs)| {
-				(exit_reason, ReturnValue::Hash(returned_value), gas_used, logs)
-			})
-		}
-	}
-
-	fn handle_exit_reason(exit_reason: ExitReason) -> Result<(), Error<T>> {
-		match exit_reason {
-			ExitReason::Succeed(_s) => Ok(()),
->>>>>>> 7b836a2d
 			ExitReason::Error(e) => Err(Self::parse_exit_error(e)),
 			ExitReason::Revert(e) => {
 				match e {
