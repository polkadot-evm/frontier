// SPDX-License-Identifier: Apache-2.0
// This file is part of Frontier.
//
// Copyright (c) 2020-2022 Parity Technologies (UK) Ltd.
//
// Licensed under the Apache License, Version 2.0 (the "License");
// you may not use this file except in compliance with the License.
// You may obtain a copy of the License at
//
// 	http://www.apache.org/licenses/LICENSE-2.0
//
// Unless required by applicable law or agreed to in writing, software
// distributed under the License is distributed on an "AS IS" BASIS,
// WITHOUT WARRANTIES OR CONDITIONS OF ANY KIND, either express or implied.
// See the License for the specific language governing permissions and
// limitations under the License.

//! # Ethereum pallet
//!
//! The Ethereum pallet works together with EVM pallet to provide full emulation
//! for Ethereum block processing.

// Ensure we're `no_std` when compiling for Wasm.
#![cfg_attr(not(feature = "std"), no_std)]
#![allow(clippy::comparison_chain, clippy::large_enum_variant)]
#![deny(unused_crate_dependencies)]

#[cfg(all(feature = "std", test))]
mod mock;
#[cfg(all(feature = "std", test))]
mod tests;

use ethereum_types::{Bloom, BloomInput, H160, H256, H64, U256};
use evm::ExitReason;
use fp_consensus::{PostLog, PreLog, FRONTIER_ENGINE_ID};
use fp_ethereum::{
	TransactionData, TransactionValidationError, ValidatedTransaction as ValidatedTransactionT,
};
use fp_evm::{
	CallOrCreateInfo, CheckEvmTransaction, CheckEvmTransactionConfig, InvalidEvmTransactionError,
};
use fp_storage::{EthereumStorageSchema, PALLET_ETHEREUM_SCHEMA};
use frame_support::{
	codec::{Decode, Encode, MaxEncodedLen},
	dispatch::{DispatchInfo, DispatchResultWithPostInfo, Pays, PostDispatchInfo},
	scale_info::TypeInfo,
	traits::{EnsureOrigin, Get, PalletInfoAccess},
	weights::Weight,
};
use frame_system::{pallet_prelude::OriginFor, CheckWeight, WeightInfo};
use pallet_evm::{BlockHashMapping, FeeCalculator, GasWeightMapping, Runner};
use sp_runtime::{
	generic::DigestItem,
	traits::{DispatchInfoOf, Dispatchable, One, Saturating, UniqueSaturatedInto, Zero},
	transaction_validity::{
		InvalidTransaction, TransactionValidity, TransactionValidityError, ValidTransactionBuilder,
	},
	DispatchErrorWithPostInfo, RuntimeDebug, SaturatedConversion,
};
use sp_std::{marker::PhantomData, prelude::*};

pub use ethereum::{
	AccessListItem, BlockV2 as Block, LegacyTransactionMessage, Log, ReceiptV3 as Receipt,
	TransactionAction, TransactionV2 as Transaction,
};
pub use fp_rpc::TransactionStatus;

#[derive(Clone, Eq, PartialEq, RuntimeDebug)]
#[derive(Encode, Decode, MaxEncodedLen, TypeInfo)]
pub enum RawOrigin {
	EthereumTransaction(H160),
}

pub fn ensure_ethereum_transaction<OuterOrigin>(o: OuterOrigin) -> Result<H160, &'static str>
where
	OuterOrigin: Into<Result<RawOrigin, OuterOrigin>>,
{
	match o.into() {
		Ok(RawOrigin::EthereumTransaction(n)) => Ok(n),
		_ => Err("bad origin: expected to be an Ethereum transaction"),
	}
}

pub struct EnsureEthereumTransaction;
impl<O: Into<Result<RawOrigin, O>> + From<RawOrigin>> EnsureOrigin<O>
	for EnsureEthereumTransaction
{
	type Success = H160;
	fn try_origin(o: O) -> Result<Self::Success, O> {
		o.into().map(|o| match o {
			RawOrigin::EthereumTransaction(id) => id,
		})
	}

	#[cfg(feature = "runtime-benchmarks")]
	fn try_successful_origin() -> Result<O, ()> {
		Ok(O::from(RawOrigin::EthereumTransaction(Default::default())))
	}
}

impl<T> Call<T>
where
	OriginFor<T>: Into<Result<RawOrigin, OriginFor<T>>>,
	T: Send + Sync + Config,
	T::RuntimeCall: Dispatchable<Info = DispatchInfo, PostInfo = PostDispatchInfo>,
{
	pub fn is_self_contained(&self) -> bool {
		matches!(self, Call::transact { .. })
	}

	pub fn check_self_contained(&self) -> Option<Result<H160, TransactionValidityError>> {
		if let Call::transact { transaction } = self {
			let check = || {
				let origin = Pallet::<T>::recover_signer(transaction).ok_or(
					InvalidTransaction::Custom(TransactionValidationError::InvalidSignature as u8),
				)?;

				Ok(origin)
			};

			Some(check())
		} else {
			None
		}
	}

	pub fn pre_dispatch_self_contained(
		&self,
		origin: &H160,
		dispatch_info: &DispatchInfoOf<T::RuntimeCall>,
		len: usize,
	) -> Option<Result<(), TransactionValidityError>> {
		if let Call::transact { transaction } = self {
			if let Err(e) = CheckWeight::<T>::do_pre_dispatch(dispatch_info, len) {
				return Some(Err(e));
			}

			Some(Pallet::<T>::validate_transaction_in_block(
				*origin,
				transaction,
			))
		} else {
			None
		}
	}

	pub fn validate_self_contained(
		&self,
		origin: &H160,
		dispatch_info: &DispatchInfoOf<T::RuntimeCall>,
		len: usize,
	) -> Option<TransactionValidity> {
		if let Call::transact { transaction } = self {
			// Validate submitted gas limit to weight conversion
			let gas_limit = match transaction {
				Transaction::Legacy(t) => t.gas_limit,
				Transaction::EIP2930(t) => t.gas_limit,
				Transaction::EIP1559(t) => t.gas_limit,
			};
			let without_base_extrinsic_weight = true;
			let submitted_weight = T::GasWeightMapping::gas_to_weight(
				gas_limit.unique_saturated_into(),
				without_base_extrinsic_weight,
			);
			if submitted_weight != dispatch_info.weight {
				return Some(Err(TransactionValidityError::Invalid(
					InvalidTransaction::Custom(255),
				)));
			}

			// CheckWeight
			if let Err(e) = CheckWeight::<T>::do_validate(dispatch_info, len) {
				return Some(Err(e));
			}

			Some(Pallet::<T>::validate_transaction_in_pool(
				*origin,
				transaction,
			))
		} else {
			None
		}
	}
}

#[derive(Copy, Clone, Eq, PartialEq, Default)]
pub enum PostLogContent {
	#[default]
	BlockAndTxnHashes,
	OnlyBlockHash,
}

pub use self::pallet::*;

#[frame_support::pallet]
pub mod pallet {
	use super::*;
	use frame_support::pallet_prelude::*;
	use frame_system::pallet_prelude::*;

	#[pallet::pallet]
	#[pallet::without_storage_info]
	pub struct Pallet<T>(PhantomData<T>);

	#[pallet::origin]
	pub type Origin = RawOrigin;

	#[pallet::config]
	pub trait Config: frame_system::Config + pallet_timestamp::Config + pallet_evm::Config {
		/// The overarching event type.
		type RuntimeEvent: From<Event> + IsType<<Self as frame_system::Config>::RuntimeEvent>;
		/// How Ethereum state root is calculated.
		type StateRoot: Get<H256>;
		/// What's included in the PostLog.
		type PostLogContent: Get<PostLogContent>;
		/// The maximum length of the extra data in the Executed event.
		type ExtraDataLength: Get<u32>;
	}

	#[pallet::hooks]
	impl<T: Config> Hooks<BlockNumberFor<T>> for Pallet<T> {
		fn on_finalize(n: T::BlockNumber) {
			<Pallet<T>>::store_block(
				match fp_consensus::find_pre_log(&frame_system::Pallet::<T>::digest()) {
					Ok(_) => None,
					Err(_) => Some(T::PostLogContent::get()),
				},
				U256::from(UniqueSaturatedInto::<u128>::unique_saturated_into(
					frame_system::Pallet::<T>::block_number(),
				)),
			);
			// move block hash pruning window by one block
			let block_hash_count = T::BlockHashCount::get();
			let to_remove = n
				.saturating_sub(block_hash_count)
				.saturating_sub(One::one());
			// keep genesis hash
			if !to_remove.is_zero() {
				<BlockHash<T>>::remove(U256::from(
					UniqueSaturatedInto::<u32>::unique_saturated_into(to_remove),
				));
			}
			Pending::<T>::kill();
		}

		fn on_initialize(_: T::BlockNumber) -> Weight {
			let mut weight = T::SystemWeightInfo::kill_storage(1);

			// If the digest contain an existing ethereum block(encoded as PreLog), If contains,
			// execute the imported block firstly and disable transact dispatch function.
			if let Ok(log) = fp_consensus::find_pre_log(&frame_system::Pallet::<T>::digest()) {
				let PreLog::Block(block) = log;

				for transaction in block.transactions {
					let source = Self::recover_signer(&transaction).expect(
						"pre-block transaction signature invalid; the block cannot be built",
					);

					Self::validate_transaction_in_block(source, &transaction).expect(
						"pre-block transaction verification failed; the block cannot be built",
					);
					let r = Self::apply_validated_transaction(source, transaction, None)
						.expect("pre-block apply transaction failed; the block cannot be built");

					weight = weight.saturating_add(r.actual_weight.unwrap_or_default());
				}
			}
			// Account for `on_finalize` weight:
			//	- read: frame_system::Pallet::<T>::digest()
			//	- read: frame_system::Pallet::<T>::block_number()
			//	- write: <Pallet<T>>::store_block()
			//	- write: <BlockHash<T>>::remove()
			weight.saturating_add(T::DbWeight::get().reads_writes(2, 2))
		}

		fn on_runtime_upgrade() -> Weight {
			frame_support::storage::unhashed::put::<EthereumStorageSchema>(
				PALLET_ETHEREUM_SCHEMA,
				&EthereumStorageSchema::V3,
			);

			T::DbWeight::get().writes(1)
		}
	}

	#[pallet::call]
	impl<T: Config> Pallet<T>
	where
		OriginFor<T>: Into<Result<RawOrigin, OriginFor<T>>>,
	{
		/// Transact an Ethereum transaction.
		#[pallet::call_index(0)]
		#[pallet::weight({
			let without_base_extrinsic_weight = true;
			<T as pallet_evm::Config>::GasWeightMapping::gas_to_weight({
				let transaction_data: TransactionData = transaction.into();
				transaction_data.gas_limit.unique_saturated_into()
			}, without_base_extrinsic_weight)
		})]
		pub fn transact(
			origin: OriginFor<T>,
			transaction: Transaction,
		) -> DispatchResultWithPostInfo {
			let source = ensure_ethereum_transaction(origin)?;
			// Disable transact functionality if PreLog exist.
			assert!(
				fp_consensus::find_pre_log(&frame_system::Pallet::<T>::digest()).is_err(),
				"pre log already exists; block is invalid",
			);

			Self::apply_validated_transaction(source, transaction, None)
		}

		/// Transact an Ethereum transaction with native WeightV2+ limit.
		#[pallet::call_index(1)]
		#[pallet::weight({ *weight_limit })]
		pub fn transact_with_weight_limit(
			origin: OriginFor<T>,
			transaction: Transaction,
			weight_limit: Weight,
		) -> DispatchResultWithPostInfo {
			let source = ensure_ethereum_transaction(origin)?;
			// Disable transact functionality if PreLog exist.
			assert!(
				fp_consensus::find_pre_log(&frame_system::Pallet::<T>::digest()).is_err(),
				"pre log already exists; block is invalid",
			);

			// Set gas limit based on weight_limit
			let weight_to_gas = U256::from(T::GasWeightMapping::weight_to_gas(weight_limit));
			let transaction = match transaction {
				Transaction::Legacy(mut t) => {
					t.gas_limit = weight_to_gas;
					Transaction::Legacy(t)
				}
				Transaction::EIP2930(mut t) => {
					t.gas_limit = weight_to_gas;
					Transaction::EIP2930(t)
				}
				Transaction::EIP1559(mut t) => {
					t.gas_limit = weight_to_gas;
					Transaction::EIP1559(t)
				}
			};
			// Try to subtract the encoded extrinsic from the Weight proof_size limit or fail
			// Validate the weight limit can afford recording transaction len
			let _ = weight_limit
				.proof_size()
				.checked_sub(Self::transaction_len(&transaction))
				.ok_or(DispatchErrorWithPostInfo {
					post_info: PostDispatchInfo {
						actual_weight: None,
						pays_fee: Pays::No,
					},
					error: sp_runtime::DispatchError::Exhausted,
				})?;

			Self::apply_validated_transaction(source, transaction, Some(weight_limit))
		}
	}

	#[pallet::event]
	#[pallet::generate_deposit(pub(super) fn deposit_event)]
	pub enum Event {
		/// An ethereum transaction was successfully executed.
		Executed {
			from: H160,
			to: H160,
			transaction_hash: H256,
			exit_reason: ExitReason,
			extra_data: Vec<u8>,
		},
	}

	#[pallet::error]
	pub enum Error<T> {
		/// Signature is invalid.
		InvalidSignature,
		/// Pre-log is present, therefore transact is not allowed.
		PreLogExists,
	}

	/// Current building block's transactions and receipts.
	#[pallet::storage]
	pub(super) type Pending<T: Config> =
		StorageValue<_, Vec<(Transaction, TransactionStatus, Receipt)>, ValueQuery>;

	/// The current Ethereum block.
	#[pallet::storage]
	pub type CurrentBlock<T: Config> = StorageValue<_, ethereum::BlockV2>;

	/// The current Ethereum receipts.
	#[pallet::storage]
	pub type CurrentReceipts<T: Config> = StorageValue<_, Vec<Receipt>>;

	/// The current transaction statuses.
	#[pallet::storage]
	pub type CurrentTransactionStatuses<T: Config> = StorageValue<_, Vec<TransactionStatus>>;

	// Mapping for block number and hashes.
	#[pallet::storage]
	pub type BlockHash<T: Config> = StorageMap<_, Twox64Concat, U256, H256, ValueQuery>;

	#[pallet::genesis_config]
	#[derive(Default)]
	pub struct GenesisConfig {}

	#[pallet::genesis_build]
	impl<T: Config> GenesisBuild<T> for GenesisConfig {
		fn build(&self) {
			<Pallet<T>>::store_block(None, U256::zero());
			frame_support::storage::unhashed::put::<EthereumStorageSchema>(
				PALLET_ETHEREUM_SCHEMA,
				&EthereumStorageSchema::V3,
			);
		}
	}
}

impl<T: Config> Pallet<T> {
	fn transaction_len(transaction: &Transaction) -> u64 {
		transaction
			.encode()
			.len()
			// pallet index
			.saturating_add(1)
			// call index
			.saturating_add(1) as u64
	}

	fn recover_signer(transaction: &Transaction) -> Option<H160> {
		let mut sig = [0u8; 65];
		let mut msg = [0u8; 32];
		match transaction {
			Transaction::Legacy(t) => {
				sig[0..32].copy_from_slice(&t.signature.r()[..]);
				sig[32..64].copy_from_slice(&t.signature.s()[..]);
				sig[64] = t.signature.standard_v();
				msg.copy_from_slice(
					&ethereum::LegacyTransactionMessage::from(t.clone()).hash()[..],
				);
			}
			Transaction::EIP2930(t) => {
				sig[0..32].copy_from_slice(&t.r[..]);
				sig[32..64].copy_from_slice(&t.s[..]);
				sig[64] = t.odd_y_parity as u8;
				msg.copy_from_slice(
					&ethereum::EIP2930TransactionMessage::from(t.clone()).hash()[..],
				);
			}
			Transaction::EIP1559(t) => {
				sig[0..32].copy_from_slice(&t.r[..]);
				sig[32..64].copy_from_slice(&t.s[..]);
				sig[64] = t.odd_y_parity as u8;
				msg.copy_from_slice(
					&ethereum::EIP1559TransactionMessage::from(t.clone()).hash()[..],
				);
			}
		}
		let pubkey = sp_io::crypto::secp256k1_ecdsa_recover(&sig, &msg).ok()?;
		Some(H160::from(H256::from(sp_io::hashing::keccak_256(&pubkey))))
	}

	fn store_block(post_log: Option<PostLogContent>, block_number: U256) {
		let mut transactions = Vec::new();
		let mut statuses = Vec::new();
		let mut receipts = Vec::new();
		let mut logs_bloom = Bloom::default();
		let mut cumulative_gas_used = U256::zero();
		for (transaction, status, receipt) in Pending::<T>::get() {
			transactions.push(transaction);
			statuses.push(status);
			receipts.push(receipt.clone());
			let (logs, used_gas) = match receipt {
				Receipt::Legacy(d) | Receipt::EIP2930(d) | Receipt::EIP1559(d) => {
					(d.logs.clone(), d.used_gas)
				}
			};
			cumulative_gas_used = used_gas;
			Self::logs_bloom(logs, &mut logs_bloom);
		}

		let ommers = Vec::<ethereum::Header>::new();
		let receipts_root = ethereum::util::ordered_trie_root(
			receipts.iter().map(ethereum::EnvelopedEncodable::encode),
		);
		let partial_header = ethereum::PartialHeader {
			parent_hash: if block_number > U256::zero() {
				BlockHash::<T>::get(block_number - 1)
			} else {
				H256::default()
			},
			beneficiary: pallet_evm::Pallet::<T>::find_author(),
			state_root: T::StateRoot::get(),
			receipts_root,
			logs_bloom,
			difficulty: U256::zero(),
			number: block_number,
			gas_limit: T::BlockGasLimit::get(),
			gas_used: cumulative_gas_used,
			timestamp: UniqueSaturatedInto::<u64>::unique_saturated_into(
				pallet_timestamp::Pallet::<T>::get(),
			),
			extra_data: Vec::new(),
			mix_hash: H256::default(),
			nonce: H64::default(),
		};
		let block = ethereum::Block::new(partial_header, transactions.clone(), ommers);

		CurrentBlock::<T>::put(block.clone());
		CurrentReceipts::<T>::put(receipts.clone());
		CurrentTransactionStatuses::<T>::put(statuses.clone());
		BlockHash::<T>::insert(block_number, block.header.hash());

		match post_log {
			Some(PostLogContent::BlockAndTxnHashes) => {
				let digest = DigestItem::Consensus(
					FRONTIER_ENGINE_ID,
					PostLog::Hashes(fp_consensus::Hashes::from_block(block)).encode(),
				);
				frame_system::Pallet::<T>::deposit_log(digest);
			}
			Some(PostLogContent::OnlyBlockHash) => {
				let digest = DigestItem::Consensus(
					FRONTIER_ENGINE_ID,
					PostLog::BlockHash(block.header.hash()).encode(),
				);
				frame_system::Pallet::<T>::deposit_log(digest);
			}
			None => { /* do nothing*/ }
		}
	}

	fn logs_bloom(logs: Vec<Log>, bloom: &mut Bloom) {
		for log in logs {
			bloom.accrue(BloomInput::Raw(&log.address[..]));
			for topic in log.topics {
				bloom.accrue(BloomInput::Raw(&topic[..]));
			}
		}
	}

	// Controls that must be performed by the pool.
	// The controls common with the State Transition Function (STF) are in
	// the function `validate_transaction_common`.
	fn validate_transaction_in_pool(
		origin: H160,
		transaction: &Transaction,
	) -> TransactionValidity {
		let transaction_data: TransactionData = transaction.into();
		let transaction_nonce = transaction_data.nonce;

		let (base_fee, _) = T::FeeCalculator::min_gas_price();
		let (who, _) = pallet_evm::Pallet::<T>::account_basic(&origin);

		let _ = CheckEvmTransaction::<InvalidTransactionWrapper>::new(
			CheckEvmTransactionConfig {
				evm_config: T::config(),
				block_gas_limit: T::BlockGasLimit::get(),
				base_fee,
				chain_id: T::ChainId::get(),
				is_transactional: true,
			},
			transaction_data.clone().into(),
		)
		.validate_in_pool_for(&who)
		.and_then(|v| v.with_chain_id())
		.and_then(|v| v.with_base_fee())
		.and_then(|v| v.with_balance_for(&who))
		.map_err(|e| e.0)?;

		let priority = match (
			transaction_data.gas_price,
			transaction_data.max_fee_per_gas,
			transaction_data.max_priority_fee_per_gas,
		) {
			// Legacy or EIP-2930 transaction.
			// Handle priority here. On legacy transaction everything in gas_price except
			// the current base_fee is considered a tip to the miner and thus the priority.
			(Some(gas_price), None, None) => {
				gas_price.saturating_sub(base_fee).unique_saturated_into()
			}
			// EIP-1559 transaction without tip.
			(None, Some(_), None) => 0,
			// EIP-1559 transaction with tip.
			(None, Some(max_fee_per_gas), Some(max_priority_fee_per_gas)) => max_fee_per_gas
				.saturating_sub(base_fee)
				.min(max_priority_fee_per_gas)
				.unique_saturated_into(),
			// Unreachable because already validated. Gracefully handle.
			_ => return Err(InvalidTransaction::Payment.into()),
		};

		// The tag provides and requires must be filled correctly according to the nonce.
		let mut builder = ValidTransactionBuilder::default()
			.and_provides((origin, transaction_nonce))
			.priority(priority);

		// In the context of the pool, a transaction with
		// too high a nonce is still considered valid
		if transaction_nonce > who.nonce {
			if let Some(prev_nonce) = transaction_nonce.checked_sub(1.into()) {
				builder = builder.and_requires((origin, prev_nonce))
			}
		}

		builder.build()
	}

	fn apply_validated_transaction(
		source: H160,
		transaction: Transaction,
		weight_limit: Option<Weight>,
	) -> DispatchResultWithPostInfo {
		let (to, _, info) = Self::execute(source, &transaction, None, weight_limit)?;

		let pending = Pending::<T>::get();
		let transaction_hash = transaction.hash();
		let transaction_index = pending.len() as u32;

<<<<<<< HEAD
		let (reason, status, weight_info, used_gas, dest) = match info {
=======
		let (reason, status, used_gas, dest, extra_data) = match info {
>>>>>>> 88f3e774
			CallOrCreateInfo::Call(info) => (
				info.exit_reason.clone(),
				TransactionStatus {
					transaction_hash,
					transaction_index,
					from: source,
					to,
					contract_address: None,
					logs: info.logs.clone(),
					logs_bloom: {
						let mut bloom: Bloom = Bloom::default();
						Self::logs_bloom(info.logs, &mut bloom);
						bloom
					},
				},
				info.weight_info,
				info.used_gas,
				to,
				match info.exit_reason {
					ExitReason::Revert(_) => {
						const LEN_START: usize = 36;
						const MESSAGE_START: usize = 68;

						let data = info.value;
						let data_len = data.len();
						if data_len > MESSAGE_START {
							let message_len = U256::from(&data[LEN_START..MESSAGE_START])
								.saturated_into::<usize>();
							let message_end = MESSAGE_START.saturating_add(
								message_len.min(T::ExtraDataLength::get() as usize),
							);

							if data_len >= message_end {
								data[MESSAGE_START..message_end].to_vec()
							} else {
								data
							}
						} else {
							data
						}
					}
					_ => vec![],
				},
			),
			CallOrCreateInfo::Create(info) => (
				info.exit_reason,
				TransactionStatus {
					transaction_hash,
					transaction_index,
					from: source,
					to,
					contract_address: Some(info.value),
					logs: info.logs.clone(),
					logs_bloom: {
						let mut bloom: Bloom = Bloom::default();
						Self::logs_bloom(info.logs, &mut bloom);
						bloom
					},
				},
				info.weight_info,
				info.used_gas,
				Some(info.value),
				Vec::new(),
			),
		};

		let receipt = {
			let status_code: u8 = match reason {
				ExitReason::Succeed(_) => 1,
				_ => 0,
			};
			let logs_bloom = status.logs_bloom;
			let logs = status.clone().logs;
			let cumulative_gas_used = if let Some((_, _, receipt)) = pending.last() {
				match receipt {
					Receipt::Legacy(d) | Receipt::EIP2930(d) | Receipt::EIP1559(d) => {
						d.used_gas.saturating_add(used_gas)
					}
				}
			} else {
				used_gas
			};
			match &transaction {
				Transaction::Legacy(_) => Receipt::Legacy(ethereum::EIP658ReceiptData {
					status_code,
					used_gas: cumulative_gas_used,
					logs_bloom,
					logs,
				}),
				Transaction::EIP2930(_) => Receipt::EIP2930(ethereum::EIP2930ReceiptData {
					status_code,
					used_gas: cumulative_gas_used,
					logs_bloom,
					logs,
				}),
				Transaction::EIP1559(_) => Receipt::EIP1559(ethereum::EIP2930ReceiptData {
					status_code,
					used_gas: cumulative_gas_used,
					logs_bloom,
					logs,
				}),
			}
		};

		Pending::<T>::append((transaction, status, receipt));

		Self::deposit_event(Event::Executed {
			from: source,
			to: dest.unwrap_or_default(),
			transaction_hash,
			exit_reason: reason,
			extra_data,
		});

		Ok(PostDispatchInfo {
			actual_weight: {
				let mut gas_to_weight =
					T::GasWeightMapping::gas_to_weight(used_gas.unique_saturated_into(), true);
				if let Some(weight_info) = weight_info {
					if let Some(proof_size_usage) = weight_info.proof_size_usage {
						*gas_to_weight.proof_size_mut() = proof_size_usage;
					}
				}
				Some(gas_to_weight)
			},
			pays_fee: Pays::No,
		})
	}

	/// Get current block hash
	pub fn current_block_hash() -> Option<H256> {
		<CurrentBlock<T>>::get().map(|block| block.header.hash())
	}

	/// Execute an Ethereum transaction.
	pub fn execute(
		from: H160,
		transaction: &Transaction,
		config: Option<evm::Config>,
		weight_limit: Option<Weight>,
	) -> Result<
		(Option<H160>, Option<H160>, CallOrCreateInfo),
		DispatchErrorWithPostInfo<PostDispatchInfo>,
	> {
		let (
			input,
			value,
			gas_limit,
			max_fee_per_gas,
			max_priority_fee_per_gas,
			nonce,
			action,
			access_list,
		) = {
			match transaction {
				// max_fee_per_gas and max_priority_fee_per_gas in legacy and 2930 transactions is
				// the provided gas_price.
				Transaction::Legacy(t) => (
					t.input.clone(),
					t.value,
					t.gas_limit,
					Some(t.gas_price),
					Some(t.gas_price),
					Some(t.nonce),
					t.action,
					Vec::new(),
				),
				Transaction::EIP2930(t) => {
					let access_list: Vec<(H160, Vec<H256>)> = t
						.access_list
						.iter()
						.map(|item| (item.address, item.storage_keys.clone()))
						.collect();
					(
						t.input.clone(),
						t.value,
						t.gas_limit,
						Some(t.gas_price),
						Some(t.gas_price),
						Some(t.nonce),
						t.action,
						access_list,
					)
				}
				Transaction::EIP1559(t) => {
					let access_list: Vec<(H160, Vec<H256>)> = t
						.access_list
						.iter()
						.map(|item| (item.address, item.storage_keys.clone()))
						.collect();
					(
						t.input.clone(),
						t.value,
						t.gas_limit,
						Some(t.max_fee_per_gas),
						Some(t.max_priority_fee_per_gas),
						Some(t.nonce),
						t.action,
						access_list,
					)
				}
			}
		};

		let is_transactional = true;
		let validate = false;
		let transaction_len = if weight_limit.is_some() {
			Some(Self::transaction_len(transaction))
		} else {
			None
		};
		match action {
			ethereum::TransactionAction::Call(target) => {
				let res = match T::Runner::call(
					from,
					target,
					input,
					value,
					gas_limit.unique_saturated_into(),
					max_fee_per_gas,
					max_priority_fee_per_gas,
					nonce,
					access_list,
					is_transactional,
					validate,
					weight_limit,
					transaction_len,
					config.as_ref().unwrap_or_else(|| T::config()),
				) {
					Ok(res) => res,
					Err(e) => {
						return Err(DispatchErrorWithPostInfo {
							post_info: PostDispatchInfo {
								actual_weight: Some(e.weight),
								pays_fee: Pays::Yes,
							},
							error: e.error.into(),
						})
					}
				};

				Ok((Some(target), None, CallOrCreateInfo::Call(res)))
			}
			ethereum::TransactionAction::Create => {
				let res = match T::Runner::create(
					from,
					input,
					value,
					gas_limit.unique_saturated_into(),
					max_fee_per_gas,
					max_priority_fee_per_gas,
					nonce,
					access_list,
					is_transactional,
					validate,
					weight_limit,
					transaction_len,
					config.as_ref().unwrap_or_else(|| T::config()),
				) {
					Ok(res) => res,
					Err(e) => {
						return Err(DispatchErrorWithPostInfo {
							post_info: PostDispatchInfo {
								actual_weight: Some(e.weight),
								pays_fee: Pays::Yes,
							},
							error: e.error.into(),
						})
					}
				};

				Ok((None, Some(res.value), CallOrCreateInfo::Create(res)))
			}
		}
	}

	/// Validate an Ethereum transaction already in block
	///
	/// This function must be called during the pre-dispatch phase
	/// (just before applying the extrinsic).
	pub fn validate_transaction_in_block(
		origin: H160,
		transaction: &Transaction,
	) -> Result<(), TransactionValidityError> {
		let transaction_data: TransactionData = transaction.into();

		let (base_fee, _) = T::FeeCalculator::min_gas_price();
		let (who, _) = pallet_evm::Pallet::<T>::account_basic(&origin);

		let _ = CheckEvmTransaction::<InvalidTransactionWrapper>::new(
			CheckEvmTransactionConfig {
				evm_config: T::config(),
				block_gas_limit: T::BlockGasLimit::get(),
				base_fee,
				chain_id: T::ChainId::get(),
				is_transactional: true,
			},
			transaction_data.into(),
		)
		.validate_in_block_for(&who)
		.and_then(|v| v.with_chain_id())
		.and_then(|v| v.with_base_fee())
		.and_then(|v| v.with_balance_for(&who))
		.map_err(|e| TransactionValidityError::Invalid(e.0))?;

		Ok(())
	}

	pub fn migrate_block_v0_to_v2() -> Weight {
		let db_weights = T::DbWeight::get();
		let mut weight: Weight = db_weights.reads(1);
		let item = b"CurrentBlock";
		let block_v0 = frame_support::storage::migration::get_storage_value::<ethereum::BlockV0>(
			Self::name().as_bytes(),
			item,
			&[],
		);
		if let Some(block_v0) = block_v0 {
			weight = weight.saturating_add(db_weights.writes(1));
			let block_v2: ethereum::BlockV2 = block_v0.into();
			frame_support::storage::migration::put_storage_value::<ethereum::BlockV2>(
				Self::name().as_bytes(),
				item,
				&[],
				block_v2,
			);
		}
		weight
	}

	#[cfg(feature = "try-runtime")]
	pub fn pre_migrate_block_v2() -> Result<Vec<u8>, &'static str> {
		let item = b"CurrentBlock";
		let block_v0 = frame_support::storage::migration::get_storage_value::<ethereum::BlockV0>(
			Self::name().as_bytes(),
			item,
			&[],
		);
		if let Some(block_v0) = block_v0 {
			Ok((
				block_v0.header.number,
				block_v0.header.parent_hash,
				block_v0.transactions.len() as u64,
			)
				.encode())
		} else {
			Ok(Vec::new())
		}
	}

	#[cfg(feature = "try-runtime")]
	pub fn post_migrate_block_v2(v0_data: Vec<u8>) -> Result<(), &'static str> {
		let (v0_number, v0_parent_hash, v0_transaction_len): (U256, H256, u64) = Decode::decode(
			&mut v0_data.as_slice(),
		)
		.expect("the state parameter should be something that was generated by pre_upgrade");
		let item = b"CurrentBlock";
		let block_v2 = frame_support::storage::migration::get_storage_value::<ethereum::BlockV2>(
			Self::name().as_bytes(),
			item,
			&[],
		);

		assert!(block_v2.is_some());

		let block_v2 = block_v2.unwrap();
		assert_eq!(block_v2.header.number, v0_number);
		assert_eq!(block_v2.header.parent_hash, v0_parent_hash);
		assert_eq!(block_v2.transactions.len() as u64, v0_transaction_len);
		Ok(())
	}
}

pub struct ValidatedTransaction<T>(PhantomData<T>);
impl<T: Config> ValidatedTransactionT for ValidatedTransaction<T> {
	fn apply(
		source: H160,
		transaction: Transaction,
		weight_limit: Option<Weight>,
	) -> DispatchResultWithPostInfo {
		Pallet::<T>::apply_validated_transaction(source, transaction, weight_limit)
	}
}

#[derive(Eq, PartialEq, Clone, RuntimeDebug)]
pub enum ReturnValue {
	Bytes(Vec<u8>),
	Hash(H160),
}

pub struct IntermediateStateRoot<T>(PhantomData<T>);
impl<T: Config> Get<H256> for IntermediateStateRoot<T> {
	fn get() -> H256 {
		let version = T::Version::get().state_version();
		H256::decode(&mut &sp_io::storage::root(version)[..])
			.expect("Node is configured to use the same hash; qed")
	}
}

/// Returns the Ethereum block hash by number.
pub struct EthereumBlockHashMapping<T>(PhantomData<T>);
impl<T: Config> BlockHashMapping for EthereumBlockHashMapping<T> {
	fn block_hash(number: u32) -> H256 {
		BlockHash::<T>::get(U256::from(number))
	}
}

pub struct InvalidTransactionWrapper(InvalidTransaction);

impl From<InvalidEvmTransactionError> for InvalidTransactionWrapper {
	fn from(validation_error: InvalidEvmTransactionError) -> Self {
		match validation_error {
			InvalidEvmTransactionError::GasLimitTooLow => InvalidTransactionWrapper(
				InvalidTransaction::Custom(TransactionValidationError::GasLimitTooLow as u8),
			),
			InvalidEvmTransactionError::GasLimitTooHigh => InvalidTransactionWrapper(
				InvalidTransaction::Custom(TransactionValidationError::GasLimitTooHigh as u8),
			),
			InvalidEvmTransactionError::GasPriceTooLow => {
				InvalidTransactionWrapper(InvalidTransaction::Payment)
			}
			InvalidEvmTransactionError::PriorityFeeTooHigh => InvalidTransactionWrapper(
				InvalidTransaction::Custom(TransactionValidationError::MaxFeePerGasTooLow as u8),
			),
			InvalidEvmTransactionError::BalanceTooLow => {
				InvalidTransactionWrapper(InvalidTransaction::Payment)
			}
			InvalidEvmTransactionError::TxNonceTooLow => {
				InvalidTransactionWrapper(InvalidTransaction::Stale)
			}
			InvalidEvmTransactionError::TxNonceTooHigh => {
				InvalidTransactionWrapper(InvalidTransaction::Future)
			}
			InvalidEvmTransactionError::InvalidPaymentInput => {
				InvalidTransactionWrapper(InvalidTransaction::Payment)
			}
			InvalidEvmTransactionError::InvalidChainId => InvalidTransactionWrapper(
				InvalidTransaction::Custom(TransactionValidationError::InvalidChainId as u8),
			),
		}
	}
}<|MERGE_RESOLUTION|>--- conflicted
+++ resolved
@@ -618,11 +618,7 @@
 		let transaction_hash = transaction.hash();
 		let transaction_index = pending.len() as u32;
 
-<<<<<<< HEAD
-		let (reason, status, weight_info, used_gas, dest) = match info {
-=======
-		let (reason, status, used_gas, dest, extra_data) = match info {
->>>>>>> 88f3e774
+		let (reason, status, weight_info, used_gas, dest, extra_data) = match info {
 			CallOrCreateInfo::Call(info) => (
 				info.exit_reason.clone(),
 				TransactionStatus {
