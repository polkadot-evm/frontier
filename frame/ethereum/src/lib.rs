// Copyright 2017-2020 Parity Technologies (UK) Ltd.
// This file is part of Frontier.

// Substrate is free software: you can redistribute it and/or modify
// it under the terms of the GNU General Public License as published by
// the Free Software Foundation, either version 3 of the License, or
// (at your option) any later version.

// Substrate is distributed in the hope that it will be useful,
// but WITHOUT ANY WARRANTY; without even the implied warranty of
// MERCHANTABILITY or FITNESS FOR A PARTICULAR PURPOSE.  See the
// GNU General Public License for more details.

// You should have received a copy of the GNU General Public License
// along with Substrate.  If not, see <http://www.gnu.org/licenses/>.

//! # Ethereum pallet
//!
//! The Ethereum pallet works together with EVM pallet to provide full emulation
//! for Ethereum block processing.

// Ensure we're `no_std` when compiling for Wasm.
#![cfg_attr(not(feature = "std"), no_std)]

<<<<<<< HEAD
use frame_support::{
	decl_module, decl_storage, decl_event, weights::Weight, traits::FindAuthor
};
=======
use frame_support::{decl_module, decl_storage, decl_error, decl_event, ensure, weights::Weight, traits::Get};
>>>>>>> 59399fcf
use sp_std::prelude::*;
use frame_system::{self as system, ensure_none};
use ethereum_types::{H160, H64, H256, U256, Bloom};
use sp_runtime::{
	traits::{UniqueSaturatedInto, BlakeTwo256},
	transaction_validity::{TransactionValidity, TransactionSource, ValidTransaction}
};
use sp_application_crypto::AppPublic;
use pallet_evm::ConvertAccountId;
use rlp;
use sha3::{Digest, Keccak256};

pub use frontier_rpc_primitives::TransactionStatus;
pub use ethereum::{Transaction, Log, Block, Receipt};

#[cfg(all(feature = "std", test))]
mod tests;

#[cfg(all(feature = "std", test))]
mod mock;

/// A type alias for the balance type from this pallet's point of view.
pub type BalanceOf<T> = <T as pallet_balances::Trait>::Balance;

/// Our pallet's configuration trait. All our types and constants go in here. If the
/// pallet is dependent on specific other pallets, then their configuration traits
/// should be added to our implied traits list.
///
/// `frame_system::Trait` should always be included in our implied traits.
pub trait Trait: frame_system::Trait<Hash=H256> + pallet_balances::Trait + pallet_timestamp::Trait + pallet_evm::Trait {
	/// The overarching event type.
	type Event: From<Event<Self>> + Into<<Self as frame_system::Trait>::Event>;
<<<<<<< HEAD
	type Public: AppPublic;
	type FindAuthor: FindAuthor<Self::Public>;
=======
    type ChainId: Get<u64>;
>>>>>>> 59399fcf
}

decl_storage! {
	// A macro for the Storage trait, and its implementation, for this pallet.
	// This allows for type-safe usage of the Substrate storage database, so you can
	// keep things around between blocks.
	//
	// It is important to update your storage name so that your pallet's
	// storage items are isolated from other pallets.
	// ---------------------------------vvvvvvv
	trait Store for Module<T: Trait> as Example {
		BlocksAndReceipts: map hasher(blake2_128_concat) H256 => Option<(ethereum::Block, Vec<ethereum::Receipt>)>;
		BlockNumbers: map hasher(blake2_128_concat) T::BlockNumber => H256;
		PendingTransactionsAndReceipts: Vec<(ethereum::Transaction, ethereum::Receipt)>;
		TransactionStatuses: map hasher(blake2_128_concat) H256 => Option<TransactionStatus>;
		Transactions: map hasher(blake2_128_concat) H256 => Option<(H256, u32)>;
	}
}

decl_event!(
	/// Events are a simple means of reporting specific conditions and
	/// circumstances that have happened that users, Dapps and/or chain explorers would find
	/// interesting and otherwise difficult to detect.
	pub enum Event<T> where B = <T as pallet_balances::Trait>::Balance {
		// Just a normal `enum`, here's a dummy event to ensure it compiles.
		/// Dummy event, just here so there's a generic type that's used.
		Dummy(B),
	}
);

// The module declaration. This states the entry points that we handle. The
// macro takes care of the marshalling of arguments and dispatch.
//
// Anyone can have these functions execute by signing and submitting
// an extrinsic. Ensure that calls into each of these execute in a time, memory and
// using storage space proportional to any costs paid for by the caller or otherwise the
// difficulty of forcing the call to happen.
//
// Generally you'll want to split these into three groups:
// - Public calls that are signed by an external account.
// - Root calls that are allowed to be made only by the governance system.
// - Unsigned calls that can be of two kinds:
//   * "Inherent extrinsics" that are opinions generally held by the block
//     authors that build child blocks.
//   * Unsigned Transactions that are of intrinsic recognizable utility to the
//     network, and are validated by the runtime.
//
// Information about where this dispatch initiated from is provided as the first argument
// "origin". As such functions must always look like:
//
// `fn foo(origin, bar: Bar, baz: Baz) -> Result;`
//
// The `Result` is required as part of the syntax (and expands to the conventional dispatch
// result of `Result<(), &'static str>`).
//
// When you come to `impl` them later in the pallet, you must specify the full type for `origin`:
//
// `fn foo(origin: T::Origin, bar: Bar, baz: Baz) { ... }`
//
// There are three entries in the `frame_system::Origin` enum that correspond
// to the above bullets: `::Signed(AccountId)`, `::Root` and `::None`. You should always match
// against them as the first thing you do in your function. There are three convenience calls
// in system that do the matching for you and return a convenient result: `ensure_signed`,
// `ensure_root` and `ensure_none`.


decl_error! {
	pub enum Error for Module<T: Trait> {
		/// Transaction signed with wrong chain id
		InvalidChainId,
	}
}

decl_module! {
	// Simple declaration of the `Module` type. Lets the macro know what its working on.
	pub struct Module<T: Trait> for enum Call where origin: T::Origin {
		/// Deposit one of this pallet's events by using the default implementation.
		/// It is also possible to provide a custom implementation.
		/// For non-generic events, the generic parameter just needs to be dropped, so that it
		/// looks like: `fn deposit_event() = default;`.
		fn deposit_event() = default;

		/// Transact an Ethereum transaction.
		#[weight = 0]
		fn transact(origin, transaction: ethereum::Transaction) {
			ensure_none(origin)?;

			ensure!(
				transaction.signature.chain_id().unwrap_or_default() == T::ChainId::get(), 
				Error::<T>::InvalidChainId
			);
			let mut sig = [0u8; 65];
			let mut msg = [0u8; 32];
			sig[0..32].copy_from_slice(&transaction.signature.r()[..]);
			sig[32..64].copy_from_slice(&transaction.signature.s()[..]);
			sig[64] = transaction.signature.standard_v();
			msg.copy_from_slice(&transaction.message_hash(Some(T::ChainId::get()))[..]);

			let pubkey = sp_io::crypto::secp256k1_ecdsa_recover(&sig, &msg)
				.map_err(|_| "Recover public key failed")?;
			let source = H160::from(H256::from_slice(Keccak256::digest(&pubkey).as_slice()));

			Self::execute(source, transaction);
		}

		// The signature could also look like: `fn on_initialize()`.
		// This function could also very well have a weight annotation, similar to any other. The
		// only difference is that it mut be returned, not annotated.
		fn on_initialize(_n: T::BlockNumber) -> Weight {
			// Anything that needs to be done at the start of the block.
			// We don't do anything here.

			0
		}

		// The signature could also look like: `fn on_finalize()`
		fn on_finalize(n: T::BlockNumber) {
			let transactions_and_receipts = PendingTransactionsAndReceipts::take();
			let (transactions, receipts): (Vec<_>, Vec<_>) =
				transactions_and_receipts.into_iter().unzip();
			let ommers = Vec::<ethereum::Header>::new();

			let header = ethereum::Header {
				parent_hash: frame_system::Module::<T>::parent_hash(),
				ommers_hash: H256::from_slice(
					Keccak256::digest(&rlp::encode_list(&ommers)[..]).as_slice(),
				), // TODO: check ommers hash.
				beneficiary: <Module<T>>::find_author(),
				state_root: H256::default(), // TODO: figure out if there's better way to get a sort-of-valid state root.
				transactions_root: H256::from_slice(
					Keccak256::digest(&rlp::encode_list(&transactions)[..]).as_slice(),
				), // TODO: check transactions hash.
				receipts_root: H256::from_slice(
					Keccak256::digest(&rlp::encode_list(&receipts)[..]).as_slice(),
				), // TODO: check receipts hash.
				logs_bloom: Bloom::default(), // TODO: gather the logs bloom from receipts.
				difficulty: U256::zero(),
				number: U256::from(
					UniqueSaturatedInto::<u128>::unique_saturated_into(
						frame_system::Module::<T>::block_number()
					)
				),
				gas_limit: U256::zero(), // TODO: set this using Ethereum's gas limit change algorithm.
				gas_used: U256::zero(), // TODO: get this from receipts.
				timestamp: UniqueSaturatedInto::<u64>::unique_saturated_into(
					pallet_timestamp::Module::<T>::get()
				),
				extra_data: H256::default(),
				mix_hash: H256::default(),
				nonce: H64::default(),
			};
			let hash = H256::from_slice(Keccak256::digest(&rlp::encode(&header)).as_slice());

			let block = ethereum::Block {
				header,
				transactions: transactions.clone(),
				ommers,
			};

			for t in &transactions {
				let transaction_hash = H256::from_slice(
					Keccak256::digest(&rlp::encode(t)).as_slice()
				);
				if let Some(status) = TransactionStatuses::get(transaction_hash) {
					Transactions::insert(
						transaction_hash,
						(hash, status.transaction_index)
					);
				}
			}

			BlocksAndReceipts::insert(hash, (block, receipts));
			BlockNumbers::<T>::insert(n, hash);
		}

		// A runtime code run after every block and have access to extended set of APIs.
		//
		// For instance you can generate extrinsics for the upcoming produced block.
		fn offchain_worker(_n: T::BlockNumber) {
			// We don't do anything here.
			// but we could dispatch extrinsic (transaction/unsigned/inherent) using
			// sp_io::submit_extrinsic
		}
	}
}

impl<T: Trait> frame_support::unsigned::ValidateUnsigned for Module<T> {
	type Call = Call<T>;

	fn validate_unsigned(_source: TransactionSource, call: &Self::Call) -> TransactionValidity {
		ValidTransaction::with_tag_prefix("Ethereum")
			.and_provides(call)
			.build()
	}
}

// The main implementation block for the pallet. Functions here fall into three broad
// categories:
// - Public interface. These are functions that are `pub` and generally fall into inspector
// functions that do not write to storage and operation functions that do.
// - Private functions. These are your usual private utilities unavailable to other pallets.
impl<T: Trait> Module<T> {
	pub fn find_author() -> H160 {
		let digest = <frame_system::Module<T>>::digest();
		let pre_runtime_digests = digest.logs.iter().filter_map(|d| d.as_pre_runtime());
		if let Some(authority_id) = T::FindAuthor::find_author(pre_runtime_digests) {
			<pallet_evm::HashTruncateConvertAccountId<BlakeTwo256>>::convert_account_id(&authority_id)
		} else {
			H160::default()
		}
	}

	pub fn transaction_status(hash: H256) -> Option<TransactionStatus> {
		TransactionStatuses::get(hash)
	}

	pub fn transaction_by_hash(hash: H256) -> Option<(
		ethereum::Transaction,
		ethereum::Block,
		TransactionStatus,
		ethereum::Receipt
	)> {
		let (block_hash, transaction_index) = Transactions::get(hash)?;
		let transaction_status = TransactionStatuses::get(hash)?;
		let (block, receipts) = BlocksAndReceipts::get(block_hash)?;
		let transaction = &block.transactions[transaction_index as usize];
		Some((transaction.clone(), block, transaction_status, receipts[transaction_index as usize].clone()))
	}

	pub fn transaction_by_block_hash_and_index(
		hash: H256,
		index: u32
	) -> Option<(
		ethereum::Transaction,
		ethereum::Block,
		TransactionStatus
	)> {
		let (block,_receipt) = BlocksAndReceipts::get(hash)?;
		if index < block.transactions.len() as u32 {
			let transaction = &block.transactions[index as usize];
			let transaction_hash = H256::from_slice(
				Keccak256::digest(&rlp::encode(transaction)).as_slice()
			);
			let transaction_status = TransactionStatuses::get(transaction_hash)?;
			Some((transaction.clone(), block, transaction_status))
		} else {
			None
		}
	}

	pub fn transaction_by_block_number_and_index(
		number: T::BlockNumber,
		index: u32
	) -> Option<(
		ethereum::Transaction,
		ethereum::Block,
		TransactionStatus
	)> {
		if <BlockNumbers<T>>::contains_key(number) {
			let hash = <BlockNumbers<T>>::get(number);
			return <Module<T>>::transaction_by_block_hash_and_index(hash, index);
		}
		None
	}

	pub fn block_by_number(number: T::BlockNumber) -> Option<ethereum::Block> {
		if <BlockNumbers<T>>::contains_key(number) {
			let hash = <BlockNumbers<T>>::get(number);
			if let Some((block, _receipt)) = BlocksAndReceipts::get(hash) {
				return Some(block)
			}
		}
		None
	}

	pub fn block_by_hash(hash: H256) -> Option<ethereum::Block> {
		if let Some((block, _receipt)) = BlocksAndReceipts::get(hash) {
			return Some(block)
		}
		None
	}

	pub fn block_transaction_statuses(
		block: &Block
	) -> Vec<Option<TransactionStatus>> {
		block.transactions.iter().map(|transaction|{
			let transaction_hash = H256::from_slice(
				Keccak256::digest(&rlp::encode(transaction)).as_slice()
			);
			<Module<T>>::transaction_status(transaction_hash)
		}).collect()
	}

	/// Execute an Ethereum transaction, ignoring transaction signatures.
	pub fn execute(source: H160, transaction: ethereum::Transaction) {
		let transaction_hash = H256::from_slice(
			Keccak256::digest(&rlp::encode(&transaction)).as_slice()
		);
		let transaction_index = PendingTransactionsAndReceipts::get().len() as u32;

		let status = match transaction.action {
			ethereum::TransactionAction::Call(target) => {
				pallet_evm::Module::<T>::execute_call(
					source,
					target,
					transaction.input.clone(),
					transaction.value,
					transaction.gas_limit.low_u32(),
					transaction.gas_price,
					Some(transaction.nonce),
					true,
				).unwrap(); // TODO: handle error

				TransactionStatus {
					transaction_hash,
					transaction_index,
					from: source,
					to: Some(target),
					contract_address: None,
					logs: Vec::new(), // TODO: feed in logs.
					logs_bloom: Bloom::default(), // TODO: feed in bloom.
				}
			},
			ethereum::TransactionAction::Create => {
				let contract_address = pallet_evm::Module::<T>::execute_create(
					source,
					transaction.input.clone(),
					transaction.value,
					transaction.gas_limit.low_u32(),
					transaction.gas_price,
					Some(transaction.nonce),
					true,
				).unwrap().1; // TODO: handle error

				TransactionStatus {
					transaction_hash,
					transaction_index,
					from: source,
					to: None,
					contract_address: Some(contract_address),
					logs: Vec::new(), // TODO: feed in logs.
					logs_bloom: Bloom::default(), // TODO: feed in bloom.
				}
			},
		};

		TransactionStatuses::insert(transaction_hash, status);

		let receipt = ethereum::Receipt {
			state_root: H256::default(), // TODO: should be okay / error status.
			used_gas: U256::default(), // TODO: set this.
			logs_bloom: Bloom::default(), // TODO: set this.
			logs: Vec::new(), // TODO: set this.
		};

		PendingTransactionsAndReceipts::append((transaction, receipt));
	}
}<|MERGE_RESOLUTION|>--- conflicted
+++ resolved
@@ -22,13 +22,10 @@
 // Ensure we're `no_std` when compiling for Wasm.
 #![cfg_attr(not(feature = "std"), no_std)]
 
-<<<<<<< HEAD
 use frame_support::{
-	decl_module, decl_storage, decl_event, weights::Weight, traits::FindAuthor
+	decl_module, decl_storage, decl_error, decl_event, ensure,
+	weights::Weight, traits::Get, traits::FindAuthor
 };
-=======
-use frame_support::{decl_module, decl_storage, decl_error, decl_event, ensure, weights::Weight, traits::Get};
->>>>>>> 59399fcf
 use sp_std::prelude::*;
 use frame_system::{self as system, ensure_none};
 use ethereum_types::{H160, H64, H256, U256, Bloom};
@@ -61,12 +58,9 @@
 pub trait Trait: frame_system::Trait<Hash=H256> + pallet_balances::Trait + pallet_timestamp::Trait + pallet_evm::Trait {
 	/// The overarching event type.
 	type Event: From<Event<Self>> + Into<<Self as frame_system::Trait>::Event>;
-<<<<<<< HEAD
 	type Public: AppPublic;
 	type FindAuthor: FindAuthor<Self::Public>;
-=======
     type ChainId: Get<u64>;
->>>>>>> 59399fcf
 }
 
 decl_storage! {
