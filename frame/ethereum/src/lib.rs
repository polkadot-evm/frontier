// SPDX-License-Identifier: Apache-2.0
// This file is part of Frontier.
//
// Copyright (c) 2020 Parity Technologies (UK) Ltd.
//
// Licensed under the Apache License, Version 2.0 (the "License");
// you may not use this file except in compliance with the License.
// You may obtain a copy of the License at
//
// 	http://www.apache.org/licenses/LICENSE-2.0
//
// Unless required by applicable law or agreed to in writing, software
// distributed under the License is distributed on an "AS IS" BASIS,
// WITHOUT WARRANTIES OR CONDITIONS OF ANY KIND, either express or implied.
// See the License for the specific language governing permissions and
// limitations under the License.

//! # Ethereum pallet
//!
//! The Ethereum pallet works together with EVM pallet to provide full emulation
//! for Ethereum block processing.

// Ensure we're `no_std` when compiling for Wasm.
#![cfg_attr(not(feature = "std"), no_std)]

use codec::{Decode, Encode};
use ethereum_types::{Bloom, BloomInput, H160, H256, H64, U256};
use evm::ExitReason;
use fp_consensus::{PostLog, PreLog, FRONTIER_ENGINE_ID};
use fp_evm::CallOrCreateInfo;
use fp_storage::PALLET_ETHEREUM_SCHEMA;
use frame_support::ensure;
use frame_support::{
<<<<<<< HEAD
	traits::Get, traits::FindAuthor, dispatch::DispatchResultWithPostInfo,
};
use sp_std::prelude::*;
use frame_support::ensure;
use ethereum_types::{H160, H64, H256, U256, Bloom, BloomInput};
use sp_runtime::{
	transaction_validity::ValidTransactionBuilder,
	generic::DigestItem, traits::UniqueSaturatedInto, DispatchError,
=======
	decl_error, decl_event, decl_module, decl_storage,
	dispatch::DispatchResultWithPostInfo,
	traits::Get,
	weights::{Pays, PostDispatchInfo, Weight},
};
use frame_system::ensure_none;
use pallet_evm::{BlockHashMapping, FeeCalculator, GasWeightMapping, Runner};
use sha3::{Digest, Keccak256};
use sp_runtime::{
	generic::DigestItem,
	traits::{One, Saturating, UniqueSaturatedInto, Zero},
	transaction_validity::{
		InvalidTransaction, TransactionSource, TransactionValidity, ValidTransactionBuilder,
	},
	DispatchError,
>>>>>>> 8139beb4
};
use sp_std::prelude::*;

pub use ethereum::{
	BlockV0 as Block, LegacyTransactionMessage, Log, Receipt, TransactionAction,
	TransactionV0 as Transaction,
};
pub use fp_rpc::TransactionStatus;

#[cfg(all(feature = "std", test))]
mod tests;
#[cfg(all(feature = "std", test))]
mod mock;


<<<<<<< HEAD
pub use pallet::*;

#[frame_support::pallet]
pub mod pallet {
	use frame_support::pallet_prelude::*;
	use frame_system::pallet_prelude::*;
	use super::*;

	#[pallet::config]
	pub trait Config: frame_system::Config
		+ pallet_balances::Config + pallet_timestamp::Config + pallet_evm::Config
	{
		/// The overarching event type.
		type Event: From<Event> + IsType<<Self as frame_system::Config>::Event>;
		/// Find author for Ethereum.
		type FindAuthor: FindAuthor<H160>;
		/// How Ethereum state root is calculated.
		type StateRoot: Get<H256>;
=======
/// The schema version for Pallet Ethereum's storage
#[derive(Clone, Copy, Debug, Encode, Decode, PartialEq, Eq, PartialOrd, Ord)]
pub enum EthereumStorageSchema {
	Undefined,
	V1,
}

impl Default for EthereumStorageSchema {
	fn default() -> Self {
		Self::Undefined
>>>>>>> 8139beb4
	}
	#[pallet::pallet]
	#[pallet::generate_store(pub(super) trait Store)]
	pub struct Pallet<T>(PhantomData<T>);

	#[pallet::hooks]
	impl<T: Config> Hooks<BlockNumberFor<T>> for Pallet<T> {
		fn on_finalize(_: T::BlockNumber) {
			<Pallet<T>>::store_block(
				fp_consensus::find_pre_log(&frame_system::Pallet::<T>::digest()).is_err(),
				U256::from(
					UniqueSaturatedInto::<u128>::unique_saturated_into(
						frame_system::Pallet::<T>::block_number()
					)
				),
			);
		}

		fn on_initialize(_: T::BlockNumber) -> Weight {
			Pending::<T>::kill();

			if let Ok(log) = fp_consensus::find_pre_log(&frame_system::Pallet::<T>::digest()) {
				let PreLog::Block(block) = log;

				for transaction in block.transactions {
					Self::do_transact(transaction)
						.expect("pre-block transaction verification failed; the block cannot be built");
				}
			}

			0
		}
	}

<<<<<<< HEAD
	#[pallet::call]
	impl<T: Config> Pallet<T> {
		/// Transact an Ethereum transaction.
		#[pallet::weight(<T as pallet_evm::Config>::GasWeightMapping::gas_to_weight(transaction.gas_limit.unique_saturated_into()))]
		pub fn transact(origin: OriginFor<T>, transaction: ethereum::Transaction) -> DispatchResultWithPostInfo {
			ensure_none(origin)?;

			Self::do_transact(transaction)
		}
=======
/// Configuration trait for Ethereum pallet.
pub trait Config:
	frame_system::Config<Hash = H256>
	+ pallet_balances::Config
	+ pallet_timestamp::Config
	+ pallet_evm::Config
{
	/// The overarching event type.
	type Event: From<Event> + Into<<Self as frame_system::Config>::Event>;
	/// How Ethereum state root is calculated.
	type StateRoot: Get<H256>;
}

decl_storage! {
	trait Store for Module<T: Config> as Ethereum {
		/// Current building block's transactions and receipts.
		Pending: Vec<(Transaction, TransactionStatus, ethereum::Receipt)>;

		/// The current Ethereum block.
		CurrentBlock: Option<ethereum::BlockV0>;
		/// The current Ethereum receipts.
		CurrentReceipts: Option<Vec<ethereum::Receipt>>;
		/// The current transaction statuses.
		CurrentTransactionStatuses: Option<Vec<TransactionStatus>>;
		// Mapping for block number and hashes.
		BlockHash: map hasher(twox_64_concat) U256 => H256;
	}
	add_extra_genesis {
		build(|_config: &GenesisConfig| {
			// Calculate the ethereum genesis block
			<Module<T>>::store_block(false, U256::zero());

			// Initialize the storage schema at the well known key.
			frame_support::storage::unhashed::put::<EthereumStorageSchema>(&PALLET_ETHEREUM_SCHEMA, &EthereumStorageSchema::V1);
		});
>>>>>>> 8139beb4
	}

	#[pallet::event]
	#[pallet::generate_deposit(pub(super) fn deposit_event)]
	pub enum Event {
		/// An ethereum transaction was successfully executed. [from, to/contract_address, transaction_hash, exit_reason]
		Executed(H160, H160, H256, ExitReason),
	}

<<<<<<< HEAD
	#[pallet::error]
	pub enum Error<T> {
=======
decl_error! {
	/// Ethereum pallet errors.
	pub enum Error for Module<T: Config> {
>>>>>>> 8139beb4
		/// Signature is invalid.
		InvalidSignature,
		/// Pre-log is present, therefore transact is not allowed.
		PreLogExists,
	}

	/// Current building block's transactions and receipts.
	#[pallet::storage]
	pub(super) type Pending<T: Config> = StorageValue<_, Vec<(ethereum::Transaction, TransactionStatus, ethereum::Receipt)>, ValueQuery>;

<<<<<<< HEAD
	/// The current Ethereum block.
	#[pallet::storage]
	pub(super) type CurrentBlock<T: Config> = StorageValue<_, ethereum::Block>;

	/// The current Ethereum receipts.
	#[pallet::storage]
	pub(super) type CurrentReceipts<T: Config> = StorageValue<_, Vec<ethereum::Receipt>>;

	/// The current transaction statuses.
	#[pallet::storage]
	pub(super) type CurrentTransactionStatuses<T: Config> = StorageValue<_, Vec<TransactionStatus>>;
=======
		/// Transact an Ethereum transaction.
		#[weight = <T as pallet_evm::Config>::GasWeightMapping::gas_to_weight(transaction.gas_limit.unique_saturated_into())]
		fn transact(origin, transaction: Transaction) -> DispatchResultWithPostInfo {
			ensure_none(origin)?;

			Self::do_transact(transaction)
		}

		fn on_finalize(n: T::BlockNumber) {
			<Module<T>>::store_block(
				fp_consensus::find_pre_log(&frame_system::Module::<T>::digest()).is_err(),
				U256::from(
					UniqueSaturatedInto::<u128>::unique_saturated_into(
						frame_system::Module::<T>::block_number()
					)
				),
			);
			// move block hash pruning window by one block
			let block_hash_count = T::BlockHashCount::get();
			let to_remove = n.saturating_sub(block_hash_count).saturating_sub(One::one());
			// keep genesis hash
			if !to_remove.is_zero() {
				BlockHash::remove(U256::from(
					UniqueSaturatedInto::<u32>::unique_saturated_into(to_remove)
				));
			}
		}

		fn on_initialize(_n: T::BlockNumber) -> Weight {
			Pending::kill();
>>>>>>> 8139beb4

	#[pallet::genesis_config]
	#[derive(Default)]
	pub struct GenesisConfig {}

	#[pallet::genesis_build]
	impl<T: Config> GenesisBuild<T> for GenesisConfig
	{
		fn build(&self) {
			<Pallet<T>>::store_block(false, U256::zero());
			frame_support::storage::unhashed::put::<EthereumStorageSchema>(& PALLET_ETHEREUM_SCHEMA, & EthereumStorageSchema::V1);
		}
	}
<<<<<<< HEAD
=======
}

/// Returns the Ethereum block hash by number.
pub struct EthereumBlockHashMapping;
impl BlockHashMapping for EthereumBlockHashMapping {
	fn block_hash(number: u32) -> H256 {
		BlockHash::get(U256::from(number))
	}
}

#[repr(u8)]
enum TransactionValidationError {
	#[allow(dead_code)]
	UnknownError,
	InvalidChainId,
	InvalidSignature,
	InvalidGasLimit,
}
>>>>>>> 8139beb4

	#[pallet::validate_unsigned]
	impl<T: Config> ValidateUnsigned for Pallet<T> {
		type Call = Call<T>;

<<<<<<< HEAD
		fn validate_unsigned(_source: TransactionSource, call: &Self::Call) -> TransactionValidity {
			if let Call::transact(transaction) = call {
				if let Some(chain_id) = transaction.signature.chain_id() {
					if chain_id != T::ChainId::get() {
						return InvalidTransaction::Custom(TransactionValidationError::InvalidChainId as u8).into();
					}
=======
	fn validate_unsigned(_source: TransactionSource, call: &Self::Call) -> TransactionValidity {
		if let Call::transact(transaction) = call {
			if let Some(chain_id) = transaction.signature.chain_id() {
				if chain_id != T::ChainId::get() {
					return InvalidTransaction::Custom(
						TransactionValidationError::InvalidChainId as u8,
					)
					.into();
>>>>>>> 8139beb4
				}

<<<<<<< HEAD
				let origin = Self::recover_signer(&transaction)
					.ok_or_else(|| InvalidTransaction::Custom(TransactionValidationError::InvalidSignature as u8))?;

				if transaction.gas_limit >= T::BlockGasLimit::get() {
					return InvalidTransaction::Custom(TransactionValidationError::InvalidGasLimit as u8).into();
				}
=======
			let origin = Self::recover_signer(&transaction).ok_or_else(|| {
				InvalidTransaction::Custom(TransactionValidationError::InvalidSignature as u8)
			})?;

			if transaction.gas_limit >= T::BlockGasLimit::get() {
				return InvalidTransaction::Custom(
					TransactionValidationError::InvalidGasLimit as u8,
				)
				.into();
			}
>>>>>>> 8139beb4

				let account_data = pallet_evm::Pallet::<T>::account_basic(&origin);

				if transaction.nonce < account_data.nonce {
					return InvalidTransaction::Stale.into();
				}

				let fee = transaction.gas_price.saturating_mul(transaction.gas_limit);
				let total_payment = transaction.value.saturating_add(fee);
				if account_data.balance < total_payment {
					return InvalidTransaction::Payment.into();
				}

				let min_gas_price = T::FeeCalculator::min_gas_price();

				if transaction.gas_price < min_gas_price {
					return InvalidTransaction::Payment.into();
				}

<<<<<<< HEAD
				let mut builder = ValidTransactionBuilder::default()
					.and_provides((origin, transaction.nonce))
					.priority(if min_gas_price == U256::zero() {
							0
						} else {
							let target_gas = (transaction.gas_limit * transaction.gas_price) / min_gas_price;
							T::GasWeightMapping::gas_to_weight(target_gas.unique_saturated_into())
					});

				if transaction.nonce > account_data.nonce {
					if let Some(prev_nonce) = transaction.nonce.checked_sub(1.into()) {
						builder = builder.and_requires((origin, prev_nonce))
					}
=======
			let mut builder = ValidTransactionBuilder::default()
				.and_provides((origin, transaction.nonce))
				.priority(transaction.gas_price.unique_saturated_into());

			if transaction.nonce > account_data.nonce {
				if let Some(prev_nonce) = transaction.nonce.checked_sub(1.into()) {
					builder = builder.and_requires((origin, prev_nonce))
>>>>>>> 8139beb4
				}

				builder.build()
			} else {
				Err(InvalidTransaction::Call.into())
			}
		}
	}
}

<<<<<<< HEAD
impl<T: Config> Pallet<T> {
	fn recover_signer(transaction: &ethereum::Transaction) -> Option<H160> {
=======
impl<T: Config> Module<T> {
	fn recover_signer(transaction: &Transaction) -> Option<H160> {
>>>>>>> 8139beb4
		let mut sig = [0u8; 65];
		let mut msg = [0u8; 32];
		sig[0..32].copy_from_slice(&transaction.signature.r()[..]);
		sig[32..64].copy_from_slice(&transaction.signature.s()[..]);
		sig[64] = transaction.signature.standard_v();
		msg.copy_from_slice(&LegacyTransactionMessage::from(transaction.clone()).hash()[..]);

		let pubkey = sp_io::crypto::secp256k1_ecdsa_recover(&sig, &msg).ok()?;
		Some(H160::from(H256::from_slice(
			Keccak256::digest(&pubkey).as_slice(),
		)))
	}

	fn store_block(post_log: bool, block_number: U256) {
		let mut transactions = Vec::new();
		let mut statuses = Vec::new();
		let mut receipts = Vec::new();
		let mut logs_bloom = Bloom::default();
		for (transaction, status, receipt) in Pending::<T>::get() {
			transactions.push(transaction);
			statuses.push(status);
			receipts.push(receipt.clone());
			Self::logs_bloom(receipt.logs.clone(), &mut logs_bloom);
		}

		let ommers = Vec::<ethereum::Header>::new();
		let receipts_root =
			ethereum::util::ordered_trie_root(receipts.iter().map(|r| rlp::encode(r)));
		let partial_header = ethereum::PartialHeader {
			parent_hash: Self::current_block_hash().unwrap_or_default(),
<<<<<<< HEAD
			beneficiary: <Pallet<T>>::find_author(),
			// TODO: figure out if there's better way to get a sort-of-valid state root.
			state_root: H256::default(),
			receipts_root: H256::from_slice(
				Keccak256::digest(&rlp::encode_list(&receipts)[..]).as_slice(),
			), // TODO: check receipts hash.
=======
			beneficiary: pallet_evm::Module::<T>::find_author(),
			state_root: T::StateRoot::get(),
			receipts_root,
>>>>>>> 8139beb4
			logs_bloom,
			difficulty: U256::zero(),
			number: block_number,
			gas_limit: T::BlockGasLimit::get(),
			gas_used: receipts
				.clone()
				.into_iter()
				.fold(U256::zero(), |acc, r| acc + r.used_gas),
			timestamp: UniqueSaturatedInto::<u64>::unique_saturated_into(
<<<<<<< HEAD
				pallet_timestamp::Pallet::<T>::get()
=======
				pallet_timestamp::Module::<T>::get(),
>>>>>>> 8139beb4
			),
			extra_data: Vec::new(),
			mix_hash: H256::default(),
			nonce: H64::default(),
		};
		let block = ethereum::Block::new(partial_header, transactions.clone(), ommers);

<<<<<<< HEAD
		CurrentBlock::<T>::put(block.clone());
		CurrentReceipts::<T>::put(receipts.clone());
		CurrentTransactionStatuses::<T>::put(statuses.clone());
=======
		CurrentBlock::put(block.clone());
		CurrentReceipts::put(receipts.clone());
		CurrentTransactionStatuses::put(statuses.clone());
		BlockHash::insert(block_number, block.header.hash());
>>>>>>> 8139beb4

		if post_log {
			let digest = DigestItem::<T::Hash>::Consensus(
				FRONTIER_ENGINE_ID,
				PostLog::Hashes(fp_consensus::Hashes::from_block(block)).encode(),
			);
			frame_system::Pallet::<T>::deposit_log(digest.into());
		}
	}

	fn logs_bloom(logs: Vec<Log>, bloom: &mut Bloom) {
		for log in logs {
			bloom.accrue(BloomInput::Raw(&log.address[..]));
			for topic in log.topics {
				bloom.accrue(BloomInput::Raw(&topic[..]));
			}
		}
	}

	fn do_transact(transaction: Transaction) -> DispatchResultWithPostInfo {
		ensure!(
			fp_consensus::find_pre_log(&frame_system::Pallet::<T>::digest()).is_err(),
			Error::<T>::PreLogExists,
		);

		let source =
			Self::recover_signer(&transaction).ok_or_else(|| Error::<T>::InvalidSignature)?;

<<<<<<< HEAD
		let transaction_hash = H256::from_slice(
			Keccak256::digest(&rlp::encode(&transaction)).as_slice()
		);
		let transaction_index = Pending::<T>::get().len() as u32;
=======
		let transaction_hash =
			H256::from_slice(Keccak256::digest(&rlp::encode(&transaction)).as_slice());
		let transaction_index = Pending::get().len() as u32;
>>>>>>> 8139beb4

		let (to, contract_address, info) = Self::execute(
			source,
			transaction.input.clone(),
			transaction.value,
			transaction.gas_limit,
			Some(transaction.gas_price),
			Some(transaction.nonce),
			transaction.action,
			None,
		)?;

		let (reason, status, used_gas) = match info {
			CallOrCreateInfo::Call(info) => (
				info.exit_reason,
				TransactionStatus {
					transaction_hash,
					transaction_index,
					from: source,
					to,
					contract_address: None,
					logs: info.logs.clone(),
					logs_bloom: {
						let mut bloom: Bloom = Bloom::default();
						Self::logs_bloom(info.logs, &mut bloom);
						bloom
					},
				},
				info.used_gas,
			),
			CallOrCreateInfo::Create(info) => (
				info.exit_reason,
				TransactionStatus {
					transaction_hash,
					transaction_index,
					from: source,
					to,
					contract_address: Some(info.value),
					logs: info.logs.clone(),
					logs_bloom: {
						let mut bloom: Bloom = Bloom::default();
						Self::logs_bloom(info.logs, &mut bloom);
						bloom
					},
				},
				info.used_gas,
			),
		};

		let receipt = ethereum::Receipt {
			state_root: match reason {
				ExitReason::Succeed(_) => H256::from_low_u64_be(1),
				ExitReason::Error(_) => H256::from_low_u64_le(0),
				ExitReason::Revert(_) => H256::from_low_u64_le(0),
				ExitReason::Fatal(_) => H256::from_low_u64_le(0),
			},
			used_gas,
			logs_bloom: status.clone().logs_bloom,
			logs: status.clone().logs,
		};

		Pending::<T>::append((transaction, status, receipt));

<<<<<<< HEAD
		Self::deposit_event(Event::Executed(source, contract_address.unwrap_or_default(), transaction_hash, reason));
		Ok(Some(T::GasWeightMapping::gas_to_weight(used_gas.unique_saturated_into())).into())
	}

	/// Get the author using the FindAuthor trait.
	pub fn find_author() -> H160 {
		let digest = <frame_system::Pallet<T>>::digest();
		let pre_runtime_digests = digest.logs.iter().filter_map(|d| d.as_pre_runtime());

		T::FindAuthor::find_author(pre_runtime_digests).unwrap_or_default()
=======
		Self::deposit_event(Event::Executed(
			source,
			contract_address.unwrap_or_default(),
			transaction_hash,
			reason,
		));
		Ok(PostDispatchInfo {
			actual_weight: Some(T::GasWeightMapping::gas_to_weight(
				used_gas.unique_saturated_into(),
			)),
			pays_fee: Pays::No,
		})
		.into()
>>>>>>> 8139beb4
	}

	/// Get the transaction status with given index.
	pub fn current_transaction_statuses() -> Option<Vec<TransactionStatus>> {
		CurrentTransactionStatuses::<T>::get()
	}

	/// Get current block.
<<<<<<< HEAD
	pub fn current_block() -> Option<ethereum::Block> {
		CurrentBlock::<T>::get()
=======
	pub fn current_block() -> Option<ethereum::BlockV0> {
		CurrentBlock::get()
>>>>>>> 8139beb4
	}

	/// Get current block hash
	pub fn current_block_hash() -> Option<H256> {
		Self::current_block().map(|block| block.header.hash())
	}

	/// Get receipts by number.
	pub fn current_receipts() -> Option<Vec<ethereum::Receipt>> {
		CurrentReceipts::<T>::get()
	}

	/// Execute an Ethereum transaction.
	pub fn execute(
		from: H160,
		input: Vec<u8>,
		value: U256,
		gas_limit: U256,
		gas_price: Option<U256>,
		nonce: Option<U256>,
		action: TransactionAction,
		config: Option<evm::Config>,
	) -> Result<(Option<H160>, Option<H160>, CallOrCreateInfo), DispatchError> {
		match action {
			ethereum::TransactionAction::Call(target) => {
				let res = T::Runner::call(
					from,
					target,
					input.clone(),
					value,
					gas_limit.low_u64(),
					gas_price,
					nonce,
					config.as_ref().unwrap_or(T::config()),
				)
				.map_err(Into::into)?;

				Ok((Some(target), None, CallOrCreateInfo::Call(res)))
			}
			ethereum::TransactionAction::Create => {
				let res = T::Runner::create(
					from,
					input.clone(),
					value,
					gas_limit.low_u64(),
					gas_price,
					nonce,
					config.as_ref().unwrap_or(T::config()),
				)
				.map_err(Into::into)?;

				Ok((None, Some(res.value), CallOrCreateInfo::Create(res)))
			}
		}
	}
}

#[derive(Eq, PartialEq, Clone, sp_runtime::RuntimeDebug)]
pub enum ReturnValue {
	Bytes(Vec<u8>),
	Hash(H160),
}

/// The schema version for Pallet Ethereum's storage
#[derive(Clone, Debug, Encode, Decode, PartialEq, Eq, PartialOrd, Ord)]
pub enum EthereumStorageSchema {
	Undefined,
	V1,
}

impl Default for EthereumStorageSchema {
	fn default() -> Self {
		Self::Undefined
	}
}

/// A type alias for the balance type from this pallet's point of view.
pub type BalanceOf<T> = <T as pallet_balances::Config>::Balance;

pub struct IntermediateStateRoot;

impl Get<H256> for IntermediateStateRoot {
	fn get() -> H256 {
		H256::decode(&mut &sp_io::storage::root()[..])
			.expect("Node is configured to use the same hash; qed")
	}
}

#[repr(u8)]
enum TransactionValidationError {
	#[allow(dead_code)]
	UnknownError,
	InvalidChainId,
	InvalidSignature,
	InvalidGasLimit,
}<|MERGE_RESOLUTION|>--- conflicted
+++ resolved
@@ -31,7 +31,6 @@
 use fp_storage::PALLET_ETHEREUM_SCHEMA;
 use frame_support::ensure;
 use frame_support::{
-<<<<<<< HEAD
 	traits::Get, traits::FindAuthor, dispatch::DispatchResultWithPostInfo,
 };
 use sp_std::prelude::*;
@@ -40,23 +39,6 @@
 use sp_runtime::{
 	transaction_validity::ValidTransactionBuilder,
 	generic::DigestItem, traits::UniqueSaturatedInto, DispatchError,
-=======
-	decl_error, decl_event, decl_module, decl_storage,
-	dispatch::DispatchResultWithPostInfo,
-	traits::Get,
-	weights::{Pays, PostDispatchInfo, Weight},
-};
-use frame_system::ensure_none;
-use pallet_evm::{BlockHashMapping, FeeCalculator, GasWeightMapping, Runner};
-use sha3::{Digest, Keccak256};
-use sp_runtime::{
-	generic::DigestItem,
-	traits::{One, Saturating, UniqueSaturatedInto, Zero},
-	transaction_validity::{
-		InvalidTransaction, TransactionSource, TransactionValidity, ValidTransactionBuilder,
-	},
-	DispatchError,
->>>>>>> 8139beb4
 };
 use sp_std::prelude::*;
 
@@ -72,7 +54,6 @@
 mod mock;
 
 
-<<<<<<< HEAD
 pub use pallet::*;
 
 #[frame_support::pallet]
@@ -87,22 +68,8 @@
 	{
 		/// The overarching event type.
 		type Event: From<Event> + IsType<<Self as frame_system::Config>::Event>;
-		/// Find author for Ethereum.
-		type FindAuthor: FindAuthor<H160>;
 		/// How Ethereum state root is calculated.
 		type StateRoot: Get<H256>;
-=======
-/// The schema version for Pallet Ethereum's storage
-#[derive(Clone, Copy, Debug, Encode, Decode, PartialEq, Eq, PartialOrd, Ord)]
-pub enum EthereumStorageSchema {
-	Undefined,
-	V1,
-}
-
-impl Default for EthereumStorageSchema {
-	fn default() -> Self {
-		Self::Undefined
->>>>>>> 8139beb4
 	}
 	#[pallet::pallet]
 	#[pallet::generate_store(pub(super) trait Store)]
@@ -137,7 +104,6 @@
 		}
 	}
 
-<<<<<<< HEAD
 	#[pallet::call]
 	impl<T: Config> Pallet<T> {
 		/// Transact an Ethereum transaction.
@@ -147,43 +113,6 @@
 
 			Self::do_transact(transaction)
 		}
-=======
-/// Configuration trait for Ethereum pallet.
-pub trait Config:
-	frame_system::Config<Hash = H256>
-	+ pallet_balances::Config
-	+ pallet_timestamp::Config
-	+ pallet_evm::Config
-{
-	/// The overarching event type.
-	type Event: From<Event> + Into<<Self as frame_system::Config>::Event>;
-	/// How Ethereum state root is calculated.
-	type StateRoot: Get<H256>;
-}
-
-decl_storage! {
-	trait Store for Module<T: Config> as Ethereum {
-		/// Current building block's transactions and receipts.
-		Pending: Vec<(Transaction, TransactionStatus, ethereum::Receipt)>;
-
-		/// The current Ethereum block.
-		CurrentBlock: Option<ethereum::BlockV0>;
-		/// The current Ethereum receipts.
-		CurrentReceipts: Option<Vec<ethereum::Receipt>>;
-		/// The current transaction statuses.
-		CurrentTransactionStatuses: Option<Vec<TransactionStatus>>;
-		// Mapping for block number and hashes.
-		BlockHash: map hasher(twox_64_concat) U256 => H256;
-	}
-	add_extra_genesis {
-		build(|_config: &GenesisConfig| {
-			// Calculate the ethereum genesis block
-			<Module<T>>::store_block(false, U256::zero());
-
-			// Initialize the storage schema at the well known key.
-			frame_support::storage::unhashed::put::<EthereumStorageSchema>(&PALLET_ETHEREUM_SCHEMA, &EthereumStorageSchema::V1);
-		});
->>>>>>> 8139beb4
 	}
 
 	#[pallet::event]
@@ -193,14 +122,8 @@
 		Executed(H160, H160, H256, ExitReason),
 	}
 
-<<<<<<< HEAD
 	#[pallet::error]
 	pub enum Error<T> {
-=======
-decl_error! {
-	/// Ethereum pallet errors.
-	pub enum Error for Module<T: Config> {
->>>>>>> 8139beb4
 		/// Signature is invalid.
 		InvalidSignature,
 		/// Pre-log is present, therefore transact is not allowed.
@@ -211,7 +134,6 @@
 	#[pallet::storage]
 	pub(super) type Pending<T: Config> = StorageValue<_, Vec<(ethereum::Transaction, TransactionStatus, ethereum::Receipt)>, ValueQuery>;
 
-<<<<<<< HEAD
 	/// The current Ethereum block.
 	#[pallet::storage]
 	pub(super) type CurrentBlock<T: Config> = StorageValue<_, ethereum::Block>;
@@ -223,38 +145,6 @@
 	/// The current transaction statuses.
 	#[pallet::storage]
 	pub(super) type CurrentTransactionStatuses<T: Config> = StorageValue<_, Vec<TransactionStatus>>;
-=======
-		/// Transact an Ethereum transaction.
-		#[weight = <T as pallet_evm::Config>::GasWeightMapping::gas_to_weight(transaction.gas_limit.unique_saturated_into())]
-		fn transact(origin, transaction: Transaction) -> DispatchResultWithPostInfo {
-			ensure_none(origin)?;
-
-			Self::do_transact(transaction)
-		}
-
-		fn on_finalize(n: T::BlockNumber) {
-			<Module<T>>::store_block(
-				fp_consensus::find_pre_log(&frame_system::Module::<T>::digest()).is_err(),
-				U256::from(
-					UniqueSaturatedInto::<u128>::unique_saturated_into(
-						frame_system::Module::<T>::block_number()
-					)
-				),
-			);
-			// move block hash pruning window by one block
-			let block_hash_count = T::BlockHashCount::get();
-			let to_remove = n.saturating_sub(block_hash_count).saturating_sub(One::one());
-			// keep genesis hash
-			if !to_remove.is_zero() {
-				BlockHash::remove(U256::from(
-					UniqueSaturatedInto::<u32>::unique_saturated_into(to_remove)
-				));
-			}
-		}
-
-		fn on_initialize(_n: T::BlockNumber) -> Weight {
-			Pending::kill();
->>>>>>> 8139beb4
 
 	#[pallet::genesis_config]
 	#[derive(Default)]
@@ -268,70 +158,25 @@
 			frame_support::storage::unhashed::put::<EthereumStorageSchema>(& PALLET_ETHEREUM_SCHEMA, & EthereumStorageSchema::V1);
 		}
 	}
-<<<<<<< HEAD
-=======
-}
-
-/// Returns the Ethereum block hash by number.
-pub struct EthereumBlockHashMapping;
-impl BlockHashMapping for EthereumBlockHashMapping {
-	fn block_hash(number: u32) -> H256 {
-		BlockHash::get(U256::from(number))
-	}
-}
-
-#[repr(u8)]
-enum TransactionValidationError {
-	#[allow(dead_code)]
-	UnknownError,
-	InvalidChainId,
-	InvalidSignature,
-	InvalidGasLimit,
-}
->>>>>>> 8139beb4
 
 	#[pallet::validate_unsigned]
 	impl<T: Config> ValidateUnsigned for Pallet<T> {
 		type Call = Call<T>;
 
-<<<<<<< HEAD
 		fn validate_unsigned(_source: TransactionSource, call: &Self::Call) -> TransactionValidity {
 			if let Call::transact(transaction) = call {
 				if let Some(chain_id) = transaction.signature.chain_id() {
 					if chain_id != T::ChainId::get() {
 						return InvalidTransaction::Custom(TransactionValidationError::InvalidChainId as u8).into();
 					}
-=======
-	fn validate_unsigned(_source: TransactionSource, call: &Self::Call) -> TransactionValidity {
-		if let Call::transact(transaction) = call {
-			if let Some(chain_id) = transaction.signature.chain_id() {
-				if chain_id != T::ChainId::get() {
-					return InvalidTransaction::Custom(
-						TransactionValidationError::InvalidChainId as u8,
-					)
-					.into();
->>>>>>> 8139beb4
-				}
-
-<<<<<<< HEAD
+				}
+
 				let origin = Self::recover_signer(&transaction)
 					.ok_or_else(|| InvalidTransaction::Custom(TransactionValidationError::InvalidSignature as u8))?;
 
 				if transaction.gas_limit >= T::BlockGasLimit::get() {
 					return InvalidTransaction::Custom(TransactionValidationError::InvalidGasLimit as u8).into();
 				}
-=======
-			let origin = Self::recover_signer(&transaction).ok_or_else(|| {
-				InvalidTransaction::Custom(TransactionValidationError::InvalidSignature as u8)
-			})?;
-
-			if transaction.gas_limit >= T::BlockGasLimit::get() {
-				return InvalidTransaction::Custom(
-					TransactionValidationError::InvalidGasLimit as u8,
-				)
-				.into();
-			}
->>>>>>> 8139beb4
 
 				let account_data = pallet_evm::Pallet::<T>::account_basic(&origin);
 
@@ -351,21 +196,6 @@
 					return InvalidTransaction::Payment.into();
 				}
 
-<<<<<<< HEAD
-				let mut builder = ValidTransactionBuilder::default()
-					.and_provides((origin, transaction.nonce))
-					.priority(if min_gas_price == U256::zero() {
-							0
-						} else {
-							let target_gas = (transaction.gas_limit * transaction.gas_price) / min_gas_price;
-							T::GasWeightMapping::gas_to_weight(target_gas.unique_saturated_into())
-					});
-
-				if transaction.nonce > account_data.nonce {
-					if let Some(prev_nonce) = transaction.nonce.checked_sub(1.into()) {
-						builder = builder.and_requires((origin, prev_nonce))
-					}
-=======
 			let mut builder = ValidTransactionBuilder::default()
 				.and_provides((origin, transaction.nonce))
 				.priority(transaction.gas_price.unique_saturated_into());
@@ -373,7 +203,6 @@
 			if transaction.nonce > account_data.nonce {
 				if let Some(prev_nonce) = transaction.nonce.checked_sub(1.into()) {
 					builder = builder.and_requires((origin, prev_nonce))
->>>>>>> 8139beb4
 				}
 
 				builder.build()
@@ -384,13 +213,8 @@
 	}
 }
 
-<<<<<<< HEAD
 impl<T: Config> Pallet<T> {
 	fn recover_signer(transaction: &ethereum::Transaction) -> Option<H160> {
-=======
-impl<T: Config> Module<T> {
-	fn recover_signer(transaction: &Transaction) -> Option<H160> {
->>>>>>> 8139beb4
 		let mut sig = [0u8; 65];
 		let mut msg = [0u8; 32];
 		sig[0..32].copy_from_slice(&transaction.signature.r()[..]);
@@ -421,18 +245,9 @@
 			ethereum::util::ordered_trie_root(receipts.iter().map(|r| rlp::encode(r)));
 		let partial_header = ethereum::PartialHeader {
 			parent_hash: Self::current_block_hash().unwrap_or_default(),
-<<<<<<< HEAD
-			beneficiary: <Pallet<T>>::find_author(),
-			// TODO: figure out if there's better way to get a sort-of-valid state root.
-			state_root: H256::default(),
-			receipts_root: H256::from_slice(
-				Keccak256::digest(&rlp::encode_list(&receipts)[..]).as_slice(),
-			), // TODO: check receipts hash.
-=======
 			beneficiary: pallet_evm::Module::<T>::find_author(),
 			state_root: T::StateRoot::get(),
 			receipts_root,
->>>>>>> 8139beb4
 			logs_bloom,
 			difficulty: U256::zero(),
 			number: block_number,
@@ -442,11 +257,7 @@
 				.into_iter()
 				.fold(U256::zero(), |acc, r| acc + r.used_gas),
 			timestamp: UniqueSaturatedInto::<u64>::unique_saturated_into(
-<<<<<<< HEAD
 				pallet_timestamp::Pallet::<T>::get()
-=======
-				pallet_timestamp::Module::<T>::get(),
->>>>>>> 8139beb4
 			),
 			extra_data: Vec::new(),
 			mix_hash: H256::default(),
@@ -454,16 +265,10 @@
 		};
 		let block = ethereum::Block::new(partial_header, transactions.clone(), ommers);
 
-<<<<<<< HEAD
-		CurrentBlock::<T>::put(block.clone());
-		CurrentReceipts::<T>::put(receipts.clone());
-		CurrentTransactionStatuses::<T>::put(statuses.clone());
-=======
 		CurrentBlock::put(block.clone());
 		CurrentReceipts::put(receipts.clone());
 		CurrentTransactionStatuses::put(statuses.clone());
 		BlockHash::insert(block_number, block.header.hash());
->>>>>>> 8139beb4
 
 		if post_log {
 			let digest = DigestItem::<T::Hash>::Consensus(
@@ -492,16 +297,9 @@
 		let source =
 			Self::recover_signer(&transaction).ok_or_else(|| Error::<T>::InvalidSignature)?;
 
-<<<<<<< HEAD
-		let transaction_hash = H256::from_slice(
-			Keccak256::digest(&rlp::encode(&transaction)).as_slice()
-		);
-		let transaction_index = Pending::<T>::get().len() as u32;
-=======
 		let transaction_hash =
 			H256::from_slice(Keccak256::digest(&rlp::encode(&transaction)).as_slice());
 		let transaction_index = Pending::get().len() as u32;
->>>>>>> 8139beb4
 
 		let (to, contract_address, info) = Self::execute(
 			source,
@@ -565,18 +363,6 @@
 
 		Pending::<T>::append((transaction, status, receipt));
 
-<<<<<<< HEAD
-		Self::deposit_event(Event::Executed(source, contract_address.unwrap_or_default(), transaction_hash, reason));
-		Ok(Some(T::GasWeightMapping::gas_to_weight(used_gas.unique_saturated_into())).into())
-	}
-
-	/// Get the author using the FindAuthor trait.
-	pub fn find_author() -> H160 {
-		let digest = <frame_system::Pallet<T>>::digest();
-		let pre_runtime_digests = digest.logs.iter().filter_map(|d| d.as_pre_runtime());
-
-		T::FindAuthor::find_author(pre_runtime_digests).unwrap_or_default()
-=======
 		Self::deposit_event(Event::Executed(
 			source,
 			contract_address.unwrap_or_default(),
@@ -590,7 +376,6 @@
 			pays_fee: Pays::No,
 		})
 		.into()
->>>>>>> 8139beb4
 	}
 
 	/// Get the transaction status with given index.
@@ -599,13 +384,8 @@
 	}
 
 	/// Get current block.
-<<<<<<< HEAD
-	pub fn current_block() -> Option<ethereum::Block> {
-		CurrentBlock::<T>::get()
-=======
 	pub fn current_block() -> Option<ethereum::BlockV0> {
 		CurrentBlock::get()
->>>>>>> 8139beb4
 	}
 
 	/// Get current block hash
