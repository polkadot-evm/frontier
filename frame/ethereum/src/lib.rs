--- conflicted
+++ resolved
@@ -516,20 +516,7 @@
 			return Err(InvalidTransaction::Payment.into());
 		};
 
-<<<<<<< HEAD
-		if account_data.balance < transaction.value {
-			return Err(InvalidTransaction::Custom(
-				TransactionValidationError::InsufficientFundsForTransfer as u8,
-			)
-			.into());
-		}
-
-		let fee = transaction.gas_price.saturating_mul(transaction.gas_limit);
-		let total_payment = transaction.value.saturating_add(fee);
-		if account_data.balance < total_payment {
-=======
 		if gas_price < base_fee {
->>>>>>> bcae5695
 			return Err(InvalidTransaction::Payment.into());
 		}
 
@@ -544,6 +531,14 @@
 
 		let account_data = pallet_evm::Pallet::<T>::account_basic(&origin);
 		let total_payment = transaction_data.value.saturating_add(fee);
+
+		if account_data.balance < transaction_data.value {
+			return Err(InvalidTransaction::Custom(
+				TransactionValidationError::InsufficientFundsForTransfer as u8,
+			)
+			.into());
+		}
+
 		if account_data.balance < total_payment {
 			return Err(InvalidTransaction::Payment.into());
 		}
