--- conflicted
+++ resolved
@@ -56,12 +56,8 @@
 pub trait Trait: frame_system::Trait<Hash=H256> + pallet_balances::Trait + pallet_timestamp::Trait + pallet_evm::Trait {
 	/// The overarching event type.
 	type Event: From<Event<Self>> + Into<<Self as frame_system::Trait>::Event>;
-<<<<<<< HEAD
 	type FindAuthor: FindAuthor<H160>;
-    type ChainId: Get<u64>;
-=======
 	type ChainId: Get<u64>;
->>>>>>> ea164862
 }
 
 decl_storage! {
