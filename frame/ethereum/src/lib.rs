--- conflicted
+++ resolved
@@ -36,21 +36,9 @@
 };
 use ethereum_types::{Bloom, BloomInput, H160, H256, H64, U256};
 use evm::ExitReason;
-<<<<<<< HEAD
-use fp_consensus::{PostLog, PreLog, FRONTIER_ENGINE_ID};
-use fp_ethereum::{
-	TransactionData, TransactionValidationError, ValidatedTransaction as ValidatedTransactionT,
-};
-use fp_evm::{
-	CallOrCreateInfo, CheckEvmTransaction, CheckEvmTransactionConfig, EvmFreeCall,
-	InvalidEvmTransactionError,
-};
-use fp_storage::{EthereumStorageSchema, PALLET_ETHEREUM_SCHEMA};
-=======
 use scale_codec::{Decode, Encode, MaxEncodedLen};
 use scale_info::TypeInfo;
 // Substrate
->>>>>>> 789fa512
 use frame_support::{
 	dispatch::{
 		DispatchErrorWithPostInfo, DispatchInfo, DispatchResultWithPostInfo, Pays, PostDispatchInfo,
@@ -502,18 +490,13 @@
 	) -> TransactionValidity {
 		let transaction_data: TransactionData = transaction.into();
 		let transaction_nonce = transaction_data.nonce;
-<<<<<<< HEAD
-
+		let (weight_limit, proof_size_base_cost) = Self::transaction_weight(&transaction_data);
 		let (mut base_fee, _) = T::FeeCalculator::min_gas_price();
 		// Set base fee to zero to pass validation of transaction in pool. @Horacio
 		if Self::is_free_call(&origin, &transaction).0 {
 			base_fee = U256::zero();
 		}
 
-=======
-		let (weight_limit, proof_size_base_cost) = Self::transaction_weight(&transaction_data);
-		let (base_fee, _) = T::FeeCalculator::min_gas_price();
->>>>>>> 789fa512
 		let (who, _) = pallet_evm::Pallet::<T>::account_basic(&origin);
 
 		let _ = CheckEvmTransaction::<InvalidTransactionWrapper>::new(
@@ -708,19 +691,14 @@
 			extra_data,
 		});
 
-<<<<<<< HEAD
 		if is_free {
 			<T as pallet_evm::Config>::FreeCalls::on_sent_free_call(&source, &target.unwrap(), &selector.unwrap());
 		}
 
-		Ok(PostDispatchInfo {
-			actual_weight: Some(T::GasWeightMapping::gas_to_weight(
-				used_gas.unique_saturated_into(),
-				true,
-			)),
-			pays_fee: Pays::No,
-		})
-=======
+		if is_free {
+			<T as pallet_evm::Config>::FreeCalls::on_sent_free_call(&source, &target.unwrap(), &selector.unwrap());
+		}
+
 		Ok((
 			PostDispatchInfo {
 				actual_weight: {
@@ -742,7 +720,6 @@
 			},
 			info,
 		))
->>>>>>> 789fa512
 	}
 
 	/// Get current block hash
@@ -821,12 +798,7 @@
 			}
 		};
 
-<<<<<<< HEAD
-		let is_transactional = true;
-		let validate = false;
 		let is_free = false;
-=======
->>>>>>> 789fa512
 		match action {
 			ethereum::TransactionAction::Call(target) => {
 				let res = match T::Runner::call(
@@ -841,12 +813,9 @@
 					access_list,
 					is_transactional,
 					validate,
-<<<<<<< HEAD
 					is_free,
-=======
 					weight_limit,
 					proof_size_base_cost,
->>>>>>> 789fa512
 					config.as_ref().unwrap_or_else(|| T::config()),
 				) {
 					Ok(res) => res,
@@ -905,17 +874,12 @@
 		transaction: &Transaction,
 	) -> Result<(), TransactionValidityError> {
 		let transaction_data: TransactionData = transaction.into();
-<<<<<<< HEAD
-
+		let (weight_limit, proof_size_base_cost) = Self::transaction_weight(&transaction_data);
 		let (mut base_fee, _) = T::FeeCalculator::min_gas_price();
 		// Set base fee to zero to pass validation of transaction in block. @Horacio
 		if Self::is_free_call(&origin, &transaction).0 {
 			base_fee = U256::zero();
 		}
-=======
-		let (weight_limit, proof_size_base_cost) = Self::transaction_weight(&transaction_data);
-		let (base_fee, _) = T::FeeCalculator::min_gas_price();
->>>>>>> 789fa512
 		let (who, _) = pallet_evm::Pallet::<T>::account_basic(&origin);
 
 		let _ = CheckEvmTransaction::<InvalidTransactionWrapper>::new(
