// Copyright 2017-2020 Parity Technologies (UK) Ltd.
// This file is part of Frontier.

// Substrate is free software: you can redistribute it and/or modify
// it under the terms of the GNU General Public License as published by
// the Free Software Foundation, either version 3 of the License, or
// (at your option) any later version.

// Substrate is distributed in the hope that it will be useful,
// but WITHOUT ANY WARRANTY; without even the implied warranty of
// MERCHANTABILITY or FITNESS FOR A PARTICULAR PURPOSE.	 See the
// GNU General Public License for more details.

// You should have received a copy of the GNU General Public License
// along with Substrate.  If not, see <http://www.gnu.org/licenses/>.

//! Test utilities

use super::*;
use crate::{Module, Trait};
use ethereum::{TransactionAction, TransactionSignature};
use frame_support::{
	impl_outer_origin, parameter_types, weights::Weight, ConsensusEngineId
};
use pallet_evm::{FeeCalculator, HashTruncateConvertAccountId};
use rlp::*;
use sp_core::{H160, H256, U256};
use sp_runtime::{
	testing::Header,
	traits::{BlakeTwo256, IdentityLookup},
	ModuleId, Perbill,
};

impl_outer_origin! {
	pub enum Origin for Test where system = frame_system {}
}

// For testing the pallet, we construct most of a mock runtime. This means
// first constructing a configuration type (`Test`) which `impl`s each of the
// configuration traits of pallets we want to use.
#[derive(Clone, Eq, PartialEq)]
pub struct Test;
parameter_types! {
	pub const BlockHashCount: u64 = 250;
	pub const MaximumBlockWeight: Weight = 1024;
	pub const MaximumBlockLength: u32 = 2 * 1024;
	pub const AvailableBlockRatio: Perbill = Perbill::from_percent(75);
}
impl frame_system::Trait for Test {
	type BaseCallFilter = ();
	type Origin = Origin;
	type Call = ();
	type Index = u64;
	type BlockNumber = u64;
	type Hash = H256;
	type Hashing = BlakeTwo256;
	type AccountId = H160;
	type Lookup = IdentityLookup<Self::AccountId>;
	type Header = Header;
	type Event = ();
	type BlockHashCount = BlockHashCount;
	type MaximumBlockWeight = MaximumBlockWeight;
	type DbWeight = ();
	type BlockExecutionWeight = ();
	type ExtrinsicBaseWeight = ();
	type MaximumExtrinsicWeight = MaximumBlockWeight;
	type MaximumBlockLength = MaximumBlockLength;
	type AvailableBlockRatio = AvailableBlockRatio;
	type Version = ();
	type ModuleToIndex = ();
	type AccountData = pallet_balances::AccountData<u64>;
	type OnNewAccount = ();
	type OnKilledAccount = ();
}

parameter_types! {
	pub const ExistentialDeposit: u64 = 500;
}

impl pallet_balances::Trait for Test {
	type Balance = u64;
	type Event = ();
	type DustRemoval = ();
	type ExistentialDeposit = ExistentialDeposit;
	type AccountStore = System;
}

parameter_types! {
	pub const MinimumPeriod: u64 = 6000 / 2;
}

impl pallet_timestamp::Trait for Test {
	type Moment = u64;
	type OnTimestampSet = ();
	type MinimumPeriod = MinimumPeriod;
}

pub struct FixedGasPrice;
impl FeeCalculator for FixedGasPrice {
	fn min_gas_price() -> U256 {
		1.into()
	}
}

parameter_types! {
	pub const TransactionByteFee: u64 = 1;
	pub const ChainId: u64 = 42;
	pub const EVMModuleId: ModuleId = ModuleId(*b"py/evmpa");
}

impl pallet_evm::Trait for Test {
	type ModuleId = EVMModuleId;
	type FeeCalculator = FixedGasPrice;
	type ConvertAccountId = HashTruncateConvertAccountId<BlakeTwo256>;
	type Currency = Balances;
	type Event = ();
	type Precompiles = ();
}

pub struct EthereumFindAuthor;
impl FindAuthor<H160> for EthereumFindAuthor {
	fn find_author<'a, I>(_digests: I) -> Option<H160> where
		I: 'a + IntoIterator<Item=(ConsensusEngineId, &'a [u8])>
	{
		Some(address_build(0).1)
	}
}


impl Trait for Test {
<<<<<<< HEAD
    type Event = ();
    type ChainId = ChainId;
	type FindAuthor = EthereumFindAuthor;
=======
	type Event = ();
	type ChainId = ChainId;
>>>>>>> ea164862
}

pub type System = frame_system::Module<Test>;
pub type Balances = pallet_balances::Module<Test>;
pub type Ethereum = Module<Test>;
pub type Evm = pallet_evm::Module<Test>;

pub struct AccountInfo {
	pub address: H160,
	pub private_key: H256,
}

fn address_build(seed: u8) -> (H256,H160) {
	let private_key = H256::from_slice(&[(seed + 1) as u8; 32]); //H256::from_low_u64_be((i + 1) as u64);
	let secret_key = secp256k1::SecretKey::parse_slice(&private_key[..]).unwrap();
	let public_key = secp256k1::PublicKey::from_secret_key(&secret_key);
	let address = H160::from(H256::from_slice(
		&Keccak256::digest(&public_key.serialize()[1..])[..],
	));
	(private_key, address)
}

// This function basically just builds a genesis storage key/value store according to
// our desired mockup.
pub fn new_test_ext(accounts_len: usize) -> (Vec<AccountInfo>, sp_io::TestExternalities) {
	let ext = frame_system::GenesisConfig::default()
		.build_storage::<Test>()
		.unwrap()
		.into();

	let pairs = (0..accounts_len)
		.map(|i| {
			let (private_key, address) = address_build(i as u8);
			AccountInfo {
				private_key: private_key,
				address: address,
			}
		})
		.collect::<Vec<_>>();

	(pairs, ext)
}

pub fn contract_address(sender: H160, nonce: u64) -> H160 {
	let mut rlp = RlpStream::new_list(2);
	rlp.append(&sender);
	rlp.append(&nonce);

	H160::from_slice(&Keccak256::digest(rlp.out().as_slice())[12..])
}

pub fn storage_address(sender: H160, slot: H256) -> H256 {
	H256::from_slice(&Keccak256::digest(
		[&H256::from(sender)[..], &slot[..]].concat().as_slice(),
	))
}

pub struct UnsignedTransaction {
	pub nonce: U256,
	pub gas_price: U256,
	pub gas_limit: U256,
	pub action: TransactionAction,
	pub value: U256,
	pub input: Vec<u8>,
}

impl UnsignedTransaction {
	fn signing_rlp_append(&self, s: &mut RlpStream) {
		s.begin_list(9);
		s.append(&self.nonce);
		s.append(&self.gas_price);
		s.append(&self.gas_limit);
		s.append(&self.action);
		s.append(&self.value);
		s.append(&self.input);
		s.append(&42u8); // TODO: move this chain id into the frame ethereum configuration
		s.append(&0u8);
		s.append(&0u8);
	}

	fn signing_hash(&self) -> H256 {
		let mut stream = RlpStream::new();
		self.signing_rlp_append(&mut stream);
		H256::from_slice(&Keccak256::digest(&stream.drain()).as_slice())
	}

	pub fn sign(self, key: &H256) -> Transaction {
		let hash = self.signing_hash();
		let msg = {
			let mut a = [0u8; 32];
			for i in 0..32 {
				a[i] = hash[i];
			}
			secp256k1::Message::parse(&a)
		};
		let s = secp256k1::sign(&msg, &secp256k1::SecretKey::parse_slice(&key[..]).unwrap());
		let sig = s.0.serialize();

		let sig = TransactionSignature::new(
			0x78,
			H256::from_slice(&sig[0..32]),
			H256::from_slice(&sig[32..64]),
		)
			.unwrap();

		Transaction {
			nonce: self.nonce,
			gas_price: self.gas_price,
			gas_limit: self.gas_limit,
			action: self.action,
			value: self.value,
			input: self.input,
			signature: sig,
		}
	}
}<|MERGE_RESOLUTION|>--- conflicted
+++ resolved
@@ -128,14 +128,9 @@
 
 
 impl Trait for Test {
-<<<<<<< HEAD
-    type Event = ();
-    type ChainId = ChainId;
+	type Event = ();
+	type ChainId = ChainId;
 	type FindAuthor = EthereumFindAuthor;
-=======
-	type Event = ();
-	type ChainId = ChainId;
->>>>>>> ea164862
 }
 
 pub type System = frame_system::Module<Test>;
