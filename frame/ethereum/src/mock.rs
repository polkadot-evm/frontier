--- conflicted
+++ resolved
@@ -141,14 +141,9 @@
 	pub const TransactionByteFee: u64 = 1;
 	pub const ChainId: u64 = 42;
 	pub const EVMModuleId: PalletId = PalletId(*b"py/evmpa");
-<<<<<<< HEAD
 	pub BlockGasLimit: U256 = U256::from(BLOCK_GAS_LIMIT);
 	pub const GasLimitPovSizeRatio: u64 = BLOCK_GAS_LIMIT.saturating_div(MAX_POV_SIZE);
-	pub const WeightPerGas: Weight = Weight::from_ref_time(20_000);
-=======
-	pub const BlockGasLimit: U256 = U256::MAX;
 	pub const WeightPerGas: Weight = Weight::from_parts(20_000, 0);
->>>>>>> 451d4fdb
 }
 
 pub struct HashedAddressMapping;
@@ -178,12 +173,9 @@
 	type OnChargeTransaction = ();
 	type OnCreate = ();
 	type FindAuthor = FindAuthorTruncated;
-<<<<<<< HEAD
 	type GasLimitPovSizeRatio = GasLimitPovSizeRatio;
-=======
 	type Timestamp = Timestamp;
 	type WeightInfo = ();
->>>>>>> 451d4fdb
 }
 
 parameter_types! {
