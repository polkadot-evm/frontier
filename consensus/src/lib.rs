--- conflicted
+++ resolved
@@ -63,11 +63,7 @@
 	_marker: PhantomData<B>,
 }
 
-<<<<<<< HEAD
-impl<Block: BlockT, I: Clone, Client> Clone for FrontierBlockImport<Block, I, Client> {
-=======
 impl<Block: BlockT, I: Clone + BlockImport<Block>, C> Clone for FrontierBlockImport<Block, I, C> {
->>>>>>> fa547950
 	fn clone(&self) -> Self {
 		FrontierBlockImport {
 			inner: self.inner.clone(),
