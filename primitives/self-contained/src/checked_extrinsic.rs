--- conflicted
+++ resolved
@@ -87,20 +87,12 @@
 				let unsigned_validation = U::validate_unsigned(source, &self.function)?;
 				Ok(valid.combine_with(unsigned_validation))
 			}
-<<<<<<< HEAD
 			CheckedSignature::SelfContained(signed_info) => self
 				.function
-				.validate_self_contained(&signed_info, info, len)
+				.validate_self_contained(signed_info, info, len)
 				.ok_or(TransactionValidityError::Invalid(
 					InvalidTransaction::BadProof,
 				))?,
-=======
-			CheckedSignature::SelfContained(signed_info) => {
-				self.function.validate_self_contained(signed_info).ok_or(
-					TransactionValidityError::Invalid(InvalidTransaction::BadProof),
-				)?
-			}
->>>>>>> 2bf0a5bb
 		}
 	}
 
