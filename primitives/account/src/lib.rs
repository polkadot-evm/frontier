// SPDX-License-Identifier: Apache-2.0
// This file is part of Frontier.
//
// Copyright (c) 2020-2023 Parity Technologies (UK) Ltd.
//
// Licensed under the Apache License, Version 2.0 (the "License");
// you may not use this file except in compliance with the License.
// You may obtain a copy of the License at
//
// 	http://www.apache.org/licenses/LICENSE-2.0
//
// Unless required by applicable law or agreed to in writing, software
// distributed under the License is distributed on an "AS IS" BASIS,
// WITHOUT WARRANTIES OR CONDITIONS OF ANY KIND, either express or implied.
// See the License for the specific language governing permissions and
// limitations under the License.

#![cfg_attr(not(feature = "std"), no_std)]

use scale_codec::{Decode, Encode, MaxEncodedLen};
use scale_info::TypeInfo;
// Substrate
use sp_core::{ecdsa, RuntimeDebug, H160, H256};
use sp_io::hashing::keccak_256;
use sp_runtime_interface::pass_by::PassByInner;

/// A fully Ethereum-compatible `AccountId`.
/// Conforms to H160 address and ECDSA key standards.
/// Alternative to H256->H160 mapping.
#[derive(Copy, Clone, Eq, PartialEq, Ord, PartialOrd, Default)]
#[derive(Encode, Decode, MaxEncodedLen, TypeInfo)]
pub struct AccountId20(pub [u8; 20]);

#[cfg(feature = "serde")]
impl_serde::impl_fixed_hash_serde!(AccountId20, 20);

#[cfg(feature = "std")]
impl std::str::FromStr for AccountId20 {
	type Err = &'static str;

	fn from_str(s: &str) -> Result<Self, Self::Err> {
		H160::from_str(s)
			.map(Into::into)
			.map_err(|_| "invalid hex address.")
	}
}

#[cfg(feature = "std")]
impl std::fmt::Display for AccountId20 {
	fn fmt(&self, f: &mut std::fmt::Formatter<'_>) -> std::fmt::Result {
		let address = hex::encode(self.0).trim_start_matches("0x").to_lowercase();
		let address_hash = hex::encode(keccak_256(address.as_bytes()));

		let checksum: String =
			address
				.char_indices()
				.fold(String::from("0x"), |mut acc, (index, address_char)| {
					let n = u16::from_str_radix(&address_hash[index..index + 1], 16)
						.expect("Keccak256 hashed; qed");

					if n > 7 {
						// make char uppercase if ith character is 9..f
						acc.push_str(&address_char.to_uppercase().to_string())
					} else {
						// already lowercased
						acc.push(address_char)
					}

					acc
				});
		write!(f, "{checksum}")
	}
}

impl sp_std::fmt::Debug for AccountId20 {
	fn fmt(&self, f: &mut sp_std::fmt::Formatter<'_>) -> sp_std::fmt::Result {
		write!(f, "{:?}", H160(self.0))
	}
}

impl From<[u8; 20]> for AccountId20 {
	fn from(bytes: [u8; 20]) -> Self {
		Self(bytes)
	}
}

impl From<AccountId20> for [u8; 20] {
	fn from(val: AccountId20) -> Self {
		val.0
	}
}

impl From<H160> for AccountId20 {
	fn from(h160: H160) -> Self {
		Self(h160.0)
	}
}

impl From<AccountId20> for H160 {
	fn from(val: AccountId20) -> Self {
		H160(val.0)
	}
}

impl From<ecdsa::Public> for AccountId20 {
	fn from(pk: ecdsa::Public) -> Self {
		let decompressed = libsecp256k1::PublicKey::parse_compressed(&pk.0)
			.expect("Wrong compressed public key provided")
			.serialize();
		let mut m = [0u8; 64];
		m.copy_from_slice(&decompressed[1..65]);
		let account = H160::from(H256::from(keccak_256(&m)));
		Self(account.into())
	}
}

#[derive(Eq, PartialEq, Clone, RuntimeDebug, Encode, Decode, TypeInfo)]
#[cfg_attr(feature = "serde", derive(serde::Serialize, serde::Deserialize))]
pub struct EthereumSignature(ecdsa::Signature);

impl sp_runtime::traits::Verify for EthereumSignature {
	type Signer = EthereumSigner;
	fn verify<L: sp_runtime::traits::Lazy<[u8]>>(&self, mut msg: L, signer: &AccountId20) -> bool {
		let m = keccak_256(msg.get());
		match sp_io::crypto::secp256k1_ecdsa_recover(self.0.as_ref(), &m) {
			Ok(pubkey) => AccountId20(H160::from(H256::from(keccak_256(&pubkey))).0) == *signer,
			Err(sp_io::EcdsaVerifyError::BadRS) => {
				log::error!(target: "evm", "Error recovering: Incorrect value of R or S");
				false
			}
			Err(sp_io::EcdsaVerifyError::BadV) => {
				log::error!(target: "evm", "Error recovering: Incorrect value of V");
				false
			}
			Err(sp_io::EcdsaVerifyError::BadSignature) => {
				log::error!(target: "evm", "Error recovering: Invalid signature");
				false
			}
		}
	}
}

impl EthereumSignature {
	pub fn new(s: ecdsa::Signature) -> Self {
		EthereumSignature(s)
	}
}

<<<<<<< HEAD
#[derive(PartialEq, Eq, PartialOrd, Ord, Clone, Copy)]
=======
#[derive(Clone, Copy, PartialEq, Eq, PartialOrd, Ord)]
>>>>>>> e89f3368
#[derive(RuntimeDebug, Encode, Decode, MaxEncodedLen, TypeInfo, PassByInner)]
pub struct EthereumSigner([u8; 20]);

impl From<[u8; 20]> for EthereumSigner {
	fn from(x: [u8; 20]) -> Self {
		EthereumSigner(x)
	}
}

impl sp_runtime::traits::IdentifyAccount for EthereumSigner {
	type AccountId = AccountId20;
	fn into_account(self) -> AccountId20 {
		AccountId20(self.0)
	}
}

#[cfg(feature = "std")]
impl std::fmt::Display for EthereumSigner {
	fn fmt(&self, fmt: &mut std::fmt::Formatter) -> std::fmt::Result {
		write!(fmt, "{:?}", H160::from(self.0))
	}
}

impl From<ecdsa::Public> for EthereumSigner {
	fn from(pk: ecdsa::Public) -> Self {
		let decompressed = libsecp256k1::PublicKey::parse_compressed(&pk.0)
			.expect("Wrong compressed public key provided")
			.serialize();
		let mut m = [0u8; 64];
		m.copy_from_slice(&decompressed[1..65]);
		let account = H160::from(H256::from(keccak_256(&m)));
		EthereumSigner(account.into())
	}
}

#[cfg(test)]
mod tests {
	use super::*;
	use sp_core::{ecdsa, Pair, H256};
	use sp_runtime::traits::IdentifyAccount;

	#[test]
	fn test_derive_from_secret_key() {
		let sk = hex::decode("eb3d6b0b0c794f6fd8964b4a28df99d4baa5f9c8d33603c4cc62504daa259358")
			.unwrap();
		let hex_acc: [u8; 20] = hex::decode("98fa2838ee6471ae87135880f870a785318e6787")
			.unwrap()
			.try_into()
			.unwrap();
		let acc = AccountId20::from(hex_acc);

		let pk = ecdsa::Pair::from_seed_slice(&sk).unwrap().public();
		let signer: EthereumSigner = pk.into();

		assert_eq!(signer.into_account(), acc);
	}

	#[test]
	fn test_from_h160() {
		let m = hex::decode("28490327ff4e60d44b8aadf5478266422ed01232cc712c2d617e5c650ca15b85")
			.unwrap();
		let old: AccountId20 = H160::from(H256::from(keccak_256(&m))).into();
		let new: AccountId20 = H160::from_slice(&keccak_256(&m)[12..32]).into();
		assert_eq!(new, old);
	}

	#[test]
	fn test_account_display() {
		let pk = ecdsa::Pair::from_string("//Alice", None)
			.expect("static values are valid; qed")
			.public();
		let signer: EthereumSigner = pk.into();
		let account: AccountId20 = signer.into_account();
		let account_fmt = format!("{}", account);
		assert_eq!(account_fmt, "0xE04CC55ebEE1cBCE552f250e85c57B70B2E2625b");
	}
}<|MERGE_RESOLUTION|>--- conflicted
+++ resolved
@@ -146,11 +146,7 @@
 	}
 }
 
-<<<<<<< HEAD
-#[derive(PartialEq, Eq, PartialOrd, Ord, Clone, Copy)]
-=======
 #[derive(Clone, Copy, PartialEq, Eq, PartialOrd, Ord)]
->>>>>>> e89f3368
 #[derive(RuntimeDebug, Encode, Decode, MaxEncodedLen, TypeInfo, PassByInner)]
 pub struct EthereumSigner([u8; 20]);
 
