// SPDX-License-Identifier: Apache-2.0
// This file is part of Frontier.
//
// Copyright (c) 2020-2023 Parity Technologies (UK) Ltd.
//
// Licensed under the Apache License, Version 2.0 (the "License");
// you may not use this file except in compliance with the License.
// You may obtain a copy of the License at
//
// 	http://www.apache.org/licenses/LICENSE-2.0
//
// Unless required by applicable law or agreed to in writing, software
// distributed under the License is distributed on an "AS IS" BASIS,
// WITHOUT WARRANTIES OR CONDITIONS OF ANY KIND, either express or implied.
// See the License for the specific language governing permissions and
// limitations under the License.

#![cfg_attr(not(feature = "std"), no_std)]

use scale_codec::{Decode, Encode, MaxEncodedLen};
use scale_info::TypeInfo;
// Substrate
use sp_core::{ecdsa, RuntimeDebug, H160, H256};
use sp_io::hashing::keccak_256;
use sp_runtime_interface::pass_by::PassByInner;

/// A fully Ethereum-compatible `AccountId`.
/// Conforms to H160 address and ECDSA key standards.
/// Alternative to H256->H160 mapping.
#[derive(Copy, Clone, Eq, PartialEq, Ord, PartialOrd, Default)]
#[derive(Encode, Decode, MaxEncodedLen, TypeInfo)]
pub struct AccountId20(pub [u8; 20]);

#[cfg(feature = "serde")]
impl_serde::impl_fixed_hash_serde!(AccountId20, 20);

#[cfg(feature = "std")]
impl std::str::FromStr for AccountId20 {
	type Err = &'static str;

	fn from_str(s: &str) -> Result<Self, Self::Err> {
		H160::from_str(s)
			.map(Into::into)
			.map_err(|_| "invalid hex address.")
	}
}

#[cfg(feature = "std")]
impl std::fmt::Display for AccountId20 {
	fn fmt(&self, f: &mut std::fmt::Formatter<'_>) -> std::fmt::Result {
		let address = hex::encode(self.0).trim_start_matches("0x").to_lowercase();
		let address_hash = hex::encode(keccak_256(address.as_bytes()));

		let checksum: String =
			address
				.char_indices()
				.fold(String::from("0x"), |mut acc, (index, address_char)| {
					let n = u16::from_str_radix(&address_hash[index..index + 1], 16)
						.expect("Keccak256 hashed; qed");

					if n > 7 {
						// make char uppercase if ith character is 9..f
						acc.push_str(&address_char.to_uppercase().to_string())
					} else {
						// already lowercased
						acc.push(address_char)
					}

					acc
				});
		write!(f, "{checksum}")
	}
}

impl sp_std::fmt::Debug for AccountId20 {
	fn fmt(&self, f: &mut sp_std::fmt::Formatter<'_>) -> sp_std::fmt::Result {
		write!(f, "{:?}", H160(self.0))
	}
}

impl From<[u8; 20]> for AccountId20 {
	fn from(bytes: [u8; 20]) -> Self {
		Self(bytes)
	}
}

impl<'a> TryFrom<&'a [u8]> for AccountId20 {
	type Error = ();
	fn try_from(x: &'a [u8]) -> Result<AccountId20, ()> {
		if x.len() == 20 {
			let mut data = [0; 20];
			data.copy_from_slice(x);
			Ok(AccountId20(data))
		} else {
			Err(())
		}
	}
}

impl From<AccountId20> for [u8; 20] {
	fn from(val: AccountId20) -> Self {
		val.0
	}
}

impl From<H160> for AccountId20 {
	fn from(h160: H160) -> Self {
		Self(h160.0)
	}
}

impl From<AccountId20> for H160 {
	fn from(val: AccountId20) -> Self {
		H160(val.0)
	}
}

impl AsRef<[u8]> for AccountId20 {
	fn as_ref(&self) -> &[u8] {
		&self.0[..]
	}
}

impl AsMut<[u8]> for AccountId20 {
	fn as_mut(&mut self) -> &mut [u8] {
		&mut self.0[..]
	}
}

impl AsRef<[u8; 20]> for AccountId20 {
	fn as_ref(&self) -> &[u8; 20] {
		&self.0
	}
}

impl AsMut<[u8; 20]> for AccountId20 {
	fn as_mut(&mut self) -> &mut [u8; 20] {
		&mut self.0
	}
}

impl From<ecdsa::Public> for AccountId20 {
	fn from(pk: ecdsa::Public) -> Self {
		let decompressed = libsecp256k1::PublicKey::parse_compressed(&pk.0)
			.expect("Wrong compressed public key provided")
			.serialize();
		let mut m = [0u8; 64];
		m.copy_from_slice(&decompressed[1..65]);
		let account = H160::from(H256::from(keccak_256(&m)));
		Self(account.into())
	}
}

impl From<[u8; 32]> for AccountId20 {
	fn from(bytes: [u8; 32]) -> Self {
		let mut buffer = [0u8; 20];
		buffer.copy_from_slice(&bytes[..20]);
		Self(buffer)
	}
}

#[derive(Eq, PartialEq, Clone, RuntimeDebug, Encode, Decode, TypeInfo)]
#[cfg_attr(feature = "serde", derive(serde::Serialize, serde::Deserialize))]
pub struct EthereumSignature(ecdsa::Signature);

impl sp_runtime::traits::Verify for EthereumSignature {
	type Signer = EthereumSigner;
	fn verify<L: sp_runtime::traits::Lazy<[u8]>>(&self, mut msg: L, signer: &AccountId20) -> bool {
		let m = keccak_256(msg.get());
		match sp_io::crypto::secp256k1_ecdsa_recover(self.0.as_ref(), &m) {
			Ok(pubkey) => AccountId20(H160::from(H256::from(keccak_256(&pubkey))).0) == *signer,
			Err(sp_io::EcdsaVerifyError::BadRS) => {
				log::error!(target: "evm", "Error recovering: Incorrect value of R or S");
				false
			}
			Err(sp_io::EcdsaVerifyError::BadV) => {
				log::error!(target: "evm", "Error recovering: Incorrect value of V");
				false
			}
			Err(sp_io::EcdsaVerifyError::BadSignature) => {
				log::error!(target: "evm", "Error recovering: Invalid signature");
				false
			}
		}
	}
}

impl EthereumSignature {
	pub fn new(s: ecdsa::Signature) -> Self {
		EthereumSignature(s)
	}
}

<<<<<<< HEAD
impl From<ecdsa::Signature> for EthereumSignature {
	fn from(x: ecdsa::Signature) -> Self { EthereumSignature(x) }
}

=======
#[derive(Clone, Copy, PartialEq, Eq, PartialOrd, Ord)]
#[derive(RuntimeDebug, Encode, Decode, MaxEncodedLen, TypeInfo, PassByInner)]
>>>>>>> 789fa512
pub struct EthereumSigner([u8; 20]);

impl From<[u8; 20]> for EthereumSigner {
	fn from(x: [u8; 20]) -> Self {
		EthereumSigner(x)
	}
}

impl sp_runtime::traits::IdentifyAccount for EthereumSigner {
	type AccountId = AccountId20;
	fn into_account(self) -> AccountId20 {
		AccountId20(self.0)
	}
}

#[cfg(feature = "std")]
impl std::fmt::Display for EthereumSigner {
	fn fmt(&self, fmt: &mut std::fmt::Formatter) -> std::fmt::Result {
		write!(fmt, "{:?}", H160::from(self.0))
	}
}

impl From<ecdsa::Public> for EthereumSigner {
	fn from(pk: ecdsa::Public) -> Self {
		let decompressed = libsecp256k1::PublicKey::parse_compressed(&pk.0)
			.expect("Wrong compressed public key provided")
			.serialize();
		let mut m = [0u8; 64];
		m.copy_from_slice(&decompressed[1..65]);
		let account = H160::from(H256::from(keccak_256(&m)));
		EthereumSigner(account.into())
	}
}

#[cfg(test)]
mod tests {
	use super::*;
	use sp_core::{ecdsa, Pair, H256};
	use sp_runtime::traits::IdentifyAccount;

	#[test]
	fn test_derive_from_secret_key() {
		let sk = hex::decode("eb3d6b0b0c794f6fd8964b4a28df99d4baa5f9c8d33603c4cc62504daa259358")
			.unwrap();
		let hex_acc: [u8; 20] = hex::decode("98fa2838ee6471ae87135880f870a785318e6787")
			.unwrap()
			.try_into()
			.unwrap();
		let acc = AccountId20::from(hex_acc);

		let pk = ecdsa::Pair::from_seed_slice(&sk).unwrap().public();
		let signer: EthereumSigner = pk.into();

		assert_eq!(signer.into_account(), acc);
	}

	#[test]
	fn test_from_h160() {
		let m = hex::decode("28490327ff4e60d44b8aadf5478266422ed01232cc712c2d617e5c650ca15b85")
			.unwrap();
		let old: AccountId20 = H160::from(H256::from(keccak_256(&m))).into();
		let new: AccountId20 = H160::from_slice(&keccak_256(&m)[12..32]).into();
		assert_eq!(new, old);
	}

	#[test]
	fn test_account_display() {
		let pk = ecdsa::Pair::from_string("//Alice", None)
			.expect("static values are valid; qed")
			.public();
		let signer: EthereumSigner = pk.into();
		let account: AccountId20 = signer.into_account();
		let account_fmt = format!("{}", account);
		assert_eq!(account_fmt, "0xE04CC55ebEE1cBCE552f250e85c57B70B2E2625b");
	}
}<|MERGE_RESOLUTION|>--- conflicted
+++ resolved
@@ -191,15 +191,16 @@
 	}
 }
 
-<<<<<<< HEAD
 impl From<ecdsa::Signature> for EthereumSignature {
 	fn from(x: ecdsa::Signature) -> Self { EthereumSignature(x) }
 }
 
-=======
+impl From<ecdsa::Signature> for EthereumSignature {
+	fn from(x: ecdsa::Signature) -> Self { EthereumSignature(x) }
+}
+
 #[derive(Clone, Copy, PartialEq, Eq, PartialOrd, Ord)]
 #[derive(RuntimeDebug, Encode, Decode, MaxEncodedLen, TypeInfo, PassByInner)]
->>>>>>> 789fa512
 pub struct EthereumSigner([u8; 20]);
 
 impl From<[u8; 20]> for EthereumSigner {
