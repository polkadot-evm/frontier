[package]
name = "fp-storage"
version = "2.0.0"
license = "Apache-2.0"
description = "Storage primitives for Ethereum RPC (web3) compatibility layer for Substrate."
authors = { workspace = true }
edition = { workspace = true }
repository = { workspace = true }

[package.metadata.docs.rs]
targets = ["x86_64-unknown-linux-gnu"]

[dependencies]
<<<<<<< HEAD
ethereum = { version = "0.12.0", features = ["with-codec"], default-features = false }
serde = { version = "1.0", features = ["derive"], optional = true }

# Frontier
fp-rpc = { path = "../rpc", default-features = false }

# Parity
codec = { package = "parity-scale-codec", version = "3.2.1", default-features = false, features = ["derive"] }
ethereum-types = { version = "0.13.1", default-features = false }

# Substrate
sp-api = { version = "4.0.0-dev", git = "https://github.com/paritytech/substrate", branch = "master", default-features = false }
sp-runtime = { version = "6.0.0", git = "https://github.com/paritytech/substrate", branch = "master", default-features = false }
sp-std = { version = "4.0.0", git = "https://github.com/paritytech/substrate", branch = "master", default-features = false }
=======
scale-codec = { package = "parity-scale-codec", workspace = true }
serde = { workspace = true, optional = true }
>>>>>>> 08dfe898

[features]
default = ["std"]
std = [
<<<<<<< HEAD
	"ethereum/std",
	"serde",
	# Frontier
	"fp-rpc/std",
	# Parity
	"codec/std",
	"ethereum-types/std",
	# Substrate
	"sp-api/std",
	"sp-runtime/std",
=======
	"scale-codec/std",
	"serde",
>>>>>>> 08dfe898
]<|MERGE_RESOLUTION|>--- conflicted
+++ resolved
@@ -11,42 +11,32 @@
 targets = ["x86_64-unknown-linux-gnu"]
 
 [dependencies]
-<<<<<<< HEAD
-ethereum = { version = "0.12.0", features = ["with-codec"], default-features = false }
-serde = { version = "1.0", features = ["derive"], optional = true }
+ethereum = { workspace = true }
+serde = { workspace = true,  optional = true }
 
 # Frontier
-fp-rpc = { path = "../rpc", default-features = false }
+fp-rpc = { workspace = true }
 
 # Parity
-codec = { package = "parity-scale-codec", version = "3.2.1", default-features = false, features = ["derive"] }
-ethereum-types = { version = "0.13.1", default-features = false }
+scale-codec = { package = "parity-scale-codec", workspace = true }
+ethereum-types = { workspace = true }
 
 # Substrate
-sp-api = { version = "4.0.0-dev", git = "https://github.com/paritytech/substrate", branch = "master", default-features = false }
-sp-runtime = { version = "6.0.0", git = "https://github.com/paritytech/substrate", branch = "master", default-features = false }
-sp-std = { version = "4.0.0", git = "https://github.com/paritytech/substrate", branch = "master", default-features = false }
-=======
-scale-codec = { package = "parity-scale-codec", workspace = true }
-serde = { workspace = true, optional = true }
->>>>>>> 08dfe898
+sp-api = { workspace = true }
+sp-runtime = { workspace = true }
+sp-std = { workspace = true }
 
 [features]
 default = ["std"]
 std = [
-<<<<<<< HEAD
 	"ethereum/std",
 	"serde",
 	# Frontier
 	"fp-rpc/std",
 	# Parity
-	"codec/std",
+	"scale-codec/std",
 	"ethereum-types/std",
 	# Substrate
 	"sp-api/std",
 	"sp-runtime/std",
-=======
-	"scale-codec/std",
-	"serde",
->>>>>>> 08dfe898
 ]