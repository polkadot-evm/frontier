[package]
name = "fp-ethereum"
version = "1.0.0-dev"
license = "Apache-2.0"
description = "Primitive Ethereum types."
authors = { workspace = true }
edition = { workspace = true }
repository = { workspace = true }

[package.metadata.docs.rs]
targets = ["x86_64-unknown-linux-gnu"]

[dependencies]
ethereum = { workspace = true, features = ["with-codec"] }
ethereum-types = { workspace = true }
<<<<<<< HEAD
num_enum = { version = "0.6.1", default-features = false }
=======
>>>>>>> 789fa512
scale-codec = { package = "parity-scale-codec", workspace = true }
# Substrate
frame-support = { workspace = true }
sp-std = { workspace = true }
# Frontier
fp-evm = { workspace = true }

[features]
default = ["std"]
std = [
	"ethereum/std",
	"ethereum-types/std",
	"scale-codec/std",
	# Substrate
	"frame-support/std",
	"sp-std/std",
	# Frontier
	"fp-evm/std",
]<|MERGE_RESOLUTION|>--- conflicted
+++ resolved
@@ -13,10 +13,7 @@
 [dependencies]
 ethereum = { workspace = true, features = ["with-codec"] }
 ethereum-types = { workspace = true }
-<<<<<<< HEAD
 num_enum = { version = "0.6.1", default-features = false }
-=======
->>>>>>> 789fa512
 scale-codec = { package = "parity-scale-codec", workspace = true }
 # Substrate
 frame-support = { workspace = true }
