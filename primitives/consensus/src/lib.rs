// SPDX-License-Identifier: Apache-2.0
// This file is part of Frontier.
//
// Copyright (c) 2020 Parity Technologies (UK) Ltd.
//
// Licensed under the Apache License, Version 2.0 (the "License");
// you may not use this file except in compliance with the License.
// You may obtain a copy of the License at
//
// 	http://www.apache.org/licenses/LICENSE-2.0
//
// Unless required by applicable law or agreed to in writing, software
// distributed under the License is distributed on an "AS IS" BASIS,
// WITHOUT WARRANTIES OR CONDITIONS OF ANY KIND, either express or implied.
// See the License for the specific language governing permissions and
// limitations under the License.

#![cfg_attr(not(feature = "std"), no_std)]

use codec::{Decode, Encode};
use sp_core::H256;
use sp_runtime::{
	generic::{Digest, OpaqueDigestItemId},
	ConsensusEngineId,
};
use sp_std::vec::Vec;

pub const FRONTIER_ENGINE_ID: ConsensusEngineId = [b'f', b'r', b'o', b'n'];

#[derive(Clone, PartialEq, Eq)]
pub enum Log {
	Pre(PreLog),
	Post(PostLog),
}

impl Log {
	pub fn into_hashes(self) -> Hashes {
		match self {
			Log::Post(PostLog::Hashes(post_hashes)) => post_hashes,
			Log::Post(PostLog::Block(block)) => Hashes::from_block(block),
			Log::Pre(PreLog::Block(block)) => Hashes::from_block(block),
		}
	}
}

#[derive(Decode, Encode, Clone, PartialEq, Eq)]
pub enum PreLog {
	#[codec(index = 3)]
	Block(ethereum::BlockV2),
}

#[derive(Decode, Encode, Clone, PartialEq, Eq)]
pub enum PostLog {
	#[codec(index = 1)]
	Hashes(Hashes),
	#[codec(index = 2)]
	Block(ethereum::BlockV2),
}

#[derive(Decode, Encode, Clone, PartialEq, Eq)]
pub struct Hashes {
	/// Ethereum block hash.
	pub block_hash: H256,
	/// Transaction hashes of the Ethereum block.
	pub transaction_hashes: Vec<H256>,
}

impl Hashes {
	pub fn from_block(block: ethereum::BlockV2) -> Self {
		let mut transaction_hashes = Vec::new();

		for t in &block.transactions {
			transaction_hashes.push(t.hash());
		}

		let block_hash = block.header.hash();

		Hashes {
			transaction_hashes,
			block_hash,
		}
	}
}

#[derive(Clone, Debug)]
pub enum FindLogError {
	NotFound,
	MultipleLogs,
}

<<<<<<< HEAD
pub fn find_pre_log<Hash>(digest: &Digest<Hash>) -> Result<PreLog, FindLogError> {
	_find_log(digest, OpaqueDigestItemId::PreRuntime(&FRONTIER_ENGINE_ID))
}

pub fn find_post_log<Hash>(digest: &Digest<Hash>) -> Result<PostLog, FindLogError> {
	_find_log(digest, OpaqueDigestItemId::Consensus(&FRONTIER_ENGINE_ID))
}

fn _find_log<Hash, Log: Decode>(
	digest: &Digest<Hash>,
	digest_item_id: OpaqueDigestItemId,
) -> Result<Log, FindLogError> {
=======
pub fn find_pre_log(digest: &Digest) -> Result<PreLog, FindLogError> {
	let mut found = None;

	for log in digest.logs() {
		let log = log.try_to::<PreLog>(OpaqueDigestItemId::PreRuntime(&FRONTIER_ENGINE_ID));
		match (log, found.is_some()) {
			(Some(_), true) => return Err(FindLogError::MultipleLogs),
			(Some(log), false) => found = Some(log),
			(None, _) => (),
		}
	}

	found.ok_or(FindLogError::NotFound)
}

pub fn find_post_log(digest: &Digest) -> Result<PostLog, FindLogError> {
>>>>>>> eb59f8d1
	let mut found = None;

	for log in digest.logs() {
		let log = log.try_to::<Log>(digest_item_id);
		match (log, found.is_some()) {
			(Some(_), true) => return Err(FindLogError::MultipleLogs),
			(Some(log), false) => found = Some(log),
			(None, _) => (),
		}
	}

	found.ok_or(FindLogError::NotFound)
}

pub fn find_log(digest: &Digest) -> Result<Log, FindLogError> {
	let mut found = None;

	for log in digest.logs() {
		let pre_log = log.try_to::<PreLog>(OpaqueDigestItemId::PreRuntime(&FRONTIER_ENGINE_ID));
		match (pre_log, found.is_some()) {
			(Some(_), true) => return Err(FindLogError::MultipleLogs),
			(Some(pre_log), false) => found = Some(Log::Pre(pre_log)),
			(None, _) => (),
		}

		let post_log = log.try_to::<PostLog>(OpaqueDigestItemId::Consensus(&FRONTIER_ENGINE_ID));
		match (post_log, found.is_some()) {
			(Some(_), true) => return Err(FindLogError::MultipleLogs),
			(Some(post_log), false) => found = Some(Log::Post(post_log)),
			(None, _) => (),
		}
	}

	found.ok_or(FindLogError::NotFound)
}

<<<<<<< HEAD
pub fn ensure_log<Hash>(digest: &Digest<Hash>) -> Result<(), FindLogError> {
	find_log(digest).map(|_log| ())
=======
pub fn ensure_log(digest: &Digest) -> Result<(), FindLogError> {
	let mut found = false;

	for log in digest.logs() {
		let pre_log = log.try_to::<PreLog>(OpaqueDigestItemId::PreRuntime(&FRONTIER_ENGINE_ID));
		match (pre_log, found) {
			(Some(_), true) => return Err(FindLogError::MultipleLogs),
			(Some(_), false) => found = true,
			(None, _) => (),
		}

		let post_log = log.try_to::<PostLog>(OpaqueDigestItemId::Consensus(&FRONTIER_ENGINE_ID));
		match (post_log, found) {
			(Some(_), true) => return Err(FindLogError::MultipleLogs),
			(Some(_), false) => found = true,
			(None, _) => (),
		}
	}

	if found {
		Ok(())
	} else {
		Err(FindLogError::NotFound)
	}
>>>>>>> eb59f8d1
}<|MERGE_RESOLUTION|>--- conflicted
+++ resolved
@@ -88,41 +88,22 @@
 	MultipleLogs,
 }
 
-<<<<<<< HEAD
-pub fn find_pre_log<Hash>(digest: &Digest<Hash>) -> Result<PreLog, FindLogError> {
+pub fn find_pre_log(digest: &Digest) -> Result<PreLog, FindLogError> {
 	_find_log(digest, OpaqueDigestItemId::PreRuntime(&FRONTIER_ENGINE_ID))
 }
 
-pub fn find_post_log<Hash>(digest: &Digest<Hash>) -> Result<PostLog, FindLogError> {
+pub fn find_post_log(digest: &Digest) -> Result<PostLog, FindLogError> {
 	_find_log(digest, OpaqueDigestItemId::Consensus(&FRONTIER_ENGINE_ID))
 }
 
-fn _find_log<Hash, Log: Decode>(
-	digest: &Digest<Hash>,
+fn _find_log<Log: Decode>(
+	digest: &Digest,
 	digest_item_id: OpaqueDigestItemId,
 ) -> Result<Log, FindLogError> {
-=======
-pub fn find_pre_log(digest: &Digest) -> Result<PreLog, FindLogError> {
 	let mut found = None;
 
 	for log in digest.logs() {
-		let log = log.try_to::<PreLog>(OpaqueDigestItemId::PreRuntime(&FRONTIER_ENGINE_ID));
-		match (log, found.is_some()) {
-			(Some(_), true) => return Err(FindLogError::MultipleLogs),
-			(Some(log), false) => found = Some(log),
-			(None, _) => (),
-		}
-	}
-
-	found.ok_or(FindLogError::NotFound)
-}
-
-pub fn find_post_log(digest: &Digest) -> Result<PostLog, FindLogError> {
->>>>>>> eb59f8d1
-	let mut found = None;
-
-	for log in digest.logs() {
-		let log = log.try_to::<Log>(digest_item_id);
+        let log = log.try_to::<Log>(digest_item_id);
 		match (log, found.is_some()) {
 			(Some(_), true) => return Err(FindLogError::MultipleLogs),
 			(Some(log), false) => found = Some(log),
@@ -155,33 +136,6 @@
 	found.ok_or(FindLogError::NotFound)
 }
 
-<<<<<<< HEAD
-pub fn ensure_log<Hash>(digest: &Digest<Hash>) -> Result<(), FindLogError> {
+pub fn ensure_log(digest: &Digest) -> Result<(), FindLogError> {
 	find_log(digest).map(|_log| ())
-=======
-pub fn ensure_log(digest: &Digest) -> Result<(), FindLogError> {
-	let mut found = false;
-
-	for log in digest.logs() {
-		let pre_log = log.try_to::<PreLog>(OpaqueDigestItemId::PreRuntime(&FRONTIER_ENGINE_ID));
-		match (pre_log, found) {
-			(Some(_), true) => return Err(FindLogError::MultipleLogs),
-			(Some(_), false) => found = true,
-			(None, _) => (),
-		}
-
-		let post_log = log.try_to::<PostLog>(OpaqueDigestItemId::Consensus(&FRONTIER_ENGINE_ID));
-		match (post_log, found) {
-			(Some(_), true) => return Err(FindLogError::MultipleLogs),
-			(Some(_), false) => found = true,
-			(None, _) => (),
-		}
-	}
-
-	if found {
-		Ok(())
-	} else {
-		Err(FindLogError::NotFound)
-	}
->>>>>>> eb59f8d1
 }