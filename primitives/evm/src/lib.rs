--- conflicted
+++ resolved
@@ -57,11 +57,8 @@
 	pub origin: H160,
 }
 
-<<<<<<< HEAD
-#[derive(Clone, Eq, PartialEq, Encode, Decode, TypeInfo)]
-=======
-/// `System::Account` 16(hash) + 20 (key) + 52 (AccountInfo::max_encoded_len)
-pub const ACCOUNT_BASIC_PROOF_SIZE: u64 = 88;
+/// `System::Account` 16(hash) + 20 (key) + 60 (AccountInfo::max_encoded_len)
+pub const ACCOUNT_BASIC_PROOF_SIZE: u64 = 96;
 /// `AccountCodesMetadata` read, temptatively 16 (hash) + 20 (key) + 40 (CodeMetadata).
 pub const ACCOUNT_CODES_METADATA_PROOF_SIZE: u64 = 76;
 /// 16 (hash1) + 20 (key1) + 16 (hash2) + 32 (key2) + 32 (value)
@@ -76,7 +73,7 @@
 	AccountStorages((H160, H256)),
 }
 
-#[derive(Clone, Copy, Eq, PartialEq, Encode, Decode)]
+#[derive(Clone, Copy, Eq, PartialEq, Encode, Decode, TypeInfo)]
 #[cfg_attr(feature = "std", derive(Debug, Serialize, Deserialize))]
 pub struct WeightInfo {
 	pub ref_time_limit: Option<u64>,
@@ -156,8 +153,7 @@
 	}
 }
 
-#[derive(Clone, Eq, PartialEq, Encode, Decode)]
->>>>>>> 3b871456
+#[derive(Clone, Eq, PartialEq, Encode, Decode, TypeInfo)]
 #[cfg_attr(feature = "std", derive(Debug, Serialize, Deserialize))]
 pub struct UsedGas {
 	/// The used_gas as returned by the evm gasometer on exit.
@@ -167,7 +163,7 @@
 	pub effective: U256,
 }
 
-#[derive(Clone, Eq, PartialEq, Encode, Decode)]
+#[derive(Clone, Eq, PartialEq, Encode, Decode, TypeInfo)]
 #[cfg_attr(feature = "std", derive(Debug, Serialize, Deserialize))]
 pub struct ExecutionInfoV2<T> {
 	pub exit_reason: ExitReason,
@@ -180,14 +176,14 @@
 pub type CallInfo = ExecutionInfoV2<Vec<u8>>;
 pub type CreateInfo = ExecutionInfoV2<H160>;
 
-#[derive(Clone, Eq, PartialEq, Encode, Decode)]
+#[derive(Clone, Eq, PartialEq, Encode, Decode, TypeInfo)]
 #[cfg_attr(feature = "std", derive(Debug, Serialize, Deserialize))]
 pub enum CallOrCreateInfo {
 	Call(CallInfo),
 	Create(CreateInfo),
 }
 
-#[derive(Clone, Eq, PartialEq, Encode, Decode)]
+#[derive(Clone, Eq, PartialEq, Encode, Decode, TypeInfo)]
 #[cfg_attr(feature = "std", derive(Debug, Serialize, Deserialize))]
 pub struct ExecutionInfo<T> {
 	pub exit_reason: ExitReason,
@@ -205,7 +201,7 @@
 	/// Account balance.
 	pub balance: U256,
 	/// Full account storage.
-	pub storage: std::collections::BTreeMap<sp_core::H256, sp_core::H256>,
+	pub storage: std::collections::BTreeMap<H256, H256>,
 	/// Account code.
 	pub code: Vec<u8>,
 }
