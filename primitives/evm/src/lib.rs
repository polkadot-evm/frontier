--- conflicted
+++ resolved
@@ -27,19 +27,9 @@
 use sp_core::{H160, U256};
 use sp_std::vec::Vec;
 
-<<<<<<< HEAD
-pub use evm::backend::{Basic as Account, Log};
-pub use evm_runtime::Config;
-
-pub use self::precompile::{
-	Context, ExitError, ExitRevert, ExitSucceed, LinearCostPrecompile, Precompile,
-	PrecompileFailure, PrecompileHandle, PrecompileOutput, PrecompileResult, PrecompileSet,
-	Transfer,
-=======
 pub use evm::{
 	backend::{Basic as Account, Log},
 	Config, ExitReason,
->>>>>>> aa83b17f
 };
 
 pub use self::{
