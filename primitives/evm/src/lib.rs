--- conflicted
+++ resolved
@@ -61,15 +61,9 @@
 	pub origin: H160,
 }
 
-<<<<<<< HEAD
-/// `System::Account` 16(hash) + 20 (key) + 60 (AccountInfo::max_encoded_len)
-pub const ACCOUNT_BASIC_PROOF_SIZE: u64 = 96;
-/// `AccountCodesMetadata` read, temtatively 16 (hash) + 20 (key) + 40 (CodeMetadata).
-=======
 /// `System::Account` 16(hash) + 20 (key) + 72 (AccountInfo::max_encoded_len)
 pub const ACCOUNT_BASIC_PROOF_SIZE: u64 = 108;
-/// `AccountCodesMetadata` read, temptatively 16 (hash) + 20 (key) + 40 (CodeMetadata).
->>>>>>> 18aa99b3
+/// `AccountCodesMetadata` read, temtatively 16 (hash) + 20 (key) + 40 (CodeMetadata).
 pub const ACCOUNT_CODES_METADATA_PROOF_SIZE: u64 = 76;
 /// 16 (hash1) + 20 (key1) + 16 (hash2) + 32 (key2) + 32 (value)
 pub const ACCOUNT_STORAGE_PROOF_SIZE: u64 = 116;
