// SPDX-License-Identifier: Apache-2.0
// This file is part of Frontier.
//
// Copyright (c) 2020-2022 Parity Technologies (UK) Ltd.
//
// Licensed under the Apache License, Version 2.0 (the "License");
// you may not use this file except in compliance with the License.
// You may obtain a copy of the License at
//
// 	http://www.apache.org/licenses/LICENSE-2.0
//
// Unless required by applicable law or agreed to in writing, software
// distributed under the License is distributed on an "AS IS" BASIS,
// WITHOUT WARRANTIES OR CONDITIONS OF ANY KIND, either express or implied.
// See the License for the specific language governing permissions and
// limitations under the License.

#![cfg_attr(not(feature = "std"), no_std)]
#![deny(unused_crate_dependencies)]

mod precompile;
mod validation;

use frame_support::weights::{constants::WEIGHT_REF_TIME_PER_MILLIS, Weight};
use scale_codec::{Decode, Encode};
use scale_info::TypeInfo;
#[cfg(feature = "serde")]
use serde::{Deserialize, Serialize};
use sp_core::{H160, H256, U256};
use sp_runtime::Perbill;
use sp_std::{collections::btree_map::BTreeMap, vec::Vec};

pub use evm::{
	backend::{Basic as Account, Log},
	Config, ExitReason, Opcode,
};

pub use self::{
	precompile::{
		Context, ExitError, ExitRevert, ExitSucceed, IsPrecompileResult, LinearCostPrecompile,
		Precompile, PrecompileFailure, PrecompileHandle, PrecompileOutput, PrecompileResult,
		PrecompileSet, Transfer,
	},
	validation::{
		CheckEvmTransaction, CheckEvmTransactionConfig, CheckEvmTransactionInput,
		InvalidEvmTransactionError,
	},
};

#[derive(Clone, Eq, PartialEq, Default, Debug, Encode, Decode)]
#[cfg_attr(feature = "serde", derive(Serialize, Deserialize))]
/// External input from the transaction.
pub struct Vicinity {
	/// Current transaction gas price.
	pub gas_price: U256,
	/// Origin of the transaction.
	pub origin: H160,
}

<<<<<<< HEAD
#[derive(Clone, Eq, PartialEq, Debug, Encode, Decode, TypeInfo)]
#[cfg_attr(feature = "serde", derive(Serialize, Deserialize))]
pub struct ExecutionInfo<T> {
=======
/// `System::Account` 16(hash) + 20 (key) + 52 (AccountInfo::max_encoded_len)
pub const ACCOUNT_BASIC_PROOF_SIZE: u64 = 88;
/// `AccountCodesMetadata` read, temptatively 16 (hash) + 20 (key) + 40 (CodeMetadata).
pub const ACCOUNT_CODES_METADATA_PROOF_SIZE: u64 = 76;
/// 16 (hash1) + 20 (key1) + 16 (hash2) + 32 (key2) + 32 (value)
pub const ACCOUNT_STORAGE_PROOF_SIZE: u64 = 116;
/// Fixed trie 32 byte hash.
pub const WRITE_PROOF_SIZE: u64 = 32;
/// Account basic proof size + 5 bytes max of `decode_len` call.
pub const IS_EMPTY_CHECK_PROOF_SIZE: u64 = 93;

pub enum AccessedStorage {
	AccountCodes(H160),
	AccountStorages((H160, H256)),
}

#[derive(Clone, Copy, Eq, PartialEq, Encode, Decode)]
#[cfg_attr(feature = "std", derive(Debug, Serialize, Deserialize))]
pub struct WeightInfo {
	pub ref_time_limit: Option<u64>,
	pub proof_size_limit: Option<u64>,
	pub ref_time_usage: Option<u64>,
	pub proof_size_usage: Option<u64>,
}

impl WeightInfo {
	pub fn new_from_weight_limit(
		weight_limit: Option<Weight>,
		proof_size_base_cost: Option<u64>,
	) -> Result<Option<Self>, &'static str> {
		Ok(match (weight_limit, proof_size_base_cost) {
			(None, _) => None,
			(Some(weight_limit), Some(proof_size_base_cost))
				if weight_limit.proof_size() >= proof_size_base_cost =>
			{
				Some(WeightInfo {
					ref_time_limit: Some(weight_limit.ref_time()),
					proof_size_limit: Some(weight_limit.proof_size()),
					ref_time_usage: Some(0u64),
					proof_size_usage: Some(proof_size_base_cost),
				})
			}
			(Some(weight_limit), None) => Some(WeightInfo {
				ref_time_limit: Some(weight_limit.ref_time()),
				proof_size_limit: None,
				ref_time_usage: Some(0u64),
				proof_size_usage: None,
			}),
			_ => return Err("must provide Some valid weight limit or None"),
		})
	}
	fn try_consume(&self, cost: u64, limit: u64, usage: u64) -> Result<u64, ExitError> {
		let usage = usage.checked_add(cost).ok_or(ExitError::OutOfGas)?;
		if usage > limit {
			return Err(ExitError::OutOfGas);
		}
		Ok(usage)
	}
	pub fn try_record_ref_time_or_fail(&mut self, cost: u64) -> Result<(), ExitError> {
		if let (Some(ref_time_usage), Some(ref_time_limit)) =
			(self.ref_time_usage, self.ref_time_limit)
		{
			let ref_time_usage = self.try_consume(cost, ref_time_limit, ref_time_usage)?;
			if ref_time_usage > ref_time_limit {
				return Err(ExitError::OutOfGas);
			}
			self.ref_time_usage = Some(ref_time_usage);
		}
		Ok(())
	}
	pub fn try_record_proof_size_or_fail(&mut self, cost: u64) -> Result<(), ExitError> {
		if let (Some(proof_size_usage), Some(proof_size_limit)) =
			(self.proof_size_usage, self.proof_size_limit)
		{
			let proof_size_usage = self.try_consume(cost, proof_size_limit, proof_size_usage)?;
			if proof_size_usage > proof_size_limit {
				return Err(ExitError::OutOfGas);
			}
			self.proof_size_usage = Some(proof_size_usage);
		}
		Ok(())
	}
	pub fn refund_proof_size(&mut self, amount: u64) {
		if let Some(proof_size_usage) = self.proof_size_usage {
			let proof_size_usage = proof_size_usage.saturating_sub(amount);
			self.proof_size_usage = Some(proof_size_usage);
		}
	}
	pub fn refund_ref_time(&mut self, amount: u64) {
		if let Some(ref_time_usage) = self.ref_time_usage {
			let ref_time_usage = ref_time_usage.saturating_sub(amount);
			self.ref_time_usage = Some(ref_time_usage);
		}
	}
}

#[derive(Clone, Eq, PartialEq, Encode, Decode)]
#[cfg_attr(feature = "std", derive(Debug, Serialize, Deserialize))]
pub struct UsedGas {
	/// The used_gas as returned by the evm gasometer on exit.
	pub standard: U256,
	/// The result of applying a gas ratio to the most used
	/// external metric during the evm execution.
	pub effective: U256,
}

#[derive(Clone, Eq, PartialEq, Encode, Decode)]
#[cfg_attr(feature = "std", derive(Debug, Serialize, Deserialize))]
pub struct ExecutionInfoV2<T> {
>>>>>>> 3b871456
	pub exit_reason: ExitReason,
	pub value: T,
	pub used_gas: UsedGas,
	pub weight_info: Option<WeightInfo>,
	pub logs: Vec<Log>,
}

pub type CallInfo = ExecutionInfoV2<Vec<u8>>;
pub type CreateInfo = ExecutionInfoV2<H160>;

#[derive(Clone, Eq, PartialEq, Debug, Encode, Decode)]
#[cfg_attr(feature = "serde", derive(Serialize, Deserialize))]
pub enum CallOrCreateInfo {
	Call(CallInfo),
	Create(CreateInfo),
}

#[derive(Clone, Eq, PartialEq, Encode, Decode)]
#[cfg_attr(feature = "std", derive(Debug, Serialize, Deserialize))]
pub struct ExecutionInfo<T> {
	pub exit_reason: ExitReason,
	pub value: T,
	pub used_gas: U256,
	pub logs: Vec<Log>,
}

/// Account definition used for genesis block construction.
#[derive(Clone, Eq, PartialEq, Debug, Encode, Decode)]
#[cfg_attr(feature = "serde", derive(Serialize, Deserialize))]
pub struct GenesisAccount {
	/// Account nonce.
	pub nonce: U256,
	/// Account balance.
	pub balance: U256,
	/// Full account storage.
	pub storage: BTreeMap<H256, H256>,
	/// Account code.
	pub code: Vec<u8>,
}

/// Trait that outputs the current transaction gas price.
pub trait FeeCalculator {
	/// Return the minimal required gas price.
	fn min_gas_price() -> (U256, Weight);
}

impl FeeCalculator for () {
	fn min_gas_price() -> (U256, Weight) {
		(U256::zero(), Weight::zero())
	}
}

/// `WeightPerGas` is an approximate ratio of the amount of Weight per Gas.
/// u64 works for approximations because Weight is a very small unit compared to gas.
///
/// `GAS_PER_MILLIS * WEIGHT_MILLIS_PER_BLOCK * TXN_RATIO ~= BLOCK_GAS_LIMIT`
/// `WEIGHT_PER_GAS = WEIGHT_REF_TIME_PER_MILLIS / GAS_PER_MILLIS
///                 = WEIGHT_REF_TIME_PER_MILLIS / (BLOCK_GAS_LIMIT / TXN_RATIO / WEIGHT_MILLIS_PER_BLOCK)
///                 = TXN_RATIO * (WEIGHT_REF_TIME_PER_MILLIS * WEIGHT_MILLIS_PER_BLOCK) / BLOCK_GAS_LIMIT`
///
/// For example, given the 2000ms Weight, from which 75% only are used for transactions,
/// the total EVM execution gas limit is `GAS_PER_MILLIS * 2000 * 75% = BLOCK_GAS_LIMIT`.
pub fn weight_per_gas(
	block_gas_limit: u64,
	txn_ratio: Perbill,
	weight_millis_per_block: u64,
) -> u64 {
	let weight_per_block = WEIGHT_REF_TIME_PER_MILLIS.saturating_mul(weight_millis_per_block);
	let weight_per_gas = (txn_ratio * weight_per_block).saturating_div(block_gas_limit);
	assert!(
		weight_per_gas >= 1,
		"WeightPerGas must greater than or equal with 1"
	);
	weight_per_gas
}

#[cfg(test)]
mod tests {
	use super::*;

	#[test]
	fn test_weight_per_gas() {
		assert_eq!(
			weight_per_gas(15_000_000, Perbill::from_percent(75), 500),
			25_000
		);
		assert_eq!(
			weight_per_gas(75_000_000, Perbill::from_percent(75), 2_000),
			20_000
		);
		assert_eq!(
			weight_per_gas(1_500_000_000_000, Perbill::from_percent(75), 2_000),
			1
		);
	}
}<|MERGE_RESOLUTION|>--- conflicted
+++ resolved
@@ -57,11 +57,6 @@
 	pub origin: H160,
 }
 
-<<<<<<< HEAD
-#[derive(Clone, Eq, PartialEq, Debug, Encode, Decode, TypeInfo)]
-#[cfg_attr(feature = "serde", derive(Serialize, Deserialize))]
-pub struct ExecutionInfo<T> {
-=======
 /// `System::Account` 16(hash) + 20 (key) + 52 (AccountInfo::max_encoded_len)
 pub const ACCOUNT_BASIC_PROOF_SIZE: u64 = 88;
 /// `AccountCodesMetadata` read, temptatively 16 (hash) + 20 (key) + 40 (CodeMetadata).
@@ -78,8 +73,8 @@
 	AccountStorages((H160, H256)),
 }
 
-#[derive(Clone, Copy, Eq, PartialEq, Encode, Decode)]
-#[cfg_attr(feature = "std", derive(Debug, Serialize, Deserialize))]
+#[derive(Clone, Copy, Eq, PartialEq, Debug, Encode, Decode, TypeInfo)]
+#[cfg_attr(feature = "serde", derive(Serialize, Deserialize))]
 pub struct WeightInfo {
 	pub ref_time_limit: Option<u64>,
 	pub proof_size_limit: Option<u64>,
@@ -158,8 +153,8 @@
 	}
 }
 
-#[derive(Clone, Eq, PartialEq, Encode, Decode)]
-#[cfg_attr(feature = "std", derive(Debug, Serialize, Deserialize))]
+#[derive(Clone, Eq, PartialEq, Debug, Encode, Decode, TypeInfo)]
+#[cfg_attr(feature = "serde", derive(Serialize, Deserialize))]
 pub struct UsedGas {
 	/// The used_gas as returned by the evm gasometer on exit.
 	pub standard: U256,
@@ -168,10 +163,9 @@
 	pub effective: U256,
 }
 
-#[derive(Clone, Eq, PartialEq, Encode, Decode)]
-#[cfg_attr(feature = "std", derive(Debug, Serialize, Deserialize))]
+#[derive(Clone, Eq, PartialEq, Debug, Encode, Decode, TypeInfo)]
+#[cfg_attr(feature = "serde", derive(Serialize, Deserialize))]
 pub struct ExecutionInfoV2<T> {
->>>>>>> 3b871456
 	pub exit_reason: ExitReason,
 	pub value: T,
 	pub used_gas: UsedGas,
@@ -182,15 +176,15 @@
 pub type CallInfo = ExecutionInfoV2<Vec<u8>>;
 pub type CreateInfo = ExecutionInfoV2<H160>;
 
-#[derive(Clone, Eq, PartialEq, Debug, Encode, Decode)]
+#[derive(Clone, Eq, PartialEq, Debug, Encode, Decode, TypeInfo)]
 #[cfg_attr(feature = "serde", derive(Serialize, Deserialize))]
 pub enum CallOrCreateInfo {
 	Call(CallInfo),
 	Create(CreateInfo),
 }
 
-#[derive(Clone, Eq, PartialEq, Encode, Decode)]
-#[cfg_attr(feature = "std", derive(Debug, Serialize, Deserialize))]
+#[derive(Clone, Eq, PartialEq, Debug, Encode, Decode)]
+#[cfg_attr(feature = "serde", derive(Serialize, Deserialize))]
 pub struct ExecutionInfo<T> {
 	pub exit_reason: ExitReason,
 	pub value: T,
