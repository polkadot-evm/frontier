--- conflicted
+++ resolved
@@ -11,13 +11,8 @@
 targets = ["x86_64-unknown-linux-gnu"]
 
 [dependencies]
-<<<<<<< HEAD
 evm = { git = "https://github.com/rust-blockchain/evm", rev = "51b8c2ce3104265e1fd5bb0fe5cdfd2e0938239c", default-features = false, features = ["with-codec"] }
-serde = { version = "1.0.140", features = ["derive"], optional = true }
-=======
-evm = { git = "https://github.com/rust-blockchain/evm", rev = "01bcbd2205a212c34451d3b4fabc962793b057d3", default-features = false, features = ["with-codec"] }
 serde = { version = "1.0.143", features = ["derive"], optional = true }
->>>>>>> a2dc0ffc
 
 # Parity
 codec = { package = "parity-scale-codec", version = "3.0.0", default-features = false }
