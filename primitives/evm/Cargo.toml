--- conflicted
+++ resolved
@@ -11,14 +11,9 @@
 targets = ["x86_64-unknown-linux-gnu"]
 
 [dependencies]
-<<<<<<< HEAD
-evm = { version = "0.36.0", default-features = false, features = ["with-codec"] }
-evm-runtime = { version = "0.36.0", default-features = false }
-serde = { version = "1.0.144", features = ["derive"], optional = true }
-=======
 evm = { version = "0.37.0", default-features = false, features = ["with-codec"] }
+evm-runtime = { version = "0.37.0", default-features = false }
 serde = { version = "1.0", features = ["derive"], optional = true }
->>>>>>> aa83b17f
 
 # Parity
 codec = { package = "parity-scale-codec", version = "3.2.1", default-features = false }
