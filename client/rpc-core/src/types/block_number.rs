// SPDX-License-Identifier: GPL-3.0-or-later WITH Classpath-exception-2.0
// This file is part of Frontier.
//
// Copyright (c) 2015-2022 Parity Technologies (UK) Ltd.
//
// This program is free software: you can redistribute it and/or modify
// it under the terms of the GNU General Public License as published by
// the Free Software Foundation, either version 3 of the License, or
// (at your option) any later version.
//
// This program is distributed in the hope that it will be useful,
// but WITHOUT ANY WARRANTY; without even the implied warranty of
// MERCHANTABILITY or FITNESS FOR A PARTICULAR PURPOSE. See the
// GNU General Public License for more details.
//
// You should have received a copy of the GNU General Public License
// along with this program. If not, see <https://www.gnu.org/licenses/>.

use std::fmt;

use ethereum_types::H256;
use serde::{
	de::{Error, MapAccess, Visitor},
	Deserialize, Deserializer, Serialize, Serializer,
};

/// Represents rpc api block number param.
#[derive(Copy, Clone, Debug, Eq, PartialEq, Default, Hash)]
<<<<<<< HEAD
pub enum BlockNumber {
=======
pub enum BlockNumberOrHash {
>>>>>>> 789fa512
	/// Hash
	Hash {
		/// block hash
		hash: H256,
		/// only return blocks part of the canon chain
		require_canonical: bool,
	},
	/// Number
	Num(u64),
	/// Latest block
	#[default]
	Latest,
	/// Earliest block (genesis)
	Earliest,
	/// Pending block (being mined)
	Pending,
	/// The most recent crypto-economically secure block.
	/// There is no difference between Ethereum's `safe` and `finalized`
	/// in Substrate finality gadget.
	Safe,
	/// The most recent crypto-economically secure block.
	Finalized,
}

<<<<<<< HEAD
impl<'a> Deserialize<'a> for BlockNumber {
	fn deserialize<D>(deserializer: D) -> Result<BlockNumber, D::Error>
=======
impl<'a> Deserialize<'a> for BlockNumberOrHash {
	fn deserialize<D>(deserializer: D) -> Result<BlockNumberOrHash, D::Error>
>>>>>>> 789fa512
	where
		D: Deserializer<'a>,
	{
		deserializer.deserialize_any(BlockNumberOrHashVisitor)
	}
}

impl BlockNumberOrHash {
	/// Convert block number to min block target.
	pub fn to_min_block_num(&self) -> Option<u64> {
		match *self {
			BlockNumberOrHash::Num(ref x) => Some(*x),
			BlockNumberOrHash::Earliest => Some(0),
			_ => None,
		}
	}
}

impl Serialize for BlockNumberOrHash {
	fn serialize<S>(&self, serializer: S) -> Result<S::Ok, S::Error>
	where
		S: Serializer,
	{
		match *self {
			BlockNumberOrHash::Hash {
				hash,
				require_canonical,
			} => serializer.serialize_str(&format!(
				"{{ 'hash': '{}', 'requireCanonical': '{}'  }}",
				hash, require_canonical
			)),
			BlockNumberOrHash::Num(ref x) => serializer.serialize_str(&format!("0x{:x}", x)),
			BlockNumberOrHash::Latest => serializer.serialize_str("latest"),
			BlockNumberOrHash::Earliest => serializer.serialize_str("earliest"),
			BlockNumberOrHash::Pending => serializer.serialize_str("pending"),
			BlockNumberOrHash::Safe => serializer.serialize_str("safe"),
			BlockNumberOrHash::Finalized => serializer.serialize_str("finalized"),
		}
	}
}

struct BlockNumberOrHashVisitor;

impl<'a> Visitor<'a> for BlockNumberOrHashVisitor {
	type Value = BlockNumberOrHash;

	fn expecting(&self, formatter: &mut fmt::Formatter) -> fmt::Result {
		write!(
			formatter,
			"a block number or 'latest', 'safe', 'finalized', 'earliest' or 'pending'"
		)
	}

	fn visit_map<V>(self, mut visitor: V) -> Result<Self::Value, V::Error>
	where
		V: MapAccess<'a>,
	{
		let (mut require_canonical, mut block_number, mut block_hash) =
			(false, None::<u64>, None::<H256>);

		loop {
			let key_str: Option<String> = visitor.next_key()?;

			match key_str {
				Some(key) => match key.as_str() {
					"blockNumber" => {
						let value: String = visitor.next_value()?;
						if let Some(stripped) = value.strip_prefix("0x") {
							let number = u64::from_str_radix(stripped, 16).map_err(|e| {
								Error::custom(format!("Invalid block number: {}", e))
							})?;

							block_number = Some(number);
							break;
						} else {
							return Err(Error::custom(
								"Invalid block number: missing 0x prefix".to_string(),
							));
						}
					}
					"blockHash" => {
						block_hash = Some(visitor.next_value()?);
					}
					"requireCanonical" => {
						require_canonical = visitor.next_value()?;
					}
					key => return Err(Error::custom(format!("Unknown key: {}", key))),
				},
				None => break,
			};
		}

		if let Some(number) = block_number {
			return Ok(BlockNumberOrHash::Num(number));
		}

		if let Some(hash) = block_hash {
			return Ok(BlockNumberOrHash::Hash {
				hash,
				require_canonical,
			});
		}

		Err(Error::custom("Invalid input"))
	}

	fn visit_str<E>(self, value: &str) -> Result<Self::Value, E>
	where
		E: Error,
	{
		match value {
			"latest" => Ok(BlockNumberOrHash::Latest),
			"earliest" => Ok(BlockNumberOrHash::Earliest),
			"pending" => Ok(BlockNumberOrHash::Pending),
			"safe" => Ok(BlockNumberOrHash::Safe),
			"finalized" => Ok(BlockNumberOrHash::Finalized),
			_ if value.starts_with("0x") => u64::from_str_radix(&value[2..], 16)
				.map(BlockNumberOrHash::Num)
				.map_err(|e| Error::custom(format!("Invalid block number: {}", e))),
			_ => value
				.parse::<u64>()
				.map(BlockNumberOrHash::Num)
				.map_err(|_| {
					Error::custom(
						"Invalid block number: non-decimal or missing 0x prefix".to_string(),
					)
				}),
		}
	}

	fn visit_string<E>(self, value: String) -> Result<Self::Value, E>
	where
		E: Error,
	{
		self.visit_str(value.as_ref())
	}

	fn visit_u64<E>(self, value: u64) -> Result<Self::Value, E>
	where
		E: Error,
	{
		Ok(BlockNumberOrHash::Num(value))
	}
}

#[cfg(test)]
mod tests {
	use super::*;

	fn match_block_number(block_number: BlockNumberOrHash) -> Option<u64> {
		match block_number {
			BlockNumberOrHash::Num(number) => Some(number),
			BlockNumberOrHash::Earliest => Some(0),
			BlockNumberOrHash::Latest => Some(1000),
			BlockNumberOrHash::Safe => Some(999),
			BlockNumberOrHash::Finalized => Some(999),
			BlockNumberOrHash::Pending => Some(1001),
			_ => None,
		}
	}

	#[test]
	fn block_number_deserialize() {
		let bn_dec: BlockNumberOrHash = serde_json::from_str(r#""42""#).unwrap();
		let bn_hex: BlockNumberOrHash = serde_json::from_str(r#""0x45""#).unwrap();
		let bn_u64: BlockNumberOrHash = serde_json::from_str(r#"420"#).unwrap();
		let bn_tag_earliest: BlockNumberOrHash = serde_json::from_str(r#""earliest""#).unwrap();
		let bn_tag_latest: BlockNumberOrHash = serde_json::from_str(r#""latest""#).unwrap();
		let bn_tag_safe: BlockNumberOrHash = serde_json::from_str(r#""safe""#).unwrap();
		let bn_tag_finalized: BlockNumberOrHash = serde_json::from_str(r#""finalized""#).unwrap();
		let bn_tag_pending: BlockNumberOrHash = serde_json::from_str(r#""pending""#).unwrap();

		assert_eq!(match_block_number(bn_dec).unwrap(), 42);
		assert_eq!(match_block_number(bn_hex).unwrap(), 69);
		assert_eq!(match_block_number(bn_u64).unwrap(), 420);
		assert_eq!(match_block_number(bn_tag_earliest).unwrap(), 0);
		assert_eq!(match_block_number(bn_tag_latest).unwrap(), 1000);
		assert_eq!(match_block_number(bn_tag_safe).unwrap(), 999);
		assert_eq!(match_block_number(bn_tag_finalized).unwrap(), 999);
		assert_eq!(match_block_number(bn_tag_pending).unwrap(), 1001);
	}
}<|MERGE_RESOLUTION|>--- conflicted
+++ resolved
@@ -26,11 +26,7 @@
 
 /// Represents rpc api block number param.
 #[derive(Copy, Clone, Debug, Eq, PartialEq, Default, Hash)]
-<<<<<<< HEAD
-pub enum BlockNumber {
-=======
 pub enum BlockNumberOrHash {
->>>>>>> 789fa512
 	/// Hash
 	Hash {
 		/// block hash
@@ -55,13 +51,8 @@
 	Finalized,
 }
 
-<<<<<<< HEAD
-impl<'a> Deserialize<'a> for BlockNumber {
-	fn deserialize<D>(deserializer: D) -> Result<BlockNumber, D::Error>
-=======
 impl<'a> Deserialize<'a> for BlockNumberOrHash {
 	fn deserialize<D>(deserializer: D) -> Result<BlockNumberOrHash, D::Error>
->>>>>>> 789fa512
 	where
 		D: Deserializer<'a>,
 	{
