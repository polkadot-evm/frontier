// SPDX-License-Identifier: GPL-3.0-or-later WITH Classpath-exception-2.0
// This file is part of Frontier.
//
// Copyright (c) 2015-2022 Parity Technologies (UK) Ltd.
//
// This program is free software: you can redistribute it and/or modify
// it under the terms of the GNU General Public License as published by
// the Free Software Foundation, either version 3 of the License, or
// (at your option) any later version.
//
// This program is distributed in the hope that it will be useful,
// but WITHOUT ANY WARRANTY; without even the implied warranty of
// MERCHANTABILITY or FITNESS FOR A PARTICULAR PURPOSE. See the
// GNU General Public License for more details.
//
// You should have received a copy of the GNU General Public License
// along with this program. If not, see <https://www.gnu.org/licenses/>.

//! Eth rpc interface.

use ethereum_types::{H160, H256, H64, U256, U64};
use jsonrpsee::{core::RpcResult as Result, proc_macros::rpc};
use std::collections::BTreeMap;

use crate::types::*;

/// Eth rpc interface.
#[rpc(server)]
#[async_trait]
pub trait EthApi {
	// ########################################################################
	// Client
	// ########################################################################

	/// Returns protocol version encoded as a string (quotes are necessary).
	#[method(name = "eth_protocolVersion")]
	fn protocol_version(&self) -> Result<u64>;

	/// Returns an object with data about the sync status or false. (wtf?)
	#[method(name = "eth_syncing")]
	fn syncing(&self) -> Result<SyncStatus>;

	/// Returns block author.
	#[method(name = "eth_coinbase")]
	fn author(&self) -> Result<H160>;

	/// Returns accounts list.
	#[method(name = "eth_accounts")]
	fn accounts(&self) -> Result<Vec<H160>>;

	/// Returns highest block number.
	#[method(name = "eth_blockNumber")]
	fn block_number(&self) -> Result<U256>;

	/// Returns the chain ID used for transaction signing at the
	/// current best block. None is returned if not
	/// available.
	#[method(name = "eth_chainId")]
	fn chain_id(&self) -> Result<Option<U64>>;

	// ########################################################################
	// Block
	// ########################################################################

	/// Returns block with given hash.
	#[method(name = "eth_getBlockByHash")]
	async fn block_by_hash(&self, hash: H256, full: bool) -> Result<Option<RichBlock>>;

	/// Returns block with given number.
	#[method(name = "eth_getBlockByNumber")]
	async fn block_by_number(&self, number: BlockNumber, full: bool) -> Result<Option<RichBlock>>;

	/// Returns the number of transactions in a block with given hash.
	#[method(name = "eth_getBlockTransactionCountByHash")]
	async fn block_transaction_count_by_hash(&self, hash: H256) -> Result<Option<U256>>;

	/// Returns the number of transactions in a block with given block number.
	#[method(name = "eth_getBlockTransactionCountByNumber")]
	async fn block_transaction_count_by_number(&self, number: BlockNumber) -> Result<Option<U256>>;

	/// Returns the number of uncles in a block with given hash.
	#[method(name = "eth_getUncleCountByBlockHash")]
	fn block_uncles_count_by_hash(&self, hash: H256) -> Result<U256>;

	/// Returns the number of uncles in a block with given block number.
	#[method(name = "eth_getUncleCountByBlockNumber")]
	fn block_uncles_count_by_number(&self, number: BlockNumber) -> Result<U256>;

	/// Returns an uncles at given block and index.
	#[method(name = "eth_getUncleByBlockHashAndIndex")]
	fn uncle_by_block_hash_and_index(&self, hash: H256, index: Index) -> Result<Option<RichBlock>>;

	/// Returns an uncles at given block and index.
	#[method(name = "eth_getUncleByBlockNumberAndIndex")]
	fn uncle_by_block_number_and_index(
		&self,
		number: BlockNumber,
		index: Index,
	) -> Result<Option<RichBlock>>;

	// ########################################################################
	// Transaction
	// ########################################################################

	/// Get transaction by its hash.
	#[method(name = "eth_getTransactionByHash")]
	async fn transaction_by_hash(&self, hash: H256) -> Result<Option<Transaction>>;

	/// Returns transaction at given block hash and index.
	#[method(name = "eth_getTransactionByBlockHashAndIndex")]
	async fn transaction_by_block_hash_and_index(
		&self,
		hash: H256,
		index: Index,
	) -> Result<Option<Transaction>>;

	/// Returns transaction by given block number and index.
	#[method(name = "eth_getTransactionByBlockNumberAndIndex")]
	async fn transaction_by_block_number_and_index(
		&self,
		number: BlockNumber,
		index: Index,
	) -> Result<Option<Transaction>>;

	/// Returns transaction receipt by transaction hash.
	#[method(name = "eth_getTransactionReceipt")]
	async fn transaction_receipt(&self, hash: H256) -> Result<Option<Receipt>>;

	// ########################################################################
	// State
	// ########################################################################

	/// Returns balance of the given account.
	#[method(name = "eth_getBalance")]
	async fn balance(&self, address: H160, number: Option<BlockNumber>) -> Result<U256>;

	/// Returns content of the storage at given address.
	#[method(name = "eth_getStorageAt")]
	async fn storage_at(
		&self,
		address: H160,
		index: U256,
		number: Option<BlockNumber>,
	) -> Result<H256>;

	/// Returns the number of transactions sent from given address at given time (block number).
	#[method(name = "eth_getTransactionCount")]
	async fn transaction_count(&self, address: H160, number: Option<BlockNumber>) -> Result<U256>;

	/// Returns the code at given address at given time (block number).
	#[method(name = "eth_getCode")]
	async fn code_at(&self, address: H160, number: Option<BlockNumber>) -> Result<Bytes>;

	// ########################################################################
	// Execute
	// ########################################################################

	/// Call contract, returning the output data.
	#[method(name = "eth_call")]
<<<<<<< HEAD
	async fn call(&self, request: CallRequest, number: Option<BlockNumber>) -> Result<Bytes>;
=======
	fn call(
		&self,
		request: CallRequest,
		number: Option<BlockNumber>,
		state_overrides: Option<BTreeMap<H160, CallStateOverride>>,
	) -> Result<Bytes>;
>>>>>>> 2b09a676

	/// Estimate gas needed for execution of given contract.
	#[method(name = "eth_estimateGas")]
	async fn estimate_gas(&self, request: CallRequest, number: Option<BlockNumber>)
		-> Result<U256>;

	// ########################################################################
	// Fee
	// ########################################################################

	/// Returns current gas_price.
	#[method(name = "eth_gasPrice")]
	fn gas_price(&self) -> Result<U256>;

	/// Introduced in EIP-1159 for getting information on the appropriate priority fee to use.
	#[method(name = "eth_feeHistory")]
	async fn fee_history(
		&self,
		block_count: U256,
		newest_block: BlockNumber,
		reward_percentiles: Option<Vec<f64>>,
	) -> Result<FeeHistory>;

	/// Introduced in EIP-1159, a Geth-specific and simplified priority fee oracle.
	/// Leverages the already existing fee history cache.
	#[method(name = "eth_maxPriorityFeePerGas")]
	fn max_priority_fee_per_gas(&self) -> Result<U256>;

	// ########################################################################
	// Mining
	// ########################################################################

	/// Returns true if client is actively mining new blocks.
	#[method(name = "eth_mining")]
	fn is_mining(&self) -> Result<bool>;

	/// Returns the number of hashes per second that the node is mining with.
	#[method(name = "eth_hashrate")]
	fn hashrate(&self) -> Result<U256>;

	/// Returns the hash of the current block, the seedHash, and the boundary condition to be met.
	#[method(name = "eth_getWork")]
	fn work(&self) -> Result<Work>;

	/// Used for submitting mining hashrate.
	#[method(name = "eth_submitHashrate")]
	fn submit_hashrate(&self, hashrate: U256, id: H256) -> Result<bool>;

	/// Used for submitting a proof-of-work solution.
	#[method(name = "eth_submitWork")]
	fn submit_work(&self, nonce: H64, pow_hash: H256, mix_digest: H256) -> Result<bool>;

	// ########################################################################
	// Submit
	// ########################################################################

	/// Sends transaction; will block waiting for signer to return the
	/// transaction hash.
	#[method(name = "eth_sendTransaction")]
	async fn send_transaction(&self, request: TransactionRequest) -> Result<H256>;

	/// Sends signed transaction, returning its hash.
	#[method(name = "eth_sendRawTransaction")]
	async fn send_raw_transaction(&self, bytes: Bytes) -> Result<H256>;
}

/// Eth filters rpc api (polling).
#[rpc(server)]
pub trait EthFilterApi {
	/// Returns id of new filter.
	#[method(name = "eth_newFilter")]
	fn new_filter(&self, filter: Filter) -> Result<U256>;

	/// Returns id of new block filter.
	#[method(name = "eth_newBlockFilter")]
	fn new_block_filter(&self) -> Result<U256>;

	/// Returns id of new block filter.
	#[method(name = "eth_newPendingTransactionFilter")]
	fn new_pending_transaction_filter(&self) -> Result<U256>;

	/// Returns filter changes since last poll.
	#[method(name = "eth_getFilterChanges")]
	async fn filter_changes(&self, index: Index) -> Result<FilterChanges>;

	/// Returns all logs matching given filter (in a range 'from' - 'to').
	#[method(name = "eth_getFilterLogs")]
	async fn filter_logs(&self, index: Index) -> Result<Vec<Log>>;

	/// Uninstalls filter.
	#[method(name = "eth_uninstallFilter")]
	fn uninstall_filter(&self, index: Index) -> Result<bool>;

	/// Returns logs matching given filter object.
	#[method(name = "eth_getLogs")]
	async fn logs(&self, filter: Filter) -> Result<Vec<Log>>;
}<|MERGE_RESOLUTION|>--- conflicted
+++ resolved
@@ -157,16 +157,12 @@
 
 	/// Call contract, returning the output data.
 	#[method(name = "eth_call")]
-<<<<<<< HEAD
-	async fn call(&self, request: CallRequest, number: Option<BlockNumber>) -> Result<Bytes>;
-=======
-	fn call(
+	async fn call(
 		&self,
 		request: CallRequest,
 		number: Option<BlockNumber>,
 		state_overrides: Option<BTreeMap<H160, CallStateOverride>>,
 	) -> Result<Bytes>;
->>>>>>> 2b09a676
 
 	/// Estimate gas needed for execution of given contract.
 	#[method(name = "eth_estimateGas")]
