// SPDX-License-Identifier: GPL-3.0-or-later WITH Classpath-exception-2.0
// This file is part of Frontier.
//
// Copyright (c) 2022 Parity Technologies (UK) Ltd.
//
// This program is free software: you can redistribute it and/or modify
// it under the terms of the GNU General Public License as published by
// the Free Software Foundation, either version 3 of the License, or
// (at your option) any later version.
//
// This program is distributed in the hope that it will be useful,
// but WITHOUT ANY WARRANTY; without even the implied warranty of
// MERCHANTABILITY or FITNESS FOR A PARTICULAR PURPOSE. See the
// GNU General Public License for more details.
//
// You should have received a copy of the GNU General Public License
// along with this program. If not, see <https://www.gnu.org/licenses/>.

use ethereum_types::{H256, H64, U256};
use jsonrpsee::core::RpcResult as Result;
// Substrate
use sc_transaction_pool::ChainApi;
use sp_runtime::traits::Block as BlockT;
// Frontier
use fc_rpc_core::types::*;

use crate::eth::{Eth, EthConfig};

<<<<<<< HEAD
impl<B: BlockT, C, P, CT, BE, A: ChainApi, EGA> Eth<B, C, P, CT, BE, A, EGA> {
=======
impl<B: BlockT, C, P, CT, BE, H: ExHashT, A: ChainApi, EC: EthConfig<B, C>>
	Eth<B, C, P, CT, BE, H, A, EC>
{
>>>>>>> 2b09a676
	pub fn is_mining(&self) -> Result<bool> {
		Ok(self.is_authority)
	}

	pub fn hashrate(&self) -> Result<U256> {
		Ok(U256::zero())
	}

	pub fn work(&self) -> Result<Work> {
		Ok(Work::default())
	}

	pub fn submit_hashrate(&self, _: U256, _: H256) -> Result<bool> {
		Ok(false)
	}

	pub fn submit_work(&self, _: H64, _: H256, _: H256) -> Result<bool> {
		Ok(false)
	}
}<|MERGE_RESOLUTION|>--- conflicted
+++ resolved
@@ -26,13 +26,7 @@
 
 use crate::eth::{Eth, EthConfig};
 
-<<<<<<< HEAD
-impl<B: BlockT, C, P, CT, BE, A: ChainApi, EGA> Eth<B, C, P, CT, BE, A, EGA> {
-=======
-impl<B: BlockT, C, P, CT, BE, H: ExHashT, A: ChainApi, EC: EthConfig<B, C>>
-	Eth<B, C, P, CT, BE, H, A, EC>
-{
->>>>>>> 2b09a676
+impl<B: BlockT, C, P, CT, BE, A: ChainApi, EC: EthConfig<B, C>> Eth<B, C, P, CT, BE, A, EC> {
 	pub fn is_mining(&self) -> Result<bool> {
 		Ok(self.is_authority)
 	}
