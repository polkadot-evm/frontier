--- conflicted
+++ resolved
@@ -28,11 +28,7 @@
 use sp_api::{ApiExt, ProvideRuntimeApi};
 use sp_block_builder::BlockBuilder as BlockBuilderApi;
 use sp_blockchain::HeaderBackend;
-<<<<<<< HEAD
-use sp_runtime::{generic::BlockId, traits::Block as BlockT, SaturatedConversion};
-=======
 use sp_runtime::{traits::Block as BlockT, SaturatedConversion};
->>>>>>> d13668c0
 // Frontier
 use fc_rpc_core::types::*;
 use fp_rpc::EthereumRuntimeRPCApi;
@@ -101,13 +97,9 @@
 			self.client.as_ref(),
 			self.backend.as_ref(),
 			number,
-<<<<<<< HEAD
 		)
 		.await?
 		{
-			Some(id) => (id, self.client.runtime_api()),
-=======
-		)? {
 			Some(id) => {
 				let hash = self
 					.client
@@ -115,7 +107,6 @@
 					.map_err(|_| crate::err(JSON_RPC_ERROR_DEFAULT, "header not found", None))?;
 				(hash, self.client.runtime_api())
 			}
->>>>>>> d13668c0
 			None => {
 				// Not mapped in the db, assume pending.
 				let hash = self.client.info().best_hash;
@@ -333,10 +324,6 @@
 
 		// Get best hash (TODO missing support for estimating gas historically)
 		let substrate_hash = client.info().best_hash;
-<<<<<<< HEAD
-		let id = BlockId::Hash(substrate_hash);
-=======
->>>>>>> d13668c0
 
 		// Adapt request for gas estimation.
 		let request = EGA::adapt_request(request);
@@ -350,11 +337,7 @@
 			if let Some(to) = request.to {
 				let to_code = client
 					.runtime_api()
-<<<<<<< HEAD
-					.account_code_at(&id, to)
-=======
 					.account_code_at(substrate_hash, to)
->>>>>>> d13668c0
 					.map_err(|err| internal_err(format!("runtime error: {:?}", err)))?;
 				if to_code.is_empty() {
 					return Ok(MIN_GAS_PER_TX);
@@ -401,11 +384,7 @@
 			}
 			// If gas limit is not specified in the request we either use the multiplier if supported
 			// or fallback to the block gas limit.
-<<<<<<< HEAD
-			None => match api.gas_limit_multiplier_support(&id) {
-=======
 			None => match api.gas_limit_multiplier_support(substrate_hash) {
->>>>>>> d13668c0
 				Ok(_) => max_gas_limit,
 				_ => block_gas_limit,
 			},
@@ -416,11 +395,7 @@
 			let gas_price = gas_price.unwrap_or_default();
 			if gas_price > U256::zero() {
 				let balance = api
-<<<<<<< HEAD
-					.account_basic(&id, from)
-=======
 					.account_basic(substrate_hash, from)
->>>>>>> d13668c0
 					.map_err(|err| internal_err(format!("runtime error: {:?}", err)))?
 					.balance;
 				let mut available = balance;
@@ -488,11 +463,7 @@
 							// Legacy pre-london
 							#[allow(deprecated)]
 							api.call_before_version_2(
-<<<<<<< HEAD
-								&id,
-=======
 								substrate_hash,
->>>>>>> d13668c0
 								from.unwrap_or_default(),
 								to,
 								data,
@@ -508,11 +479,7 @@
 							// Post-london
 							#[allow(deprecated)]
 							api.call_before_version_4(
-<<<<<<< HEAD
-								&id,
-=======
 								substrate_hash,
->>>>>>> d13668c0
 								from.unwrap_or_default(),
 								to,
 								data,
@@ -529,11 +496,7 @@
 							// Post-london + access list support
 							let access_list = access_list.unwrap_or_default();
 							api.call(
-<<<<<<< HEAD
-								&id,
-=======
 								substrate_hash,
->>>>>>> d13668c0
 								from.unwrap_or_default(),
 								to,
 								data,
@@ -561,11 +524,7 @@
 							// Legacy pre-london
 							#[allow(deprecated)]
 							api.create_before_version_2(
-<<<<<<< HEAD
-								&id,
-=======
 								substrate_hash,
->>>>>>> d13668c0
 								from.unwrap_or_default(),
 								data,
 								value.unwrap_or_default(),
@@ -580,11 +539,7 @@
 							// Post-london
 							#[allow(deprecated)]
 							api.create_before_version_4(
-<<<<<<< HEAD
-								&id,
-=======
 								substrate_hash,
->>>>>>> d13668c0
 								from.unwrap_or_default(),
 								data,
 								value.unwrap_or_default(),
@@ -600,11 +555,7 @@
 							// Post-london + access list support
 							let access_list = access_list.unwrap_or_default();
 							api.create(
-<<<<<<< HEAD
-								&id,
-=======
 								substrate_hash,
->>>>>>> d13668c0
 								from.unwrap_or_default(),
 								data,
 								value.unwrap_or_default(),
@@ -636,11 +587,7 @@
 		let api_version = if let Ok(Some(api_version)) =
 			client
 				.runtime_api()
-<<<<<<< HEAD
-				.api_version::<dyn EthereumRuntimeRPCApi<B>>(&id)
-=======
 				.api_version::<dyn EthereumRuntimeRPCApi<B>>(substrate_hash)
->>>>>>> d13668c0
 		{
 			api_version
 		} else {
