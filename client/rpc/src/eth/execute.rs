--- conflicted
+++ resolved
@@ -71,16 +71,12 @@
 	BE: Backend<B> + 'static,
 	A: ChainApi<Block = B> + 'static,
 {
-<<<<<<< HEAD
-	pub async fn call(&self, request: CallRequest, number: Option<BlockNumber>) -> Result<Bytes> {
-=======
-	pub fn call(
+	pub async fn call(
 		&self,
 		request: CallRequest,
 		number: Option<BlockNumber>,
 		state_overrides: Option<BTreeMap<H160, CallStateOverride>>,
 	) -> Result<Bytes> {
->>>>>>> 2b09a676
 		let CallRequest {
 			from,
 			to,
