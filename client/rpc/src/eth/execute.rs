--- conflicted
+++ resolved
@@ -41,14 +41,10 @@
 	frontier_backend_client, internal_err,
 };
 
-<<<<<<< HEAD
 /// Default JSONRPC error code return by geth
 pub const JSON_RPC_ERROR_DEFAULT: i64 = -32000;
 
-impl<B, C, P, CT, BE, H: ExHashT, A: ChainApi> EthApi<B, C, P, CT, BE, H, A>
-=======
 impl<B, C, P, CT, BE, H: ExHashT, A: ChainApi> Eth<B, C, P, CT, BE, H, A>
->>>>>>> 90dc0eb8
 where
 	B: BlockT<Hash = H256> + Send + Sync + 'static,
 	C: ProvideRuntimeApi<B> + StorageProvider<B, BE>,
