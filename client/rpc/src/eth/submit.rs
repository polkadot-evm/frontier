--- conflicted
+++ resolved
@@ -184,13 +184,8 @@
 			.graph
 			.validated_pool()
 			.ready()
-<<<<<<< HEAD
 			.map(|in_pool_tx| in_pool_tx.clone())
 			.collect();
-=======
-			.map(|in_pool_tx| in_pool_tx.data.clone())
-			.collect::<Vec<_>>();
->>>>>>> 3de7b5b1
 
 		let future = self
 			.graph
@@ -198,13 +193,6 @@
 			.futures()
 			.iter()
 			.map(|(_, extrinsic)| extrinsic.clone())
-<<<<<<< HEAD
-			.collect();
-
-		let mut all_extrinsics = Vec::new();
-		all_extrinsics.extend(ready);
-		all_extrinsics.extend(future);
-=======
 			.collect::<Vec<_>>();
 
 		let all_extrinsics = ready
@@ -212,7 +200,6 @@
 			.chain(future.iter())
 			.map(|arc_ext| arc_ext.as_ref().clone())
 			.collect();
->>>>>>> 3de7b5b1
 
 		let best_block = self.client.info().best_hash;
 		let api = self.client.runtime_api();
@@ -233,12 +220,6 @@
 			legacy.into_iter().map(|tx| tx.into()).collect()
 		};
 
-<<<<<<< HEAD
-		Ok(ethereum_txs
-			.into_iter()
-			.map(|tx| Transaction::build_from(tx.recover_from().unwrap_or_default(), &tx))
-			.collect())
-=======
 		let transactions = ethereum_txs
 			.into_iter()
 			.filter_map(|tx| {
@@ -255,7 +236,6 @@
 			.collect();
 
 		Ok(transactions)
->>>>>>> 3de7b5b1
 	}
 
 	fn convert_transaction(
