// SPDX-License-Identifier: GPL-3.0-or-later WITH Classpath-exception-2.0
// This file is part of Frontier.
//
// Copyright (c) 2022 Parity Technologies (UK) Ltd.
//
// This program is free software: you can redistribute it and/or modify
// it under the terms of the GNU General Public License as published by
// the Free Software Foundation, either version 3 of the License, or
// (at your option) any later version.
//
// This program is distributed in the hope that it will be useful,
// but WITHOUT ANY WARRANTY; without even the implied warranty of
// MERCHANTABILITY or FITNESS FOR A PARTICULAR PURPOSE. See the
// GNU General Public License for more details.
//
// You should have received a copy of the GNU General Public License
// along with this program. If not, see <https://www.gnu.org/licenses/>.

use std::{marker::PhantomData, sync::Arc, time};

use ethereum::BlockV2 as EthereumBlock;
use ethereum_types::{H256, U256};
use jsonrpsee::core::{async_trait, RpcResult as Result};
// Substrate
use sc_client_api::backend::{Backend, StateBackend, StorageProvider};
use sp_api::ProvideRuntimeApi;
use sp_blockchain::HeaderBackend;
use sp_core::hashing::keccak_256;
use sp_runtime::{
	generic::BlockId,
	traits::{BlakeTwo256, Block as BlockT, NumberFor, One, Saturating, UniqueSaturatedInto},
};
// Frontier
use fc_rpc_core::{types::*, EthFilterApiServer};
use fp_rpc::{EthereumRuntimeRPCApi, TransactionStatus};

use crate::{eth::cache::EthBlockDataCacheTask, frontier_backend_client, internal_err};

pub struct EthFilter<B: BlockT, C, BE> {
	client: Arc<C>,
	backend: Arc<fc_db::Backend<B>>,
	filter_pool: FilterPool,
	max_stored_filters: usize,
	max_past_logs: u32,
	block_data_cache: Arc<EthBlockDataCacheTask<B>>,
	_marker: PhantomData<BE>,
}

impl<B: BlockT, C, BE> EthFilter<B, C, BE> {
	pub fn new(
		client: Arc<C>,
		backend: Arc<fc_db::Backend<B>>,
		filter_pool: FilterPool,
		max_stored_filters: usize,
		max_past_logs: u32,
		block_data_cache: Arc<EthBlockDataCacheTask<B>>,
	) -> Self {
		Self {
			client,
			backend,
			filter_pool,
			max_stored_filters,
			max_past_logs,
			block_data_cache,
			_marker: PhantomData,
		}
	}
}

impl<B, C, BE> EthFilter<B, C, BE>
where
	B: BlockT<Hash = H256> + Send + Sync + 'static,
	C: HeaderBackend<B> + Send + Sync + 'static,
{
	fn create_filter(&self, filter_type: FilterType) -> Result<U256> {
		let block_number =
			UniqueSaturatedInto::<u64>::unique_saturated_into(self.client.info().best_number);
		let pool = self.filter_pool.clone();
		let response = if let Ok(locked) = &mut pool.lock() {
			if locked.len() >= self.max_stored_filters {
				return Err(internal_err(format!(
					"Filter pool is full (limit {:?}).",
					self.max_stored_filters
				)));
			}
			let last_key = match {
				let mut iter = locked.iter();
				iter.next_back()
			} {
				Some((k, _)) => *k,
				None => U256::zero(),
			};
			// Assume `max_stored_filters` is always < U256::max.
			let key = last_key.checked_add(U256::one()).unwrap();
			locked.insert(
				key,
				FilterPoolItem {
					last_poll: BlockNumber::Num(block_number),
					filter_type,
					at_block: block_number,
				},
			);
			Ok(key)
		} else {
			Err(internal_err("Filter pool is not available."))
		};
		response
	}
}

#[async_trait]
impl<B, C, BE> EthFilterApiServer for EthFilter<B, C, BE>
where
	B: BlockT<Hash = H256> + Send + Sync + 'static,
	C: ProvideRuntimeApi<B> + StorageProvider<B, BE>,
	C: HeaderBackend<B> + Send + Sync + 'static,
	C::Api: EthereumRuntimeRPCApi<B>,
	BE: Backend<B> + 'static,
	BE::State: StateBackend<BlakeTwo256>,
{
	fn new_filter(&self, filter: Filter) -> Result<U256> {
		self.create_filter(FilterType::Log(filter))
	}

	fn new_block_filter(&self) -> Result<U256> {
		self.create_filter(FilterType::Block)
	}

	fn new_pending_transaction_filter(&self) -> Result<U256> {
		Err(internal_err("Method not available."))
	}

	async fn filter_changes(&self, index: Index) -> Result<FilterChanges> {
		// There are multiple branches that needs to return async blocks.
		// Also, each branch need to (synchronously) do stuff with the pool
		// (behind a lock), and the lock should be released before entering
		// an async block.
		//
		// To avoid issues with multiple async blocks (having different
		// anonymous types) we collect all necessary data in this enum then have
		// a single async block.
		enum FuturePath<B: BlockT> {
			Block {
				last: u64,
				next: u64,
			},
			Log {
				filter: Filter,
				from_number: NumberFor<B>,
				current_number: NumberFor<B>,
			},
			Error(jsonrpsee::core::Error),
		}

		let key = U256::from(index.value());
		let block_number =
			UniqueSaturatedInto::<u64>::unique_saturated_into(self.client.info().best_number);
		let pool = self.filter_pool.clone();
		// Try to lock.
		let path = if let Ok(locked) = &mut pool.lock() {
			// Try to get key.
			if let Some(pool_item) = locked.get(&key).cloned() {
				match &pool_item.filter_type {
					// For each block created since last poll, get a vector of ethereum hashes.
					FilterType::Block => {
						let last = pool_item.last_poll.to_min_block_num().unwrap();
						let next = block_number + 1;
						// Update filter `last_poll`.
						locked.insert(
							key,
							FilterPoolItem {
								last_poll: BlockNumber::Num(next),
								filter_type: pool_item.filter_type.clone(),
								at_block: pool_item.at_block,
							},
						);

						FuturePath::<B>::Block { last, next }
					}
					// For each event since last poll, get a vector of ethereum logs.
					FilterType::Log(filter) => {
						// Update filter `last_poll`.
						locked.insert(
							key,
							FilterPoolItem {
								last_poll: BlockNumber::Num(block_number + 1),
								filter_type: pool_item.filter_type.clone(),
								at_block: pool_item.at_block,
							},
						);

						// Either the filter-specific `to` block or best block.
						let best_number = self.client.info().best_number;
						let mut current_number = filter
							.to_block
							.and_then(|v| v.to_min_block_num())
							.map(|s| s.unique_saturated_into())
							.unwrap_or(best_number);

						if current_number > best_number {
							current_number = best_number;
						}

						// The from clause is the max(last_poll, filter_from).
						let last_poll = pool_item
							.last_poll
							.to_min_block_num()
							.unwrap()
							.unique_saturated_into();

						let filter_from = filter
							.from_block
							.and_then(|v| v.to_min_block_num())
							.map(|s| s.unique_saturated_into())
							.unwrap_or(last_poll);

						let from_number = std::cmp::max(last_poll, filter_from);

						// Build the response.
						FuturePath::Log {
							filter: filter.clone(),
							from_number,
							current_number,
						}
					}
					// Should never reach here.
					_ => FuturePath::Error(internal_err("Method not available.")),
				}
			} else {
				FuturePath::Error(internal_err(format!("Filter id {:?} does not exist.", key)))
			}
		} else {
			FuturePath::Error(internal_err("Filter pool is not available."))
		};

		let client = Arc::clone(&self.client);
		let block_data_cache = Arc::clone(&self.block_data_cache);
		let max_past_logs = self.max_past_logs;

		match path {
			FuturePath::Error(err) => Err(err),
			FuturePath::Block { last, next } => {
				let mut ethereum_hashes: Vec<H256> = Vec::new();
				for n in last..next {
					let id = BlockId::Number(n.unique_saturated_into());
					let substrate_hash = client.expect_block_hash_from_id(&id).map_err(|_| {
						internal_err(format!("Expect block number from id: {}", id))
					})?;

<<<<<<< HEAD
					let schema =
						fc_storage::onchain_storage_schema::<B, C, BE>(client.as_ref(), id);
=======
					let schema = frontier_backend_client::onchain_storage_schema::<B, C, BE>(
						client.as_ref(),
						substrate_hash,
					);
>>>>>>> 55881212

					let block = block_data_cache.current_block(schema, substrate_hash).await;
					if let Some(block) = block {
						ethereum_hashes.push(block.header.hash())
					}
				}
				Ok(FilterChanges::Hashes(ethereum_hashes))
			}
			FuturePath::Log {
				filter,
				from_number,
				current_number,
			} => {
				let mut ret: Vec<Log> = Vec::new();
				let _ = filter_range_logs(
					client.as_ref(),
					&block_data_cache,
					&mut ret,
					max_past_logs,
					&filter,
					from_number,
					current_number,
				)
				.await?;

				Ok(FilterChanges::Logs(ret))
			}
		}
	}

	async fn filter_logs(&self, index: Index) -> Result<Vec<Log>> {
		let key = U256::from(index.value());
		let pool = self.filter_pool.clone();

		// We want to get the filter, while releasing the pool lock outside
		// of the async block.
		let filter_result: Result<Filter> = (|| {
			let pool = pool
				.lock()
				.map_err(|_| internal_err("Filter pool is not available."))?;

			let pool_item = pool
				.get(&key)
				.ok_or_else(|| internal_err(format!("Filter id {:?} does not exist.", key)))?;

			match &pool_item.filter_type {
				FilterType::Log(filter) => Ok(filter.clone()),
				_ => Err(internal_err(format!(
					"Filter id {:?} is not a Log filter.",
					key
				))),
			}
		})();

		let client = Arc::clone(&self.client);
		let block_data_cache = Arc::clone(&self.block_data_cache);
		let max_past_logs = self.max_past_logs;

		let filter = filter_result?;

		let best_number = client.info().best_number;
		let mut current_number = filter
			.to_block
			.and_then(|v| v.to_min_block_num())
			.map(|s| s.unique_saturated_into())
			.unwrap_or(best_number);

		if current_number > best_number {
			current_number = best_number;
		}

		let from_number = filter
			.from_block
			.and_then(|v| v.to_min_block_num())
			.map(|s| s.unique_saturated_into())
			.unwrap_or(best_number);

		let mut ret: Vec<Log> = Vec::new();
		let _ = filter_range_logs(
			client.as_ref(),
			&block_data_cache,
			&mut ret,
			max_past_logs,
			&filter,
			from_number,
			current_number,
		)
		.await?;
		Ok(ret)
	}

	fn uninstall_filter(&self, index: Index) -> Result<bool> {
		let key = U256::from(index.value());
		let pool = self.filter_pool.clone();
		// Try to lock.
		let response = if let Ok(locked) = &mut pool.lock() {
			if locked.remove(&key).is_some() {
				Ok(true)
			} else {
				Err(internal_err(format!("Filter id {:?} does not exist.", key)))
			}
		} else {
			Err(internal_err("Filter pool is not available."))
		};
		response
	}

	async fn logs(&self, filter: Filter) -> Result<Vec<Log>> {
		let client = Arc::clone(&self.client);
		let block_data_cache = Arc::clone(&self.block_data_cache);
		let backend = Arc::clone(&self.backend);
		let max_past_logs = self.max_past_logs;

		let mut ret: Vec<Log> = Vec::new();
		if let Some(hash) = filter.block_hash {
			let substrate_hash = match frontier_backend_client::load_hash::<B, C>(
				client.as_ref(),
				backend.as_ref(),
				hash,
			)
			.map_err(|err| internal_err(format!("{:?}", err)))?
			{
				Some(hash) => hash,
				_ => return Ok(Vec::new()),
			};
<<<<<<< HEAD
			let substrate_hash = client
				.expect_block_hash_from_id(&id)
				.map_err(|_| internal_err(format!("Expect block number from id: {}", id)))?;

			let schema = fc_storage::onchain_storage_schema::<B, C, BE>(client.as_ref(), id);
=======
			let schema = frontier_backend_client::onchain_storage_schema::<B, C, BE>(
				client.as_ref(),
				substrate_hash,
			);
>>>>>>> 55881212

			let block = block_data_cache.current_block(schema, substrate_hash).await;
			let statuses = block_data_cache
				.current_transaction_statuses(schema, substrate_hash)
				.await;
			if let (Some(block), Some(statuses)) = (block, statuses) {
				filter_block_logs(&mut ret, &filter, block, statuses);
			}
		} else {
			let best_number = client.info().best_number;
			let mut current_number = filter
				.to_block
				.and_then(|v| v.to_min_block_num())
				.map(|s| s.unique_saturated_into())
				.unwrap_or(best_number);

			if current_number > best_number {
				current_number = best_number;
			}

			let from_number = filter
				.from_block
				.and_then(|v| v.to_min_block_num())
				.map(|s| s.unique_saturated_into())
				.unwrap_or(best_number);

			let _ = filter_range_logs(
				client.as_ref(),
				&block_data_cache,
				&mut ret,
				max_past_logs,
				&filter,
				from_number,
				current_number,
			)
			.await?;
		}
		Ok(ret)
	}
}

async fn filter_range_logs<B: BlockT, C, BE>(
	client: &C,
	block_data_cache: &EthBlockDataCacheTask<B>,
	ret: &mut Vec<Log>,
	max_past_logs: u32,
	filter: &Filter,
	from: NumberFor<B>,
	to: NumberFor<B>,
) -> Result<()>
where
	B: BlockT<Hash = H256> + Send + Sync + 'static,
	C: ProvideRuntimeApi<B> + StorageProvider<B, BE>,
	C: HeaderBackend<B> + Send + Sync + 'static,
	C::Api: EthereumRuntimeRPCApi<B>,
	BE: Backend<B> + 'static,
	BE::State: StateBackend<BlakeTwo256>,
{
	// Max request duration of 10 seconds.
	let max_duration = time::Duration::from_secs(10);
	let begin_request = time::Instant::now();

	let mut current_number = from;

	// Pre-calculate BloomInput for reuse.
	let topics_input = if filter.topics.is_some() {
		let filtered_params = FilteredParams::new(Some(filter.clone()));
		Some(filtered_params.flat_topics)
	} else {
		None
	};
	let address_bloom_filter = FilteredParams::adresses_bloom_filter(&filter.address);
	let topics_bloom_filter = FilteredParams::topics_bloom_filter(&topics_input);

	while current_number <= to {
		let id = BlockId::Number(current_number);
		let substrate_hash = client
			.expect_block_hash_from_id(&id)
			.map_err(|_| internal_err(format!("Expect block number from id: {}", id)))?;

<<<<<<< HEAD
		let schema = fc_storage::onchain_storage_schema::<B, C, BE>(client, id);
=======
		let schema =
			frontier_backend_client::onchain_storage_schema::<B, C, BE>(client, substrate_hash);
>>>>>>> 55881212

		let block = block_data_cache.current_block(schema, substrate_hash).await;

		if let Some(block) = block {
			if FilteredParams::address_in_bloom(block.header.logs_bloom, &address_bloom_filter)
				&& FilteredParams::topics_in_bloom(block.header.logs_bloom, &topics_bloom_filter)
			{
				let statuses = block_data_cache
					.current_transaction_statuses(schema, substrate_hash)
					.await;
				if let Some(statuses) = statuses {
					filter_block_logs(ret, filter, block, statuses);
				}
			}
		}
		// Check for restrictions
		if ret.len() as u32 > max_past_logs {
			return Err(internal_err(format!(
				"query returned more than {} results",
				max_past_logs
			)));
		}
		if begin_request.elapsed() > max_duration {
			return Err(internal_err(format!(
				"query timeout of {} seconds exceeded",
				max_duration.as_secs()
			)));
		}
		if current_number == to {
			break;
		} else {
			current_number = current_number.saturating_add(One::one());
		}
	}
	Ok(())
}

fn filter_block_logs<'a>(
	ret: &'a mut Vec<Log>,
	filter: &'a Filter,
	block: EthereumBlock,
	transaction_statuses: Vec<TransactionStatus>,
) -> &'a Vec<Log> {
	let params = FilteredParams::new(Some(filter.clone()));
	let mut block_log_index: u32 = 0;
	let block_hash = H256::from(keccak_256(&rlp::encode(&block.header)));
	for status in transaction_statuses.iter() {
		let logs = status.logs.clone();
		let mut transaction_log_index: u32 = 0;
		let transaction_hash = status.transaction_hash;
		for ethereum_log in logs {
			let mut log = Log {
				address: ethereum_log.address,
				topics: ethereum_log.topics.clone(),
				data: Bytes(ethereum_log.data.clone()),
				block_hash: None,
				block_number: None,
				transaction_hash: None,
				transaction_index: None,
				log_index: None,
				transaction_log_index: None,
				removed: false,
			};
			let mut add: bool = true;
			match (filter.address.clone(), filter.topics.clone()) {
				(Some(_), Some(_)) => {
					if !params.filter_address(&log) || !params.filter_topics(&log) {
						add = false;
					}
				}
				(Some(_), _) => {
					if !params.filter_address(&log) {
						add = false;
					}
				}
				(_, Some(_)) => {
					if !params.filter_topics(&log) {
						add = false;
					}
				}
				_ => {}
			}
			if add {
				log.block_hash = Some(block_hash);
				log.block_number = Some(block.header.number);
				log.transaction_hash = Some(transaction_hash);
				log.transaction_index = Some(U256::from(status.transaction_index));
				log.log_index = Some(U256::from(block_log_index));
				log.transaction_log_index = Some(U256::from(transaction_log_index));
				ret.push(log);
			}
			transaction_log_index += 1;
			block_log_index += 1;
		}
	}
	ret
}<|MERGE_RESOLUTION|>--- conflicted
+++ resolved
@@ -247,15 +247,10 @@
 						internal_err(format!("Expect block number from id: {}", id))
 					})?;
 
-<<<<<<< HEAD
-					let schema =
-						fc_storage::onchain_storage_schema::<B, C, BE>(client.as_ref(), id);
-=======
-					let schema = frontier_backend_client::onchain_storage_schema::<B, C, BE>(
+					let schema = fc_storage::onchain_storage_schema::<B, C, BE>(
 						client.as_ref(),
 						substrate_hash,
 					);
->>>>>>> 55881212
 
 					let block = block_data_cache.current_block(schema, substrate_hash).await;
 					if let Some(block) = block {
@@ -381,18 +376,8 @@
 				Some(hash) => hash,
 				_ => return Ok(Vec::new()),
 			};
-<<<<<<< HEAD
-			let substrate_hash = client
-				.expect_block_hash_from_id(&id)
-				.map_err(|_| internal_err(format!("Expect block number from id: {}", id)))?;
-
-			let schema = fc_storage::onchain_storage_schema::<B, C, BE>(client.as_ref(), id);
-=======
-			let schema = frontier_backend_client::onchain_storage_schema::<B, C, BE>(
-				client.as_ref(),
-				substrate_hash,
-			);
->>>>>>> 55881212
+			let schema =
+				fc_storage::onchain_storage_schema::<B, C, BE>(client.as_ref(), substrate_hash);
 
 			let block = block_data_cache.current_block(schema, substrate_hash).await;
 			let statuses = block_data_cache
@@ -473,12 +458,7 @@
 			.expect_block_hash_from_id(&id)
 			.map_err(|_| internal_err(format!("Expect block number from id: {}", id)))?;
 
-<<<<<<< HEAD
-		let schema = fc_storage::onchain_storage_schema::<B, C, BE>(client, id);
-=======
-		let schema =
-			frontier_backend_client::onchain_storage_schema::<B, C, BE>(client, substrate_hash);
->>>>>>> 55881212
+		let schema = fc_storage::onchain_storage_schema::<B, C, BE>(client, substrate_hash);
 
 		let block = block_data_cache.current_block(schema, substrate_hash).await;
 
