// SPDX-License-Identifier: GPL-3.0-or-later WITH Classpath-exception-2.0
// This file is part of Frontier.
//
// Copyright (c) 2022 Parity Technologies (UK) Ltd.
//
// This program is free software: you can redistribute it and/or modify
// it under the terms of the GNU General Public License as published by
// the Free Software Foundation, either version 3 of the License, or
// (at your option) any later version.
//
// This program is distributed in the hope that it will be useful,
// but WITHOUT ANY WARRANTY; without even the implied warranty of
// MERCHANTABILITY or FITNESS FOR A PARTICULAR PURPOSE. See the
// GNU General Public License for more details.
//
// You should have received a copy of the GNU General Public License
// along with this program. If not, see <https://www.gnu.org/licenses/>.

<<<<<<< HEAD
use std::{
	collections::BTreeMap,
	marker::PhantomData,
	sync::Arc,
	time::{Duration, Instant},
};
=======
use std::{collections::HashSet, marker::PhantomData, sync::Arc, time};
>>>>>>> e89f3368

use ethereum::BlockV2 as EthereumBlock;
use ethereum_types::{H256, U256};
use jsonrpsee::core::{async_trait, RpcResult};
// Substrate
use sc_client_api::backend::{Backend, StorageProvider};
use sc_transaction_pool::ChainApi;
use sp_api::ProvideRuntimeApi;
use sp_blockchain::HeaderBackend;
use sp_core::hashing::keccak_256;
use sp_runtime::{
	generic::BlockId,
	traits::{Block as BlockT, NumberFor, One, Saturating, UniqueSaturatedInto},
};
// Frontier
use crate::{eth::cache::EthBlockDataCacheTask, frontier_backend_client, internal_err, TxPool};
use fc_rpc_core::{types::*, EthFilterApiServer};
use fp_rpc::{EthereumRuntimeRPCApi, TransactionStatus};

pub struct EthFilter<A: ChainApi, B: BlockT, C, BE> {
	client: Arc<C>,
<<<<<<< HEAD
	backend: Arc<dyn fc_api::Backend<B>>,
=======
	backend: Arc<dyn fc_db::BackendReader<B> + Send + Sync>,
	tx_pool: TxPool<A, B, C>,
>>>>>>> e89f3368
	filter_pool: FilterPool,
	max_stored_filters: usize,
	max_past_logs: u32,
	block_data_cache: Arc<EthBlockDataCacheTask<B>>,
	_marker: PhantomData<BE>,
}

impl<A: ChainApi, B: BlockT, C, BE> EthFilter<A, B, C, BE> {
	pub fn new(
		client: Arc<C>,
<<<<<<< HEAD
		backend: Arc<dyn fc_api::Backend<B>>,
=======
		backend: Arc<dyn fc_db::BackendReader<B> + Send + Sync>,
		tx_pool: TxPool<A, B, C>,
>>>>>>> e89f3368
		filter_pool: FilterPool,
		max_stored_filters: usize,
		max_past_logs: u32,
		block_data_cache: Arc<EthBlockDataCacheTask<B>>,
	) -> Self {
		Self {
			client,
			backend,
			tx_pool,
			filter_pool,
			max_stored_filters,
			max_past_logs,
			block_data_cache,
			_marker: PhantomData,
		}
	}
}

impl<A, B, C, BE> EthFilter<A, B, C, BE>
where
<<<<<<< HEAD
	B: BlockT,
	C: HeaderBackend<B>,
=======
	A: ChainApi<Block = B> + 'static,
	B: BlockT<Hash = H256>,
	C: HeaderBackend<B> + ProvideRuntimeApi<B> + 'static,
	C::Api: EthereumRuntimeRPCApi<B>,
>>>>>>> e89f3368
{
	fn create_filter(&self, filter_type: FilterType) -> RpcResult<U256> {
		let block_number =
			UniqueSaturatedInto::<u64>::unique_saturated_into(self.client.info().best_number);
		let pool = self.filter_pool.clone();
		let response = if let Ok(locked) = &mut pool.lock() {
			if locked.len() >= self.max_stored_filters {
				return Err(internal_err(format!(
					"Filter pool is full (limit {:?}).",
					self.max_stored_filters
				)));
			}
			let last_key = match {
				let mut iter = locked.iter();
				iter.next_back()
			} {
				Some((k, _)) => *k,
				None => U256::zero(),
			};
			let pending_transaction_hashes = if let FilterType::PendingTransaction = filter_type {
				self.tx_pool
					.tx_pool_response()?
					.ready
					.into_iter()
					.map(|tx| tx.hash())
					.collect()
			} else {
				HashSet::new()
			};
			// Assume `max_stored_filters` is always < U256::max.
			let key = last_key.checked_add(U256::one()).unwrap();
			locked.insert(
				key,
				FilterPoolItem {
					last_poll: BlockNumber::Num(block_number),
					filter_type,
					at_block: block_number,
					pending_transaction_hashes,
				},
			);
			Ok(key)
		} else {
			Err(internal_err("Filter pool is not available."))
		};
		response
	}
}

#[async_trait]
impl<A, B, C, BE> EthFilterApiServer for EthFilter<A, B, C, BE>
where
	A: ChainApi<Block = B> + 'static,
	B: BlockT<Hash = H256>,
	C: HeaderBackend<B> + ProvideRuntimeApi<B> + StorageProvider<B, BE> + 'static,
	C::Api: EthereumRuntimeRPCApi<B>,
	BE: Backend<B> + 'static,
{
	fn new_filter(&self, filter: Filter) -> RpcResult<U256> {
		self.create_filter(FilterType::Log(filter))
	}

	fn new_block_filter(&self) -> RpcResult<U256> {
		self.create_filter(FilterType::Block)
	}

	fn new_pending_transaction_filter(&self) -> RpcResult<U256> {
		self.create_filter(FilterType::PendingTransaction)
	}

	async fn filter_changes(&self, index: Index) -> RpcResult<FilterChanges> {
		// There are multiple branches that needs to return async blocks.
		// Also, each branch need to (synchronously) do stuff with the pool
		// (behind a lock), and the lock should be released before entering
		// an async block.
		//
		// To avoid issues with multiple async blocks (having different
		// anonymous types) we collect all necessary data in this enum then have
		// a single async block.
		enum FuturePath<B: BlockT> {
			Block {
				last: u64,
				next: u64,
			},
			PendingTransaction {
				new_hashes: Vec<H256>,
			},
			Log {
				filter: Filter,
				from_number: NumberFor<B>,
				current_number: NumberFor<B>,
			},
			Error(jsonrpsee::core::Error),
		}

		let key = U256::from(index.value());
		let block_number =
			UniqueSaturatedInto::<u64>::unique_saturated_into(self.client.info().best_number);
		let pool = self.filter_pool.clone();
		// Try to lock.
		let path = if let Ok(locked) = &mut pool.lock() {
			// Try to get key.
			if let Some(pool_item) = locked.get(&key).cloned() {
				match &pool_item.filter_type {
					// For each block created since last poll, get a vector of ethereum hashes.
					FilterType::Block => {
						let last = pool_item.last_poll.to_min_block_num().unwrap();
						let next = block_number + 1;
						// Update filter `last_poll`.
						locked.insert(
							key,
							FilterPoolItem {
								last_poll: BlockNumber::Num(next),
								filter_type: pool_item.filter_type.clone(),
								at_block: pool_item.at_block,
								pending_transaction_hashes: HashSet::new(),
							},
						);

						FuturePath::<B>::Block { last, next }
					}
					FilterType::PendingTransaction => {
						let previous_hashes = pool_item.pending_transaction_hashes;
						let current_hashes: HashSet<H256> = self
							.tx_pool
							.tx_pool_response()?
							.ready
							.into_iter()
							.map(|tx| tx.hash())
							.collect();

						// Update filter `last_poll`.
						locked.insert(
							key,
							FilterPoolItem {
								last_poll: BlockNumber::Num(block_number + 1),
								filter_type: pool_item.filter_type.clone(),
								at_block: pool_item.at_block,
								pending_transaction_hashes: current_hashes.clone(),
							},
						);

						let mew_hashes = current_hashes
							.difference(&previous_hashes)
							.collect::<HashSet<&H256>>();
						FuturePath::PendingTransaction {
							new_hashes: mew_hashes.into_iter().copied().collect(),
						}
					}
					// For each event since last poll, get a vector of ethereum logs.
					FilterType::Log(filter) => {
						// Update filter `last_poll`.
						locked.insert(
							key,
							FilterPoolItem {
								last_poll: BlockNumber::Num(block_number + 1),
								filter_type: pool_item.filter_type.clone(),
								at_block: pool_item.at_block,
								pending_transaction_hashes: HashSet::new(),
							},
						);

						// Either the filter-specific `to` block or best block.
						let best_number = self.client.info().best_number;
						let mut current_number = filter
							.to_block
							.and_then(|v| v.to_min_block_num())
							.map(|s| s.unique_saturated_into())
							.unwrap_or(best_number);

						if current_number > best_number {
							current_number = best_number;
						}

						// The from clause is the max(last_poll, filter_from).
						let last_poll = pool_item
							.last_poll
							.to_min_block_num()
							.unwrap()
							.unique_saturated_into();

						let filter_from = filter
							.from_block
							.and_then(|v| v.to_min_block_num())
							.map(|s| s.unique_saturated_into())
							.unwrap_or(last_poll);

						let from_number = std::cmp::max(last_poll, filter_from);

						// Build the response.
						FuturePath::Log {
							filter: filter.clone(),
							from_number,
							current_number,
						}
					}
				}
			} else {
				FuturePath::Error(internal_err(format!("Filter id {:?} does not exist.", key)))
			}
		} else {
			FuturePath::Error(internal_err("Filter pool is not available."))
		};

		let client = Arc::clone(&self.client);
		let backend = Arc::clone(&self.backend);
		let block_data_cache = Arc::clone(&self.block_data_cache);
		let max_past_logs = self.max_past_logs;

		match path {
			FuturePath::Error(err) => Err(err),
			FuturePath::Block { last, next } => {
				let mut ethereum_hashes: Vec<H256> = Vec::new();
				for n in last..next {
					let id = BlockId::Number(n.unique_saturated_into());
					let substrate_hash = client.expect_block_hash_from_id(&id).map_err(|_| {
						internal_err(format!("Expect block number from id: {}", id))
					})?;

					let schema =
						fc_storage::onchain_storage_schema(client.as_ref(), substrate_hash);

					let block = block_data_cache.current_block(schema, substrate_hash).await;
					if let Some(block) = block {
						ethereum_hashes.push(block.header.hash())
					}
				}
				Ok(FilterChanges::Hashes(ethereum_hashes))
			}
			FuturePath::PendingTransaction { new_hashes } => Ok(FilterChanges::Hashes(new_hashes)),
			FuturePath::Log {
				filter,
				from_number,
				current_number,
			} => {
				let mut ret: Vec<Log> = Vec::new();
				if backend.is_indexed() {
					let _ = filter_range_logs_indexed(
						client.as_ref(),
						backend.log_indexer(),
						&block_data_cache,
						&mut ret,
						max_past_logs,
						&filter,
						from_number,
						current_number,
					)
					.await?;
				} else {
					let _ = filter_range_logs(
						client.as_ref(),
						&block_data_cache,
						&mut ret,
						max_past_logs,
						&filter,
						from_number,
						current_number,
					)
					.await?;
				}

				Ok(FilterChanges::Logs(ret))
			}
		}
	}

	async fn filter_logs(&self, index: Index) -> RpcResult<Vec<Log>> {
		let key = U256::from(index.value());
		let pool = self.filter_pool.clone();

		// We want to get the filter, while releasing the pool lock outside
		// of the async block.
		let filter_result: RpcResult<Filter> = (|| {
			let pool = pool
				.lock()
				.map_err(|_| internal_err("Filter pool is not available."))?;

			let pool_item = pool
				.get(&key)
				.ok_or_else(|| internal_err(format!("Filter id {:?} does not exist.", key)))?;

			match &pool_item.filter_type {
				FilterType::Log(filter) => Ok(filter.clone()),
				_ => Err(internal_err(format!(
					"Filter id {:?} is not a Log filter.",
					key
				))),
			}
		})();

		let client = Arc::clone(&self.client);
		let backend = Arc::clone(&self.backend);
		let block_data_cache = Arc::clone(&self.block_data_cache);
		let max_past_logs = self.max_past_logs;

		let filter = filter_result?;

		let best_number = client.info().best_number;
		let mut current_number = filter
			.to_block
			.and_then(|v| v.to_min_block_num())
			.map(|s| s.unique_saturated_into())
			.unwrap_or(best_number);

		if current_number > best_number {
			current_number = best_number;
		}

		let from_number = filter
			.from_block
			.and_then(|v| v.to_min_block_num())
			.map(|s| s.unique_saturated_into())
			.unwrap_or(best_number);

		let mut ret: Vec<Log> = Vec::new();
		if backend.is_indexed() {
			let _ = filter_range_logs_indexed(
				client.as_ref(),
				backend.log_indexer(),
				&block_data_cache,
				&mut ret,
				max_past_logs,
				&filter,
				from_number,
				current_number,
			)
			.await?;
		} else {
			let _ = filter_range_logs(
				client.as_ref(),
				&block_data_cache,
				&mut ret,
				max_past_logs,
				&filter,
				from_number,
				current_number,
			)
			.await?;
		}
		Ok(ret)
	}

	fn uninstall_filter(&self, index: Index) -> RpcResult<bool> {
		let key = U256::from(index.value());
		let pool = self.filter_pool.clone();
		// Try to lock.
		let response = if let Ok(locked) = &mut pool.lock() {
			if locked.remove(&key).is_some() {
				Ok(true)
			} else {
				Err(internal_err(format!("Filter id {:?} does not exist.", key)))
			}
		} else {
			Err(internal_err("Filter pool is not available."))
		};
		response
	}

	async fn logs(&self, filter: Filter) -> RpcResult<Vec<Log>> {
		let client = Arc::clone(&self.client);
		let block_data_cache = Arc::clone(&self.block_data_cache);
		let backend = Arc::clone(&self.backend);
		let max_past_logs = self.max_past_logs;

		let mut ret: Vec<Log> = Vec::new();
		if let Some(hash) = filter.block_hash {
			let substrate_hash = match frontier_backend_client::load_hash::<B, C>(
				client.as_ref(),
				backend.as_ref(),
				hash,
			)
			.await
			.map_err(|err| internal_err(format!("{:?}", err)))?
			{
				Some(hash) => hash,
				_ => return Err(crate::err(-32000, "unknown block", None)),
			};
			let schema = fc_storage::onchain_storage_schema(client.as_ref(), substrate_hash);

			let block = block_data_cache.current_block(schema, substrate_hash).await;
			let statuses = block_data_cache
				.current_transaction_statuses(schema, substrate_hash)
				.await;
			if let (Some(block), Some(statuses)) = (block, statuses) {
				filter_block_logs(&mut ret, &filter, block, statuses);
			}
		} else {
			let best_number = client.info().best_number;
			let mut current_number = filter
				.to_block
				.and_then(|v| v.to_min_block_num())
				.map(|s| s.unique_saturated_into())
				.unwrap_or(best_number);

			if current_number > best_number {
				current_number = best_number;
			}

			let from_number = filter
				.from_block
				.and_then(|v| v.to_min_block_num())
				.map(|s| s.unique_saturated_into())
				.unwrap_or(best_number);

			if backend.is_indexed() {
				let _ = filter_range_logs_indexed(
					client.as_ref(),
					backend.log_indexer(),
					&block_data_cache,
					&mut ret,
					max_past_logs,
					&filter,
					from_number,
					current_number,
				)
				.await?;
			} else {
				let _ = filter_range_logs(
					client.as_ref(),
					&block_data_cache,
					&mut ret,
					max_past_logs,
					&filter,
					from_number,
					current_number,
				)
				.await?;
			}
		}
		Ok(ret)
	}
}

async fn filter_range_logs_indexed<B, C, BE>(
	_client: &C,
	backend: &dyn fc_api::LogIndexerBackend<B>,
	block_data_cache: &EthBlockDataCacheTask<B>,
	ret: &mut Vec<Log>,
	max_past_logs: u32,
	filter: &Filter,
	from: NumberFor<B>,
	to: NumberFor<B>,
) -> RpcResult<()>
where
	B: BlockT<Hash = H256>,
	C: HeaderBackend<B> + ProvideRuntimeApi<B> + StorageProvider<B, BE> + 'static,
	C::Api: EthereumRuntimeRPCApi<B>,
	BE: Backend<B> + 'static,
{
	let timer_start = Instant::now();
	let timer_prepare = Instant::now();

	// Max request duration of 10 seconds.
	let max_duration = Duration::from_secs(10);
	let begin_request = Instant::now();

	let topics_input = if filter.topics.is_some() {
		let filtered_params = FilteredParams::new(Some(filter.clone()));
		Some(filtered_params.flat_topics)
	} else {
		None
	};

	// Normalize filter data
	let addresses = match &filter.address {
		Some(VariadicValue::Single(item)) => vec![*item],
		Some(VariadicValue::Multiple(items)) => items.clone(),
		_ => vec![],
	};
	let topics = topics_input
		.unwrap_or_default()
		.iter()
		.map(|flat| match flat {
			VariadicValue::Single(item) => vec![*item],
			VariadicValue::Multiple(items) => items.clone(),
			_ => vec![],
		})
		.collect::<Vec<Vec<Option<H256>>>>();

	let time_prepare = timer_prepare.elapsed().as_millis();
	let timer_fetch = Instant::now();
	if let Ok(logs) = backend
		.filter_logs(
			UniqueSaturatedInto::<u64>::unique_saturated_into(from),
			UniqueSaturatedInto::<u64>::unique_saturated_into(to),
			addresses,
			topics,
		)
		.await
	{
		let time_fetch = timer_fetch.elapsed().as_millis();
		let timer_post = Instant::now();

		let mut statuses_cache: BTreeMap<H256, Option<Vec<TransactionStatus>>> = BTreeMap::new();

		for log in logs.iter() {
			let substrate_hash = log.substrate_block_hash;

			let schema = log.ethereum_storage_schema;
			let ethereum_block_hash = log.ethereum_block_hash;
			let block_number = log.block_number;
			let db_transaction_index = log.transaction_index;
			let db_log_index = log.log_index;

			let statuses = if let Some(statuses) = statuses_cache.get(&log.substrate_block_hash) {
				statuses.clone()
			} else {
				let statuses = block_data_cache
					.current_transaction_statuses(schema, substrate_hash)
					.await;
				statuses_cache.insert(log.substrate_block_hash, statuses.clone());
				statuses
			};
			if let Some(statuses) = statuses {
				let mut block_log_index: u32 = 0;
				for status in statuses.iter() {
					let mut transaction_log_index: u32 = 0;
					let transaction_hash = status.transaction_hash;
					let transaction_index = status.transaction_index;
					for ethereum_log in &status.logs {
						if transaction_index == db_transaction_index
							&& transaction_log_index == db_log_index
						{
							ret.push(Log {
								address: ethereum_log.address,
								topics: ethereum_log.topics.clone(),
								data: Bytes(ethereum_log.data.clone()),
								block_hash: Some(ethereum_block_hash),
								block_number: Some(U256::from(block_number)),
								transaction_hash: Some(transaction_hash),
								transaction_index: Some(U256::from(transaction_index)),
								log_index: Some(U256::from(block_log_index)),
								transaction_log_index: Some(U256::from(transaction_log_index)),
								removed: false,
							});
						}
						transaction_log_index += 1;
						block_log_index += 1;
					}
				}
			}
			// Check for restrictions
			if ret.len() as u32 > max_past_logs {
				return Err(internal_err(format!(
					"query returned more than {} results",
					max_past_logs
				)));
			}
			if begin_request.elapsed() > max_duration {
				return Err(internal_err(format!(
					"query timeout of {} seconds exceeded",
					max_duration.as_secs()
				)));
			}
		}

		let time_post = timer_post.elapsed().as_millis();

		log::info!(
			target: "frontier-sql",
			"OUTER-TIMER fetch={}, post={}",
			time_fetch,
			time_post,
		);
	}

	log::info!(
		target: "frontier-sql",
		"OUTER-TIMER start={}, prepare={}, all_fetch = {}",
		timer_start.elapsed().as_millis(),
		time_prepare,
		timer_fetch.elapsed().as_millis(),
	);
	Ok(())
}

async fn filter_range_logs<B: BlockT, C, BE>(
	client: &C,
	block_data_cache: &EthBlockDataCacheTask<B>,
	ret: &mut Vec<Log>,
	max_past_logs: u32,
	filter: &Filter,
	from: NumberFor<B>,
	to: NumberFor<B>,
) -> RpcResult<()>
where
	B: BlockT,
	C: ProvideRuntimeApi<B>,
	C::Api: EthereumRuntimeRPCApi<B>,
	C: HeaderBackend<B> + StorageProvider<B, BE> + 'static,
	BE: Backend<B> + 'static,
{
	// Max request duration of 10 seconds.
	let max_duration = Duration::from_secs(10);
	let begin_request = Instant::now();

	let mut current_number = from;

	// Pre-calculate BloomInput for reuse.
	let topics_input = if filter.topics.is_some() {
		let filtered_params = FilteredParams::new(Some(filter.clone()));
		Some(filtered_params.flat_topics)
	} else {
		None
	};
	let address_bloom_filter = FilteredParams::adresses_bloom_filter(&filter.address);
	let topics_bloom_filter = FilteredParams::topics_bloom_filter(&topics_input);

	while current_number <= to {
		let id = BlockId::Number(current_number);
		let substrate_hash = client
			.expect_block_hash_from_id(&id)
			.map_err(|_| internal_err(format!("Expect block number from id: {}", id)))?;

		let schema = fc_storage::onchain_storage_schema(client, substrate_hash);

		let block = block_data_cache.current_block(schema, substrate_hash).await;

		if let Some(block) = block {
			if FilteredParams::address_in_bloom(block.header.logs_bloom, &address_bloom_filter)
				&& FilteredParams::topics_in_bloom(block.header.logs_bloom, &topics_bloom_filter)
			{
				let statuses = block_data_cache
					.current_transaction_statuses(schema, substrate_hash)
					.await;
				if let Some(statuses) = statuses {
					filter_block_logs(ret, filter, block, statuses);
				}
			}
		}
		// Check for restrictions
		if ret.len() as u32 > max_past_logs {
			return Err(internal_err(format!(
				"query returned more than {} results",
				max_past_logs
			)));
		}
		if begin_request.elapsed() > max_duration {
			return Err(internal_err(format!(
				"query timeout of {} seconds exceeded",
				max_duration.as_secs()
			)));
		}
		if current_number == to {
			break;
		} else {
			current_number = current_number.saturating_add(One::one());
		}
	}
	Ok(())
}

fn filter_block_logs<'a>(
	ret: &'a mut Vec<Log>,
	filter: &'a Filter,
	block: EthereumBlock,
	transaction_statuses: Vec<TransactionStatus>,
) -> &'a Vec<Log> {
	let params = FilteredParams::new(Some(filter.clone()));
	let mut block_log_index: u32 = 0;
	let block_hash = H256::from(keccak_256(&rlp::encode(&block.header)));
	for status in transaction_statuses.iter() {
		let mut transaction_log_index: u32 = 0;
		let transaction_hash = status.transaction_hash;
		for ethereum_log in &status.logs {
			let mut log = Log {
				address: ethereum_log.address,
				topics: ethereum_log.topics.clone(),
				data: Bytes(ethereum_log.data.clone()),
				block_hash: None,
				block_number: None,
				transaction_hash: None,
				transaction_index: None,
				log_index: None,
				transaction_log_index: None,
				removed: false,
			};
			let mut add: bool = true;
			match (filter.address.clone(), filter.topics.clone()) {
				(Some(_), Some(_)) => {
					if !params.filter_address(&log) || !params.filter_topics(&log) {
						add = false;
					}
				}
				(Some(_), _) => {
					if !params.filter_address(&log) {
						add = false;
					}
				}
				(_, Some(_)) => {
					if !params.filter_topics(&log) {
						add = false;
					}
				}
				_ => {}
			}
			if add {
				log.block_hash = Some(block_hash);
				log.block_number = Some(block.header.number);
				log.transaction_hash = Some(transaction_hash);
				log.transaction_index = Some(U256::from(status.transaction_index));
				log.log_index = Some(U256::from(block_log_index));
				log.transaction_log_index = Some(U256::from(transaction_log_index));
				ret.push(log);
			}
			transaction_log_index += 1;
			block_log_index += 1;
		}
	}
	ret
}<|MERGE_RESOLUTION|>--- conflicted
+++ resolved
@@ -16,16 +16,12 @@
 // You should have received a copy of the GNU General Public License
 // along with this program. If not, see <https://www.gnu.org/licenses/>.
 
-<<<<<<< HEAD
 use std::{
-	collections::BTreeMap,
+	collections::{BTreeMap, HashSet},
 	marker::PhantomData,
 	sync::Arc,
 	time::{Duration, Instant},
 };
-=======
-use std::{collections::HashSet, marker::PhantomData, sync::Arc, time};
->>>>>>> e89f3368
 
 use ethereum::BlockV2 as EthereumBlock;
 use ethereum_types::{H256, U256};
@@ -45,14 +41,10 @@
 use fc_rpc_core::{types::*, EthFilterApiServer};
 use fp_rpc::{EthereumRuntimeRPCApi, TransactionStatus};
 
-pub struct EthFilter<A: ChainApi, B: BlockT, C, BE> {
+pub struct EthFilter<B: BlockT, C, BE, A: ChainApi> {
 	client: Arc<C>,
-<<<<<<< HEAD
 	backend: Arc<dyn fc_api::Backend<B>>,
-=======
-	backend: Arc<dyn fc_db::BackendReader<B> + Send + Sync>,
-	tx_pool: TxPool<A, B, C>,
->>>>>>> e89f3368
+	tx_pool: TxPool<B, C, A>,
 	filter_pool: FilterPool,
 	max_stored_filters: usize,
 	max_past_logs: u32,
@@ -60,15 +52,11 @@
 	_marker: PhantomData<BE>,
 }
 
-impl<A: ChainApi, B: BlockT, C, BE> EthFilter<A, B, C, BE> {
+impl<B: BlockT, C, BE, A: ChainApi> EthFilter<B, C, BE, A> {
 	pub fn new(
 		client: Arc<C>,
-<<<<<<< HEAD
 		backend: Arc<dyn fc_api::Backend<B>>,
-=======
-		backend: Arc<dyn fc_db::BackendReader<B> + Send + Sync>,
-		tx_pool: TxPool<A, B, C>,
->>>>>>> e89f3368
+		tx_pool: TxPool<B, C, A>,
 		filter_pool: FilterPool,
 		max_stored_filters: usize,
 		max_past_logs: u32,
@@ -87,17 +75,13 @@
 	}
 }
 
-impl<A, B, C, BE> EthFilter<A, B, C, BE>
+impl<B, C, BE, A> EthFilter<B, C, BE, A>
 where
-<<<<<<< HEAD
 	B: BlockT,
-	C: HeaderBackend<B>,
-=======
+	C: ProvideRuntimeApi<B>,
+	C::Api: EthereumRuntimeRPCApi<B>,
+	C: HeaderBackend<B> + 'static,
 	A: ChainApi<Block = B> + 'static,
-	B: BlockT<Hash = H256>,
-	C: HeaderBackend<B> + ProvideRuntimeApi<B> + 'static,
-	C::Api: EthereumRuntimeRPCApi<B>,
->>>>>>> e89f3368
 {
 	fn create_filter(&self, filter_type: FilterType) -> RpcResult<U256> {
 		let block_number =
@@ -147,13 +131,14 @@
 }
 
 #[async_trait]
-impl<A, B, C, BE> EthFilterApiServer for EthFilter<A, B, C, BE>
+impl<B, C, BE, A> EthFilterApiServer for EthFilter<B, C, BE, A>
 where
+	B: BlockT,
+	C: ProvideRuntimeApi<B>,
+	C::Api: EthereumRuntimeRPCApi<B>,
+	C: HeaderBackend<B> + StorageProvider<B, BE> + 'static,
+	BE: Backend<B> + 'static,
 	A: ChainApi<Block = B> + 'static,
-	B: BlockT<Hash = H256>,
-	C: HeaderBackend<B> + ProvideRuntimeApi<B> + StorageProvider<B, BE> + 'static,
-	C::Api: EthereumRuntimeRPCApi<B>,
-	BE: Backend<B> + 'static,
 {
 	fn new_filter(&self, filter: Filter) -> RpcResult<U256> {
 		self.create_filter(FilterType::Log(filter))
@@ -541,9 +526,10 @@
 	to: NumberFor<B>,
 ) -> RpcResult<()>
 where
-	B: BlockT<Hash = H256>,
-	C: HeaderBackend<B> + ProvideRuntimeApi<B> + StorageProvider<B, BE> + 'static,
+	B: BlockT,
+	C: ProvideRuntimeApi<B>,
 	C::Api: EthereumRuntimeRPCApi<B>,
+	C: HeaderBackend<B> + StorageProvider<B, BE> + 'static,
 	BE: Backend<B> + 'static,
 {
 	let timer_start = Instant::now();
@@ -590,7 +576,7 @@
 		let time_fetch = timer_fetch.elapsed().as_millis();
 		let timer_post = Instant::now();
 
-		let mut statuses_cache: BTreeMap<H256, Option<Vec<TransactionStatus>>> = BTreeMap::new();
+		let mut statuses_cache: BTreeMap<B::Hash, Option<Vec<TransactionStatus>>> = BTreeMap::new();
 
 		for log in logs.iter() {
 			let substrate_hash = log.substrate_block_hash;
