--- conflicted
+++ resolved
@@ -41,19 +41,12 @@
 use fc_rpc_core::{types::*, EthFilterApiServer};
 use fp_rpc::{EthereumRuntimeRPCApi, TransactionStatus};
 
-<<<<<<< HEAD
+use crate::{eth::cache::EthBlockDataCacheTask, frontier_backend_client, internal_err};
+
 pub struct EthFilter<B: BlockT, C, BE, A: ChainApi> {
 	client: Arc<C>,
 	backend: Arc<dyn fc_api::Backend<B>>,
-	tx_pool: TxPool<B, C, A>,
-=======
-use crate::{eth::cache::EthBlockDataCacheTask, frontier_backend_client, internal_err};
-
-pub struct EthFilter<B: BlockT, C, BE, A: ChainApi> {
-	client: Arc<C>,
-	backend: Arc<dyn fc_db::BackendReader<B> + Send + Sync>,
 	graph: Arc<Pool<A>>,
->>>>>>> 9f1a73bf
 	filter_pool: FilterPool,
 	max_stored_filters: usize,
 	max_past_logs: u32,
@@ -64,13 +57,8 @@
 impl<B: BlockT, C, BE, A: ChainApi> EthFilter<B, C, BE, A> {
 	pub fn new(
 		client: Arc<C>,
-<<<<<<< HEAD
 		backend: Arc<dyn fc_api::Backend<B>>,
-		tx_pool: TxPool<B, C, A>,
-=======
-		backend: Arc<dyn fc_db::BackendReader<B> + Send + Sync>,
 		graph: Arc<Pool<A>>,
->>>>>>> 9f1a73bf
 		filter_pool: FilterPool,
 		max_stored_filters: usize,
 		max_past_logs: u32,
