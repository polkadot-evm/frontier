// SPDX-License-Identifier: GPL-3.0-or-later WITH Classpath-exception-2.0
// This file is part of Frontier.
//
// Copyright (c) 2022 Parity Technologies (UK) Ltd.
//
// This program is free software: you can redistribute it and/or modify
// it under the terms of the GNU General Public License as published by
// the Free Software Foundation, either version 3 of the License, or
// (at your option) any later version.
//
// This program is distributed in the hope that it will be useful,
// but WITHOUT ANY WARRANTY; without even the implied warranty of
// MERCHANTABILITY or FITNESS FOR A PARTICULAR PURPOSE. See the
// GNU General Public License for more details.
//
// You should have received a copy of the GNU General Public License
// along with this program. If not, see <https://www.gnu.org/licenses/>.

use std::{
	collections::{BTreeMap, HashSet},
	marker::PhantomData,
	sync::Arc,
	time::{Duration, Instant},
};

use ethereum::BlockV2 as EthereumBlock;
use ethereum_types::{H256, U256};
use jsonrpsee::core::{async_trait, RpcResult};
// Substrate
use sc_client_api::backend::{Backend, StorageProvider};
use sc_transaction_pool::{ChainApi, Pool};
use sc_transaction_pool_api::InPoolTransaction;
use sp_api::ProvideRuntimeApi;
use sp_blockchain::HeaderBackend;
use sp_core::hashing::keccak_256;
use sp_runtime::{
	generic::BlockId,
	traits::{Block as BlockT, NumberFor, One, Saturating, UniqueSaturatedInto},
};
// Frontier
use fc_rpc_core::{types::*, EthFilterApiServer};
use fp_rpc::{EthereumRuntimeRPCApi, TransactionStatus};

use crate::{eth::cache::EthBlockDataCacheTask, frontier_backend_client, internal_err};

pub struct EthFilter<B: BlockT, C, BE, A: ChainApi> {
	client: Arc<C>,
<<<<<<< HEAD
	backend: Arc<dyn fc_db::BackendReader<B> + Send + Sync>,
=======
	backend: Arc<dyn fc_api::Backend<B>>,
>>>>>>> 22aaafe0
	graph: Arc<Pool<A>>,
	filter_pool: FilterPool,
	max_stored_filters: usize,
	max_past_logs: u32,
	block_data_cache: Arc<EthBlockDataCacheTask<B>>,
	_marker: PhantomData<BE>,
}

impl<B: BlockT, C, BE, A: ChainApi> EthFilter<B, C, BE, A> {
	pub fn new(
		client: Arc<C>,
<<<<<<< HEAD
		backend: Arc<dyn fc_db::BackendReader<B> + Send + Sync>,
=======
		backend: Arc<dyn fc_api::Backend<B>>,
>>>>>>> 22aaafe0
		graph: Arc<Pool<A>>,
		filter_pool: FilterPool,
		max_stored_filters: usize,
		max_past_logs: u32,
		block_data_cache: Arc<EthBlockDataCacheTask<B>>,
	) -> Self {
		Self {
			client,
			backend,
			graph,
			filter_pool,
			max_stored_filters,
			max_past_logs,
			block_data_cache,
			_marker: PhantomData,
		}
	}
}

impl<B, C, BE, A> EthFilter<B, C, BE, A>
where
	B: BlockT,
	C: ProvideRuntimeApi<B>,
	C::Api: EthereumRuntimeRPCApi<B>,
	C: HeaderBackend<B> + 'static,
	A: ChainApi<Block = B> + 'static,
{
	fn create_filter(&self, filter_type: FilterType) -> RpcResult<U256> {
		let info = self.client.info();
		let best_hash = info.best_hash;
		let best_number = UniqueSaturatedInto::<u64>::unique_saturated_into(info.best_number);
		let pool = self.filter_pool.clone();
		let response = if let Ok(locked) = &mut pool.lock() {
			if locked.len() >= self.max_stored_filters {
				return Err(internal_err(format!(
					"Filter pool is full (limit {:?}).",
					self.max_stored_filters
				)));
			}
			let last_key = match {
				let mut iter = locked.iter();
				iter.next_back()
			} {
				Some((k, _)) => *k,
				None => U256::zero(),
			};

			let pending_transaction_hashes = if let FilterType::PendingTransaction = filter_type {
				let txs_ready = self
					.graph
					.validated_pool()
					.ready()
					.map(|in_pool_tx| in_pool_tx.data().clone())
					.collect();
				// Use the runtime to match the (here) opaque extrinsics against ethereum transactions.
				let api = self.client.runtime_api();
				api.extrinsic_filter(best_hash, txs_ready)
					.map_err(|err| {
						internal_err(format!("fetch ready transactions failed: {err:?}"))
					})?
					.into_iter()
					.map(|tx| tx.hash())
					.collect::<HashSet<_>>()
			} else {
				HashSet::new()
			};

			// Assume `max_stored_filters` is always < U256::max.
			let key = last_key.checked_add(U256::one()).unwrap();
			locked.insert(
				key,
				FilterPoolItem {
					last_poll: BlockNumber::Num(best_number),
					filter_type,
					at_block: best_number,
					pending_transaction_hashes,
				},
			);
			Ok(key)
		} else {
			Err(internal_err("Filter pool is not available."))
		};
		response
	}
}

#[async_trait]
impl<B, C, BE, A> EthFilterApiServer for EthFilter<B, C, BE, A>
where
	B: BlockT,
	C: ProvideRuntimeApi<B>,
	C::Api: EthereumRuntimeRPCApi<B>,
	C: HeaderBackend<B> + StorageProvider<B, BE> + 'static,
	BE: Backend<B> + 'static,
	A: ChainApi<Block = B> + 'static,
{
	fn new_filter(&self, filter: Filter) -> RpcResult<U256> {
		self.create_filter(FilterType::Log(filter))
	}

	fn new_block_filter(&self) -> RpcResult<U256> {
		self.create_filter(FilterType::Block)
	}

	fn new_pending_transaction_filter(&self) -> RpcResult<U256> {
		self.create_filter(FilterType::PendingTransaction)
	}

	async fn filter_changes(&self, index: Index) -> RpcResult<FilterChanges> {
		// There are multiple branches that needs to return async blocks.
		// Also, each branch need to (synchronously) do stuff with the pool
		// (behind a lock), and the lock should be released before entering
		// an async block.
		//
		// To avoid issues with multiple async blocks (having different
		// anonymous types) we collect all necessary data in this enum then have
		// a single async block.
		enum FuturePath<B: BlockT> {
			Block {
				last: u64,
				next: u64,
			},
			PendingTransaction {
				new_hashes: Vec<H256>,
			},
			Log {
				filter: Filter,
				from_number: NumberFor<B>,
				current_number: NumberFor<B>,
			},
			Error(jsonrpsee::core::Error),
		}

		let key = U256::from(index.value());
		let info = self.client.info();
		let best_hash = info.best_hash;
		let best_number = UniqueSaturatedInto::<u64>::unique_saturated_into(info.best_number);
		let pool = self.filter_pool.clone();
		// Try to lock.
		let path = if let Ok(locked) = &mut pool.lock() {
			// Try to get key.
			if let Some(pool_item) = locked.get(&key).cloned() {
				match &pool_item.filter_type {
					// For each block created since last poll, get a vector of ethereum hashes.
					FilterType::Block => {
						let last = pool_item.last_poll.to_min_block_num().unwrap();
						let next = best_number + 1;
						// Update filter `last_poll`.
						locked.insert(
							key,
							FilterPoolItem {
								last_poll: BlockNumber::Num(next),
								filter_type: pool_item.filter_type.clone(),
								at_block: pool_item.at_block,
								pending_transaction_hashes: HashSet::new(),
							},
						);

						FuturePath::<B>::Block { last, next }
					}
					FilterType::PendingTransaction => {
						let previous_hashes = pool_item.pending_transaction_hashes;
						let txs_ready = self
							.graph
							.validated_pool()
							.ready()
							.map(|in_pool_tx| in_pool_tx.data().clone())
							.collect();
						// Use the runtime to match the (here) opaque extrinsics against ethereum transactions.
						let api = self.client.runtime_api();
						let current_hashes = api
							.extrinsic_filter(best_hash, txs_ready)
							.map_err(|err| {
								internal_err(format!("fetch ready transactions failed: {err:?}"))
							})?
							.into_iter()
							.map(|tx| tx.hash())
							.collect::<HashSet<_>>();

						// Update filter `last_poll`.
						locked.insert(
							key,
							FilterPoolItem {
								last_poll: BlockNumber::Num(best_number + 1),
								filter_type: pool_item.filter_type.clone(),
								at_block: pool_item.at_block,
								pending_transaction_hashes: current_hashes.clone(),
							},
						);

						let mew_hashes = current_hashes
							.difference(&previous_hashes)
							.collect::<HashSet<&H256>>();
						FuturePath::PendingTransaction {
							new_hashes: mew_hashes.into_iter().copied().collect(),
						}
					}
					// For each event since last poll, get a vector of ethereum logs.
					FilterType::Log(filter) => {
						// Update filter `last_poll`.
						locked.insert(
							key,
							FilterPoolItem {
								last_poll: BlockNumber::Num(best_number + 1),
								filter_type: pool_item.filter_type.clone(),
								at_block: pool_item.at_block,
								pending_transaction_hashes: HashSet::new(),
							},
						);

						// Either the filter-specific `to` block or best block.
						let best_number = self.client.info().best_number;
						let mut current_number = filter
							.to_block
							.and_then(|v| v.to_min_block_num())
							.map(|s| s.unique_saturated_into())
							.unwrap_or(best_number);

						if current_number > best_number {
							current_number = best_number;
						}

						// The from clause is the max(last_poll, filter_from).
						let last_poll = pool_item
							.last_poll
							.to_min_block_num()
							.unwrap()
							.unique_saturated_into();

						let filter_from = filter
							.from_block
							.and_then(|v| v.to_min_block_num())
							.map(|s| s.unique_saturated_into())
							.unwrap_or(last_poll);

						let from_number = std::cmp::max(last_poll, filter_from);

						// Build the response.
						FuturePath::Log {
							filter: filter.clone(),
							from_number,
							current_number,
						}
					}
				}
			} else {
				FuturePath::Error(internal_err(format!("Filter id {:?} does not exist.", key)))
			}
		} else {
			FuturePath::Error(internal_err("Filter pool is not available."))
		};

		let client = Arc::clone(&self.client);
		let backend = Arc::clone(&self.backend);
		let block_data_cache = Arc::clone(&self.block_data_cache);
		let max_past_logs = self.max_past_logs;

		match path {
			FuturePath::Error(err) => Err(err),
			FuturePath::Block { last, next } => {
				let mut ethereum_hashes: Vec<H256> = Vec::new();
				for n in last..next {
					let id = BlockId::Number(n.unique_saturated_into());
					let substrate_hash = client.expect_block_hash_from_id(&id).map_err(|_| {
						internal_err(format!("Expect block number from id: {}", id))
					})?;

					let schema =
						fc_storage::onchain_storage_schema(client.as_ref(), substrate_hash);

					let block = block_data_cache.current_block(schema, substrate_hash).await;
					if let Some(block) = block {
						ethereum_hashes.push(block.header.hash())
					}
				}
				Ok(FilterChanges::Hashes(ethereum_hashes))
			}
			FuturePath::PendingTransaction { new_hashes } => Ok(FilterChanges::Hashes(new_hashes)),
			FuturePath::Log {
				filter,
				from_number,
				current_number,
			} => {
				let mut ret: Vec<Log> = Vec::new();
				if backend.is_indexed() {
					let _ = filter_range_logs_indexed(
						client.as_ref(),
						backend.log_indexer(),
						&block_data_cache,
						&mut ret,
						max_past_logs,
						&filter,
						from_number,
						current_number,
					)
					.await?;
				} else {
					let _ = filter_range_logs(
						client.as_ref(),
						&block_data_cache,
						&mut ret,
						max_past_logs,
						&filter,
						from_number,
						current_number,
					)
					.await?;
				}

				Ok(FilterChanges::Logs(ret))
			}
		}
	}

	async fn filter_logs(&self, index: Index) -> RpcResult<Vec<Log>> {
		let key = U256::from(index.value());
		let pool = self.filter_pool.clone();

		// We want to get the filter, while releasing the pool lock outside
		// of the async block.
		let filter_result: RpcResult<Filter> = (|| {
			let pool = pool
				.lock()
				.map_err(|_| internal_err("Filter pool is not available."))?;

			let pool_item = pool
				.get(&key)
				.ok_or_else(|| internal_err(format!("Filter id {:?} does not exist.", key)))?;

			match &pool_item.filter_type {
				FilterType::Log(filter) => Ok(filter.clone()),
				_ => Err(internal_err(format!(
					"Filter id {:?} is not a Log filter.",
					key
				))),
			}
		})();

		let client = Arc::clone(&self.client);
		let backend = Arc::clone(&self.backend);
		let block_data_cache = Arc::clone(&self.block_data_cache);
		let max_past_logs = self.max_past_logs;

		let filter = filter_result?;

		let best_number = client.info().best_number;
		let mut current_number = filter
			.to_block
			.and_then(|v| v.to_min_block_num())
			.map(|s| s.unique_saturated_into())
			.unwrap_or(best_number);

		if current_number > best_number {
			current_number = best_number;
		}

		let from_number = filter
			.from_block
			.and_then(|v| v.to_min_block_num())
			.map(|s| s.unique_saturated_into())
			.unwrap_or(best_number);

		let mut ret: Vec<Log> = Vec::new();
		if backend.is_indexed() {
			let _ = filter_range_logs_indexed(
				client.as_ref(),
				backend.log_indexer(),
				&block_data_cache,
				&mut ret,
				max_past_logs,
				&filter,
				from_number,
				current_number,
			)
			.await?;
		} else {
			let _ = filter_range_logs(
				client.as_ref(),
				&block_data_cache,
				&mut ret,
				max_past_logs,
				&filter,
				from_number,
				current_number,
			)
			.await?;
		}
		Ok(ret)
	}

	fn uninstall_filter(&self, index: Index) -> RpcResult<bool> {
		let key = U256::from(index.value());
		let pool = self.filter_pool.clone();
		// Try to lock.
		let response = if let Ok(locked) = &mut pool.lock() {
			if locked.remove(&key).is_some() {
				Ok(true)
			} else {
				Err(internal_err(format!("Filter id {:?} does not exist.", key)))
			}
		} else {
			Err(internal_err("Filter pool is not available."))
		};
		response
	}

	async fn logs(&self, filter: Filter) -> RpcResult<Vec<Log>> {
		let client = Arc::clone(&self.client);
		let block_data_cache = Arc::clone(&self.block_data_cache);
		let backend = Arc::clone(&self.backend);
		let max_past_logs = self.max_past_logs;

		let mut ret: Vec<Log> = Vec::new();
		if let Some(hash) = filter.block_hash {
			let substrate_hash = match frontier_backend_client::load_hash::<B, C>(
				client.as_ref(),
				backend.as_ref(),
				hash,
			)
			.await
			.map_err(|err| internal_err(format!("{:?}", err)))?
			{
				Some(hash) => hash,
				_ => return Err(crate::err(-32000, "unknown block", None)),
			};
			let schema = fc_storage::onchain_storage_schema(client.as_ref(), substrate_hash);

			let block = block_data_cache.current_block(schema, substrate_hash).await;
			let statuses = block_data_cache
				.current_transaction_statuses(schema, substrate_hash)
				.await;
			if let (Some(block), Some(statuses)) = (block, statuses) {
				filter_block_logs(&mut ret, &filter, block, statuses);
			}
		} else {
			let best_number = client.info().best_number;
			let mut current_number = filter
				.to_block
				.and_then(|v| v.to_min_block_num())
				.map(|s| s.unique_saturated_into())
				.unwrap_or(best_number);

			if current_number > best_number {
				current_number = best_number;
			}

			let from_number = filter
				.from_block
				.and_then(|v| v.to_min_block_num())
				.map(|s| s.unique_saturated_into())
				.unwrap_or(best_number);

			if backend.is_indexed() {
				let _ = filter_range_logs_indexed(
					client.as_ref(),
					backend.log_indexer(),
					&block_data_cache,
					&mut ret,
					max_past_logs,
					&filter,
					from_number,
					current_number,
				)
				.await?;
			} else {
				let _ = filter_range_logs(
					client.as_ref(),
					&block_data_cache,
					&mut ret,
					max_past_logs,
					&filter,
					from_number,
					current_number,
				)
				.await?;
			}
		}
		Ok(ret)
	}
}

async fn filter_range_logs_indexed<B, C, BE>(
	_client: &C,
	backend: &dyn fc_api::LogIndexerBackend<B>,
	block_data_cache: &EthBlockDataCacheTask<B>,
	ret: &mut Vec<Log>,
	max_past_logs: u32,
	filter: &Filter,
	from: NumberFor<B>,
	to: NumberFor<B>,
) -> RpcResult<()>
where
	B: BlockT,
	C: ProvideRuntimeApi<B>,
	C::Api: EthereumRuntimeRPCApi<B>,
	C: HeaderBackend<B> + StorageProvider<B, BE> + 'static,
	BE: Backend<B> + 'static,
{
	let timer_start = Instant::now();
	let timer_prepare = Instant::now();

	// Max request duration of 10 seconds.
	let max_duration = Duration::from_secs(10);
	let begin_request = Instant::now();

	let topics_input = if filter.topics.is_some() {
		let filtered_params = FilteredParams::new(Some(filter.clone()));
		Some(filtered_params.flat_topics)
	} else {
		None
	};

	// Normalize filter data
	let addresses = match &filter.address {
		Some(VariadicValue::Single(item)) => vec![*item],
		Some(VariadicValue::Multiple(items)) => items.clone(),
		_ => vec![],
	};
	let topics = topics_input
		.unwrap_or_default()
		.iter()
		.map(|flat| match flat {
			VariadicValue::Single(item) => vec![*item],
			VariadicValue::Multiple(items) => items.clone(),
			_ => vec![],
		})
		.collect::<Vec<Vec<Option<H256>>>>();

	let time_prepare = timer_prepare.elapsed().as_millis();
	let timer_fetch = Instant::now();
	if let Ok(logs) = backend
		.filter_logs(
			UniqueSaturatedInto::<u64>::unique_saturated_into(from),
			UniqueSaturatedInto::<u64>::unique_saturated_into(to),
			addresses,
			topics,
		)
		.await
	{
		let time_fetch = timer_fetch.elapsed().as_millis();
		let timer_post = Instant::now();

		let mut statuses_cache: BTreeMap<B::Hash, Option<Vec<TransactionStatus>>> = BTreeMap::new();

		for log in logs.iter() {
			let substrate_hash = log.substrate_block_hash;

			let schema = log.ethereum_storage_schema;
			let ethereum_block_hash = log.ethereum_block_hash;
			let block_number = log.block_number;
			let db_transaction_index = log.transaction_index;
			let db_log_index = log.log_index;

			let statuses = if let Some(statuses) = statuses_cache.get(&log.substrate_block_hash) {
				statuses.clone()
			} else {
				let statuses = block_data_cache
					.current_transaction_statuses(schema, substrate_hash)
					.await;
				statuses_cache.insert(log.substrate_block_hash, statuses.clone());
				statuses
			};
			if let Some(statuses) = statuses {
				let mut block_log_index: u32 = 0;
				for status in statuses.iter() {
					let mut transaction_log_index: u32 = 0;
					let transaction_hash = status.transaction_hash;
					let transaction_index = status.transaction_index;
					for ethereum_log in &status.logs {
						if transaction_index == db_transaction_index
							&& transaction_log_index == db_log_index
						{
							ret.push(Log {
								address: ethereum_log.address,
								topics: ethereum_log.topics.clone(),
								data: Bytes(ethereum_log.data.clone()),
								block_hash: Some(ethereum_block_hash),
								block_number: Some(U256::from(block_number)),
								transaction_hash: Some(transaction_hash),
								transaction_index: Some(U256::from(transaction_index)),
								log_index: Some(U256::from(block_log_index)),
								transaction_log_index: Some(U256::from(transaction_log_index)),
								removed: false,
							});
						}
						transaction_log_index += 1;
						block_log_index += 1;
					}
				}
			}
			// Check for restrictions
			if ret.len() as u32 > max_past_logs {
				return Err(internal_err(format!(
					"query returned more than {} results",
					max_past_logs
				)));
			}
			if begin_request.elapsed() > max_duration {
				return Err(internal_err(format!(
					"query timeout of {} seconds exceeded",
					max_duration.as_secs()
				)));
			}
		}

		let time_post = timer_post.elapsed().as_millis();

		log::info!(
			target: "frontier-sql",
			"OUTER-TIMER fetch={}, post={}",
			time_fetch,
			time_post,
		);
	}

	log::info!(
		target: "frontier-sql",
		"OUTER-TIMER start={}, prepare={}, all_fetch = {}",
		timer_start.elapsed().as_millis(),
		time_prepare,
		timer_fetch.elapsed().as_millis(),
	);
	Ok(())
}

async fn filter_range_logs<B: BlockT, C, BE>(
	client: &C,
	block_data_cache: &EthBlockDataCacheTask<B>,
	ret: &mut Vec<Log>,
	max_past_logs: u32,
	filter: &Filter,
	from: NumberFor<B>,
	to: NumberFor<B>,
) -> RpcResult<()>
where
	B: BlockT,
	C: ProvideRuntimeApi<B>,
	C::Api: EthereumRuntimeRPCApi<B>,
	C: HeaderBackend<B> + StorageProvider<B, BE> + 'static,
	BE: Backend<B> + 'static,
{
	// Max request duration of 10 seconds.
	let max_duration = Duration::from_secs(10);
	let begin_request = Instant::now();

	let mut current_number = from;

	// Pre-calculate BloomInput for reuse.
	let topics_input = if filter.topics.is_some() {
		let filtered_params = FilteredParams::new(Some(filter.clone()));
		Some(filtered_params.flat_topics)
	} else {
		None
	};
	let address_bloom_filter = FilteredParams::adresses_bloom_filter(&filter.address);
	let topics_bloom_filter = FilteredParams::topics_bloom_filter(&topics_input);

	while current_number <= to {
		let id = BlockId::Number(current_number);
		let substrate_hash = client
			.expect_block_hash_from_id(&id)
			.map_err(|_| internal_err(format!("Expect block number from id: {}", id)))?;

		let schema = fc_storage::onchain_storage_schema(client, substrate_hash);

		let block = block_data_cache.current_block(schema, substrate_hash).await;

		if let Some(block) = block {
			if FilteredParams::address_in_bloom(block.header.logs_bloom, &address_bloom_filter)
				&& FilteredParams::topics_in_bloom(block.header.logs_bloom, &topics_bloom_filter)
			{
				let statuses = block_data_cache
					.current_transaction_statuses(schema, substrate_hash)
					.await;
				if let Some(statuses) = statuses {
					filter_block_logs(ret, filter, block, statuses);
				}
			}
		}
		// Check for restrictions
		if ret.len() as u32 > max_past_logs {
			return Err(internal_err(format!(
				"query returned more than {} results",
				max_past_logs
			)));
		}
		if begin_request.elapsed() > max_duration {
			return Err(internal_err(format!(
				"query timeout of {} seconds exceeded",
				max_duration.as_secs()
			)));
		}
		if current_number == to {
			break;
		} else {
			current_number = current_number.saturating_add(One::one());
		}
	}
	Ok(())
}

fn filter_block_logs<'a>(
	ret: &'a mut Vec<Log>,
	filter: &'a Filter,
	block: EthereumBlock,
	transaction_statuses: Vec<TransactionStatus>,
) -> &'a Vec<Log> {
	let params = FilteredParams::new(Some(filter.clone()));
	let mut block_log_index: u32 = 0;
	let block_hash = H256::from(keccak_256(&rlp::encode(&block.header)));
	for status in transaction_statuses.iter() {
		let mut transaction_log_index: u32 = 0;
		let transaction_hash = status.transaction_hash;
		for ethereum_log in &status.logs {
			let mut log = Log {
				address: ethereum_log.address,
				topics: ethereum_log.topics.clone(),
				data: Bytes(ethereum_log.data.clone()),
				block_hash: None,
				block_number: None,
				transaction_hash: None,
				transaction_index: None,
				log_index: None,
				transaction_log_index: None,
				removed: false,
			};
			let mut add: bool = true;
			match (filter.address.clone(), filter.topics.clone()) {
				(Some(_), Some(_)) => {
					if !params.filter_address(&log) || !params.filter_topics(&log) {
						add = false;
					}
				}
				(Some(_), _) => {
					if !params.filter_address(&log) {
						add = false;
					}
				}
				(_, Some(_)) => {
					if !params.filter_topics(&log) {
						add = false;
					}
				}
				_ => {}
			}
			if add {
				log.block_hash = Some(block_hash);
				log.block_number = Some(block.header.number);
				log.transaction_hash = Some(transaction_hash);
				log.transaction_index = Some(U256::from(status.transaction_index));
				log.log_index = Some(U256::from(block_log_index));
				log.transaction_log_index = Some(U256::from(transaction_log_index));
				ret.push(log);
			}
			transaction_log_index += 1;
			block_log_index += 1;
		}
	}
	ret
}<|MERGE_RESOLUTION|>--- conflicted
+++ resolved
@@ -45,11 +45,7 @@
 
 pub struct EthFilter<B: BlockT, C, BE, A: ChainApi> {
 	client: Arc<C>,
-<<<<<<< HEAD
-	backend: Arc<dyn fc_db::BackendReader<B> + Send + Sync>,
-=======
 	backend: Arc<dyn fc_api::Backend<B>>,
->>>>>>> 22aaafe0
 	graph: Arc<Pool<A>>,
 	filter_pool: FilterPool,
 	max_stored_filters: usize,
@@ -61,11 +57,7 @@
 impl<B: BlockT, C, BE, A: ChainApi> EthFilter<B, C, BE, A> {
 	pub fn new(
 		client: Arc<C>,
-<<<<<<< HEAD
-		backend: Arc<dyn fc_db::BackendReader<B> + Send + Sync>,
-=======
 		backend: Arc<dyn fc_api::Backend<B>>,
->>>>>>> 22aaafe0
 		graph: Arc<Pool<A>>,
 		filter_pool: FilterPool,
 		max_stored_filters: usize,
