// SPDX-License-Identifier: GPL-3.0-or-later WITH Classpath-exception-2.0
// This file is part of Frontier.
//
// Copyright (c) 2022 Parity Technologies (UK) Ltd.
//
// This program is free software: you can redistribute it and/or modify
// it under the terms of the GNU General Public License as published by
// the Free Software Foundation, either version 3 of the License, or
// (at your option) any later version.
//
// This program is distributed in the hope that it will be useful,
// but WITHOUT ANY WARRANTY; without even the implied warranty of
// MERCHANTABILITY or FITNESS FOR A PARTICULAR PURPOSE. See the
// GNU General Public License for more details.
//
// You should have received a copy of the GNU General Public License
// along with this program. If not, see <https://www.gnu.org/licenses/>.

use std::sync::Arc;

use ethereum::TransactionV2 as EthereumTransaction;
use ethereum_types::{H256, U256, U64};
use jsonrpsee::core::RpcResult as Result;
// Substrate
use sc_client_api::backend::{Backend, StateBackend, StorageProvider};
use sc_network_common::ExHashT;
use sc_transaction_pool::ChainApi;
use sc_transaction_pool_api::InPoolTransaction;
use sp_api::{ApiExt, ProvideRuntimeApi};
use sp_blockchain::HeaderBackend;
use sp_core::hashing::keccak_256;
use sp_runtime::{
	generic::BlockId,
	traits::{BlakeTwo256, Block as BlockT},
};
// Frontier
use fc_rpc_core::types::*;
use fp_rpc::EthereumRuntimeRPCApi;

use crate::{
	eth::{transaction_build, Eth},
	frontier_backend_client, internal_err,
};

impl<B, C, P, CT, BE, H: ExHashT, A: ChainApi, EGA> Eth<B, C, P, CT, BE, H, A, EGA>
where
	B: BlockT<Hash = H256> + Send + Sync + 'static,
	C: ProvideRuntimeApi<B> + StorageProvider<B, BE> + HeaderBackend<B> + Send + Sync + 'static,
	C::Api: EthereumRuntimeRPCApi<B>,
	BE: Backend<B> + 'static,
	BE::State: StateBackend<BlakeTwo256>,
	A: ChainApi<Block = B> + 'static,
{
	pub async fn transaction_by_hash(&self, hash: H256) -> Result<Option<Transaction>> {
		let client = Arc::clone(&self.client);
		let block_data_cache = Arc::clone(&self.block_data_cache);
		let backend = Arc::clone(&self.backend);
		let graph = Arc::clone(&self.graph);

		let (hash, index) = match frontier_backend_client::load_transactions::<B, C>(
			client.as_ref(),
			backend.as_ref(),
			hash,
			true,
		)
		.map_err(|err| internal_err(format!("{:?}", err)))?
		{
			Some((hash, index)) => (hash, index as usize),
			None => {
				let api = client.runtime_api();
				let best_block: BlockId<B> = BlockId::Hash(client.info().best_hash);

				let api_version = if let Ok(Some(api_version)) =
					api.api_version::<dyn EthereumRuntimeRPCApi<B>>(&best_block)
				{
					api_version
				} else {
					return Err(internal_err("failed to retrieve Runtime Api version"));
				};
				// If the transaction is not yet mapped in the frontier db,
				// check for it in the transaction pool.
				let mut xts: Vec<<B as BlockT>::Extrinsic> = Vec::new();
				// Collect transactions in the ready validated pool.
				xts.extend(
					graph
						.validated_pool()
						.ready()
						.map(|in_pool_tx| in_pool_tx.data().clone())
						.collect::<Vec<<B as BlockT>::Extrinsic>>(),
				);

				// Collect transactions in the future validated pool.
				xts.extend(
					graph
						.validated_pool()
						.futures()
						.iter()
						.map(|(_hash, extrinsic)| extrinsic.clone())
						.collect::<Vec<<B as BlockT>::Extrinsic>>(),
				);

				let ethereum_transactions: Vec<EthereumTransaction> = if api_version > 1 {
					api.extrinsic_filter(&best_block, xts).map_err(|err| {
						internal_err(format!("fetch runtime extrinsic filter failed: {:?}", err))
					})?
				} else {
					#[allow(deprecated)]
					let legacy = api.extrinsic_filter_before_version_2(&best_block, xts)
						.map_err(|err| {
							internal_err(format!(
								"fetch runtime extrinsic filter failed: {:?}",
								err
							))
						})?;
					legacy.into_iter().map(|tx| tx.into()).collect()
				};

				for txn in ethereum_transactions {
					let inner_hash = txn.hash();
					if hash == inner_hash {
						return Ok(Some(transaction_build(txn, None, None, None)));
					}
				}
				// Unknown transaction.
				return Ok(None);
			}
		};

		let substrate_hash = match frontier_backend_client::load_hash::<B, C>(
			client.as_ref(),
			backend.as_ref(),
			hash,
		)
		.map_err(|err| internal_err(format!("{:?}", err)))?
		{
			Some(hash) => hash,
			_ => return Ok(None),
		};

<<<<<<< HEAD
		let schema = fc_storage::onchain_storage_schema::<B, C, BE>(client.as_ref(), id);
=======
		let schema = frontier_backend_client::onchain_storage_schema::<B, C, BE>(
			client.as_ref(),
			substrate_hash,
		);
>>>>>>> 55881212

		let block = block_data_cache.current_block(schema, substrate_hash).await;
		let statuses = block_data_cache
			.current_transaction_statuses(schema, substrate_hash)
			.await;

		let base_fee = client
			.runtime_api()
			.gas_price(&BlockId::Hash(substrate_hash))
			.unwrap_or_default();

		match (block, statuses) {
			(Some(block), Some(statuses)) => Ok(Some(transaction_build(
				block.transactions[index].clone(),
				Some(block),
				Some(statuses[index].clone()),
				Some(base_fee),
			))),
			_ => Ok(None),
		}
	}

	pub async fn transaction_by_block_hash_and_index(
		&self,
		hash: H256,
		index: Index,
	) -> Result<Option<Transaction>> {
		let client = Arc::clone(&self.client);
		let block_data_cache = Arc::clone(&self.block_data_cache);
		let backend = Arc::clone(&self.backend);

		let substrate_hash = match frontier_backend_client::load_hash::<B, C>(
			client.as_ref(),
			backend.as_ref(),
			hash,
		)
		.map_err(|err| internal_err(format!("{:?}", err)))?
		{
			Some(hash) => hash,
			_ => return Ok(None),
		};

		let index = index.value();

<<<<<<< HEAD
		let schema = fc_storage::onchain_storage_schema::<B, C, BE>(client.as_ref(), id);
=======
		let schema = frontier_backend_client::onchain_storage_schema::<B, C, BE>(
			client.as_ref(),
			substrate_hash,
		);
>>>>>>> 55881212

		let block = block_data_cache.current_block(schema, substrate_hash).await;
		let statuses = block_data_cache
			.current_transaction_statuses(schema, substrate_hash)
			.await;

		let base_fee = client
			.runtime_api()
			.gas_price(&BlockId::Hash(substrate_hash))
			.unwrap_or_default();

		match (block, statuses) {
			(Some(block), Some(statuses)) => {
				if let (Some(transaction), Some(status)) =
					(block.transactions.get(index), statuses.get(index))
				{
					Ok(Some(transaction_build(
						transaction.clone(),
						Some(block),
						Some(status.clone()),
						Some(base_fee),
					)))
				} else {
					Err(internal_err(format!("{:?} is out of bounds", index)))
				}
			}
			_ => Ok(None),
		}
	}

	pub async fn transaction_by_block_number_and_index(
		&self,
		number: BlockNumber,
		index: Index,
	) -> Result<Option<Transaction>> {
		let client = Arc::clone(&self.client);
		let block_data_cache = Arc::clone(&self.block_data_cache);
		let backend = Arc::clone(&self.backend);

		let id = match frontier_backend_client::native_block_id::<B, C>(
			client.as_ref(),
			backend.as_ref(),
			Some(number),
		)? {
			Some(id) => id,
			None => return Ok(None),
		};
		let substrate_hash = client
			.expect_block_hash_from_id(&id)
			.map_err(|_| internal_err(format!("Expect block number from id: {}", id)))?;

		let index = index.value();
<<<<<<< HEAD
		let schema = fc_storage::onchain_storage_schema::<B, C, BE>(client.as_ref(), id);
=======
		let schema = frontier_backend_client::onchain_storage_schema::<B, C, BE>(
			client.as_ref(),
			substrate_hash,
		);
>>>>>>> 55881212

		let block = block_data_cache.current_block(schema, substrate_hash).await;
		let statuses = block_data_cache
			.current_transaction_statuses(schema, substrate_hash)
			.await;

		let base_fee = client.runtime_api().gas_price(&id).unwrap_or_default();

		match (block, statuses) {
			(Some(block), Some(statuses)) => {
				if let (Some(transaction), Some(status)) =
					(block.transactions.get(index), statuses.get(index))
				{
					Ok(Some(transaction_build(
						transaction.clone(),
						Some(block),
						Some(status.clone()),
						Some(base_fee),
					)))
				} else {
					Err(internal_err(format!("{:?} is out of bounds", index)))
				}
			}
			_ => Ok(None),
		}
	}

	pub async fn transaction_receipt(&self, hash: H256) -> Result<Option<Receipt>> {
		let client = Arc::clone(&self.client);
		let overrides = Arc::clone(&self.overrides);
		let block_data_cache = Arc::clone(&self.block_data_cache);
		let backend = Arc::clone(&self.backend);

		let (hash, index) = match frontier_backend_client::load_transactions::<B, C>(
			client.as_ref(),
			backend.as_ref(),
			hash,
			true,
		)
		.map_err(|err| internal_err(format!("{:?}", err)))?
		{
			Some((hash, index)) => (hash, index as usize),
			None => return Ok(None),
		};

		let substrate_hash = match frontier_backend_client::load_hash::<B, C>(
			client.as_ref(),
			backend.as_ref(),
			hash,
		)
		.map_err(|err| internal_err(format!("{:?}", err)))?
		{
			Some(hash) => hash,
			_ => return Ok(None),
		};

<<<<<<< HEAD
		let schema = fc_storage::onchain_storage_schema::<B, C, BE>(client.as_ref(), id);
=======
		let schema = frontier_backend_client::onchain_storage_schema::<B, C, BE>(
			client.as_ref(),
			substrate_hash,
		);
>>>>>>> 55881212
		let handler = overrides
			.schemas
			.get(&schema)
			.unwrap_or(&overrides.fallback);

		let block = block_data_cache.current_block(schema, substrate_hash).await;
		let statuses = block_data_cache
			.current_transaction_statuses(schema, substrate_hash)
			.await;

		let receipts = handler.current_receipts(substrate_hash);
		let is_eip1559 = handler.is_eip1559(substrate_hash);

		match (block, statuses, receipts) {
			(Some(block), Some(statuses), Some(receipts)) => {
				let block_hash = H256::from(keccak_256(&rlp::encode(&block.header)));
				let receipt = receipts[index].clone();

				let (logs, logs_bloom, status_code, cumulative_gas_used, gas_used) = if !is_eip1559
				{
					// Pre-london frontier update stored receipts require cumulative gas calculation.
					match receipt {
						ethereum::ReceiptV3::Legacy(ref d) => {
							let index = core::cmp::min(receipts.len(), index + 1);
							let cumulative_gas: u32 = receipts[..index]
								.iter()
								.map(|r| match r {
									ethereum::ReceiptV3::Legacy(d) => Ok(d.used_gas.as_u32()),
									_ => Err(internal_err(format!(
										"Unknown receipt for request {}",
										hash
									))),
								})
								.sum::<Result<u32>>()?;
							(
								d.logs.clone(),
								d.logs_bloom,
								d.status_code,
								U256::from(cumulative_gas),
								d.used_gas,
							)
						}
						_ => {
							return Err(internal_err(format!(
								"Unknown receipt for request {}",
								hash
							)))
						}
					}
				} else {
					match receipt {
						ethereum::ReceiptV3::Legacy(ref d)
						| ethereum::ReceiptV3::EIP2930(ref d)
						| ethereum::ReceiptV3::EIP1559(ref d) => {
							let cumulative_gas = d.used_gas;
							let gas_used = if index > 0 {
								let previous_receipt = receipts[index - 1].clone();
								let previous_gas_used = match previous_receipt {
									ethereum::ReceiptV3::Legacy(d)
									| ethereum::ReceiptV3::EIP2930(d)
									| ethereum::ReceiptV3::EIP1559(d) => d.used_gas,
								};
								cumulative_gas.saturating_sub(previous_gas_used)
							} else {
								cumulative_gas
							};
							(
								d.logs.clone(),
								d.logs_bloom,
								d.status_code,
								cumulative_gas,
								gas_used,
							)
						}
					}
				};

				let status = statuses[index].clone();
				let mut cumulative_receipts = receipts;
				cumulative_receipts.truncate((status.transaction_index + 1) as usize);
				let transaction = block.transactions[index].clone();
				let effective_gas_price = match transaction {
					EthereumTransaction::Legacy(t) => t.gas_price,
					EthereumTransaction::EIP2930(t) => t.gas_price,
					EthereumTransaction::EIP1559(t) => client
						.runtime_api()
						.gas_price(&BlockId::Hash(substrate_hash))
						.unwrap_or_default()
						.checked_add(t.max_priority_fee_per_gas)
						.unwrap_or_else(U256::max_value)
						.min(t.max_fee_per_gas),
				};

				return Ok(Some(Receipt {
					transaction_hash: Some(status.transaction_hash),
					transaction_index: Some(status.transaction_index.into()),
					block_hash: Some(block_hash),
					from: Some(status.from),
					to: status.to,
					block_number: Some(block.header.number),
					cumulative_gas_used,
					gas_used: Some(gas_used),
					contract_address: status.contract_address,
					logs: {
						let mut pre_receipts_log_index = None;
						if cumulative_receipts.len() > 0 {
							cumulative_receipts.truncate(cumulative_receipts.len() - 1);
							pre_receipts_log_index = Some(
								cumulative_receipts
									.iter()
									.map(|r| match r {
										ethereum::ReceiptV3::Legacy(d)
										| ethereum::ReceiptV3::EIP2930(d)
										| ethereum::ReceiptV3::EIP1559(d) => d.logs.len() as u32,
									})
									.sum::<u32>(),
							);
						}
						logs.iter()
							.enumerate()
							.map(|(i, log)| Log {
								address: log.address,
								topics: log.topics.clone(),
								data: Bytes(log.data.clone()),
								block_hash: Some(block_hash),
								block_number: Some(block.header.number),
								transaction_hash: Some(status.transaction_hash),
								transaction_index: Some(status.transaction_index.into()),
								log_index: Some(U256::from(
									(pre_receipts_log_index.unwrap_or(0)) + i as u32,
								)),
								transaction_log_index: Some(U256::from(i)),
								removed: false,
							})
							.collect()
					},
					status_code: Some(U64::from(status_code)),
					logs_bloom,
					state_root: None,
					effective_gas_price,
					transaction_type: match receipt {
						ethereum::ReceiptV3::Legacy(_) => U256::from(0),
						ethereum::ReceiptV3::EIP2930(_) => U256::from(1),
						ethereum::ReceiptV3::EIP1559(_) => U256::from(2),
					},
				}));
			}
			_ => Ok(None),
		}
	}
}<|MERGE_RESOLUTION|>--- conflicted
+++ resolved
@@ -137,14 +137,8 @@
 			_ => return Ok(None),
 		};
 
-<<<<<<< HEAD
-		let schema = fc_storage::onchain_storage_schema::<B, C, BE>(client.as_ref(), id);
-=======
-		let schema = frontier_backend_client::onchain_storage_schema::<B, C, BE>(
-			client.as_ref(),
-			substrate_hash,
-		);
->>>>>>> 55881212
+		let schema =
+			fc_storage::onchain_storage_schema::<B, C, BE>(client.as_ref(), substrate_hash);
 
 		let block = block_data_cache.current_block(schema, substrate_hash).await;
 		let statuses = block_data_cache
@@ -189,14 +183,8 @@
 
 		let index = index.value();
 
-<<<<<<< HEAD
-		let schema = fc_storage::onchain_storage_schema::<B, C, BE>(client.as_ref(), id);
-=======
-		let schema = frontier_backend_client::onchain_storage_schema::<B, C, BE>(
-			client.as_ref(),
-			substrate_hash,
-		);
->>>>>>> 55881212
+		let schema =
+			fc_storage::onchain_storage_schema::<B, C, BE>(client.as_ref(), substrate_hash);
 
 		let block = block_data_cache.current_block(schema, substrate_hash).await;
 		let statuses = block_data_cache
@@ -249,14 +237,8 @@
 			.map_err(|_| internal_err(format!("Expect block number from id: {}", id)))?;
 
 		let index = index.value();
-<<<<<<< HEAD
-		let schema = fc_storage::onchain_storage_schema::<B, C, BE>(client.as_ref(), id);
-=======
-		let schema = frontier_backend_client::onchain_storage_schema::<B, C, BE>(
-			client.as_ref(),
-			substrate_hash,
-		);
->>>>>>> 55881212
+		let schema =
+			fc_storage::onchain_storage_schema::<B, C, BE>(client.as_ref(), substrate_hash);
 
 		let block = block_data_cache.current_block(schema, substrate_hash).await;
 		let statuses = block_data_cache
@@ -313,14 +295,8 @@
 			_ => return Ok(None),
 		};
 
-<<<<<<< HEAD
-		let schema = fc_storage::onchain_storage_schema::<B, C, BE>(client.as_ref(), id);
-=======
-		let schema = frontier_backend_client::onchain_storage_schema::<B, C, BE>(
-			client.as_ref(),
-			substrate_hash,
-		);
->>>>>>> 55881212
+		let schema =
+			fc_storage::onchain_storage_schema::<B, C, BE>(client.as_ref(), substrate_hash);
 		let handler = overrides
 			.schemas
 			.get(&schema)
