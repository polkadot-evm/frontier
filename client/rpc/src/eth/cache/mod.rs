--- conflicted
+++ resolved
@@ -363,30 +363,17 @@
 							ethereum::ReceiptV3::Legacy(d) | ethereum::ReceiptV3::EIP2930(d) | ethereum::ReceiptV3::EIP1559(d) => used_gas(d.used_gas, &mut previous_cumulative_gas),
 						},
 						effective_reward: match block.transactions.get(i) {
-<<<<<<< HEAD
-							Some(&ethereum::TransactionV2::Legacy(ref t)) => {
+							Some(ethereum::TransactionV2::Legacy(t)) => {
 								UniqueSaturatedInto::<u64>::unique_saturated_into(t.gas_price.saturating_sub(base_fee))
 							}
-							Some(&ethereum::TransactionV2::EIP2930(ref t)) => {
+							Some(ethereum::TransactionV2::EIP2930(t)) => {
 								UniqueSaturatedInto::<u64>::unique_saturated_into(t.gas_price.saturating_sub(base_fee))
 							}
-							Some(&ethereum::TransactionV2::EIP1559(ref t)) => UniqueSaturatedInto::<u64>::unique_saturated_into(
+							Some(ethereum::TransactionV2::EIP1559(t)) => UniqueSaturatedInto::<u64>::unique_saturated_into(
 									t
 										.max_priority_fee_per_gas
 										.min(t.max_fee_per_gas.saturating_sub(base_fee))
 							),
-=======
-							Some(ethereum::TransactionV2::Legacy(t)) => {
-								t.gas_price.saturating_sub(base_fee).as_u64()
-							}
-							Some(ethereum::TransactionV2::EIP2930(t)) => {
-								t.gas_price.saturating_sub(base_fee).as_u64()
-							}
-							Some(ethereum::TransactionV2::EIP1559(t)) => t
-								.max_priority_fee_per_gas
-								.min(t.max_fee_per_gas.saturating_sub(base_fee))
-								.as_u64(),
->>>>>>> e89f3368
 							None => 0,
 						},
 					})
