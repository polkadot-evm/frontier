--- conflicted
+++ resolved
@@ -316,11 +316,7 @@
 			Option<u64>
 		) {
 			let schema =
-<<<<<<< HEAD
-				fc_storage::onchain_storage_schema::<B, C, BE>(client.as_ref(), id);
-=======
-				frontier_backend_client::onchain_storage_schema::<B, C, BE>(client.as_ref(), hash);
->>>>>>> 55881212
+				fc_storage::onchain_storage_schema::<B, C, BE>(client.as_ref(), hash);
 			let handler = overrides
 				.schemas
 				.get(&schema)
