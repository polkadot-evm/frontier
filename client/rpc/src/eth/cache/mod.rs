--- conflicted
+++ resolved
@@ -364,17 +364,6 @@
 						},
 						effective_reward: match block.transactions.get(i) {
 							Some(ethereum::TransactionV2::Legacy(t)) => {
-<<<<<<< HEAD
-								t.gas_price.saturating_sub(base_fee).as_u64()
-							}
-							Some(ethereum::TransactionV2::EIP2930(t)) => {
-								t.gas_price.saturating_sub(base_fee).as_u64()
-							}
-							Some(ethereum::TransactionV2::EIP1559(t)) => t
-								.max_priority_fee_per_gas
-								.min(t.max_fee_per_gas.saturating_sub(base_fee))
-								.as_u64(),
-=======
 								UniqueSaturatedInto::<u64>::unique_saturated_into(t.gas_price.saturating_sub(base_fee))
 							}
 							Some(ethereum::TransactionV2::EIP2930(t)) => {
@@ -385,7 +374,6 @@
 										.max_priority_fee_per_gas
 										.min(t.max_fee_per_gas.saturating_sub(base_fee))
 							),
->>>>>>> 789fa512
 							None => 0,
 						},
 					})
