--- conflicted
+++ resolved
@@ -168,11 +168,7 @@
 		executor::block_on(client.import(BlockOrigin::Own, a2)).unwrap();
 
 		// Give some time to consume and process the import notification stream.
-<<<<<<< HEAD
-		thread::sleep(time::Duration::from_millis(10));
-=======
-		thread::sleep(time::Duration::from_millis(100));
->>>>>>> 90dc0eb8
+		thread::sleep(time::Duration::from_millis(100));
 
 		// Expect: genesis with schema V1, A2 with schema V2.
 		assert_eq!(
@@ -207,11 +203,7 @@
 		executor::block_on(client.import(BlockOrigin::Own, b3)).unwrap();
 
 		// Give some time to consume and process the import notification stream.
-<<<<<<< HEAD
-		thread::sleep(time::Duration::from_millis(10));
-=======
-		thread::sleep(time::Duration::from_millis(100));
->>>>>>> 90dc0eb8
+		thread::sleep(time::Duration::from_millis(100));
 
 		// Expect: A2 to be retracted, genesis with schema V1, B3 with schema V2.
 		assert_eq!(
@@ -238,11 +230,7 @@
 		executor::block_on(client.import(BlockOrigin::Own, c2)).unwrap();
 
 		// Give some time to consume and process the import notification stream.
-<<<<<<< HEAD
-		thread::sleep(time::Duration::from_millis(10));
-=======
-		thread::sleep(time::Duration::from_millis(100));
->>>>>>> 90dc0eb8
+		thread::sleep(time::Duration::from_millis(100));
 
 		// Expect: genesis with schema V1, B3 still with schema V2.
 		// C2 still not best block and not cached.
@@ -273,11 +261,7 @@
 		executor::block_on(client.import(BlockOrigin::Own, c4)).unwrap();
 
 		// Give some time to consume and process the import notification stream.
-<<<<<<< HEAD
-		thread::sleep(time::Duration::from_millis(10));
-=======
-		thread::sleep(time::Duration::from_millis(100));
->>>>>>> 90dc0eb8
+		thread::sleep(time::Duration::from_millis(100));
 
 		// Expect: B2 branch to be retracted, genesis with schema V1, C2 with schema V2.
 		// C4 became new best, chain reorged, we expect the C2 ancestor to be cached.
