// SPDX-License-Identifier: GPL-3.0-or-later WITH Classpath-exception-2.0
// This file is part of Frontier.
//
// Copyright (c) 2022 Parity Technologies (UK) Ltd.
//
// This program is free software: you can redistribute it and/or modify
// it under the terms of the GNU General Public License as published by
// the Free Software Foundation, either version 3 of the License, or
// (at your option) any later version.
//
// This program is distributed in the hope that it will be useful,
// but WITHOUT ANY WARRANTY; without even the implied warranty of
// MERCHANTABILITY or FITNESS FOR A PARTICULAR PURPOSE. See the
// GNU General Public License for more details.
//
// You should have received a copy of the GNU General Public License
// along with this program. If not, see <https://www.gnu.org/licenses/>.

use ethereum_types::{H160, U256, U64};
use jsonrpsee::core::RpcResult as Result;
// Substrate
use sc_client_api::backend::{Backend, StorageProvider};
use sc_transaction_pool::ChainApi;
use sp_api::ProvideRuntimeApi;
use sp_blockchain::HeaderBackend;
use sp_consensus::SyncOracle;
use sp_runtime::traits::{Block as BlockT, UniqueSaturatedInto};
// Frontier
use fc_rpc_core::types::*;
use fp_rpc::EthereumRuntimeRPCApi;

use crate::{
	eth::{Eth, EthConfig},
	internal_err,
};

<<<<<<< HEAD
impl<B, C, P, CT, BE, A: ChainApi, EGA> Eth<B, C, P, CT, BE, A, EGA>
=======
impl<B, C, P, CT, BE, H: ExHashT, A: ChainApi, EC: EthConfig<B, C>> Eth<B, C, P, CT, BE, H, A, EC>
>>>>>>> 2b09a676
where
	B: BlockT,
	C: ProvideRuntimeApi<B>,
	C::Api: EthereumRuntimeRPCApi<B>,
	C: HeaderBackend<B> + StorageProvider<B, BE> + 'static,
	BE: Backend<B>,
{
	pub fn protocol_version(&self) -> Result<u64> {
		Ok(1)
	}

	pub fn syncing(&self) -> Result<SyncStatus> {
		if self.sync.is_major_syncing() {
			let block_number = U256::from(UniqueSaturatedInto::<u128>::unique_saturated_into(
				self.client.info().best_number,
			));
			Ok(SyncStatus::Info(SyncInfo {
				starting_block: U256::zero(),
				current_block: block_number,
				// TODO `highest_block` is not correct, should load `best_seen_block` from NetworkWorker,
				// but afaik that is not currently possible in Substrate:
				// https://github.com/paritytech/substrate/issues/7311
				highest_block: block_number,
				warp_chunks_amount: None,
				warp_chunks_processed: None,
			}))
		} else {
			Ok(SyncStatus::None)
		}
	}

	pub fn author(&self) -> Result<H160> {
		let hash = self.client.info().best_hash;
		let schema = fc_storage::onchain_storage_schema(self.client.as_ref(), hash);

		Ok(self
			.overrides
			.schemas
			.get(&schema)
			.unwrap_or(&self.overrides.fallback)
			.current_block(hash)
			.ok_or_else(|| internal_err("fetching author through override failed"))?
			.header
			.beneficiary)
	}

	pub fn accounts(&self) -> Result<Vec<H160>> {
		let mut accounts = Vec::new();
		for signer in &*self.signers {
			accounts.append(&mut signer.accounts());
		}
		Ok(accounts)
	}

	pub fn block_number(&self) -> Result<U256> {
		Ok(U256::from(
			UniqueSaturatedInto::<u128>::unique_saturated_into(self.client.info().best_number),
		))
	}

	pub fn chain_id(&self) -> Result<Option<U64>> {
		let hash = self.client.info().best_hash;
		Ok(Some(
			self.client
				.runtime_api()
				.chain_id(hash)
				.map_err(|err| internal_err(format!("fetch runtime chain id failed: {:?}", err)))?
				.into(),
		))
	}
}<|MERGE_RESOLUTION|>--- conflicted
+++ resolved
@@ -34,11 +34,7 @@
 	internal_err,
 };
 
-<<<<<<< HEAD
-impl<B, C, P, CT, BE, A: ChainApi, EGA> Eth<B, C, P, CT, BE, A, EGA>
-=======
-impl<B, C, P, CT, BE, H: ExHashT, A: ChainApi, EC: EthConfig<B, C>> Eth<B, C, P, CT, BE, H, A, EC>
->>>>>>> 2b09a676
+impl<B, C, P, CT, BE, A: ChainApi, EC: EthConfig<B, C>> Eth<B, C, P, CT, BE, A, EC>
 where
 	B: BlockT,
 	C: ProvideRuntimeApi<B>,
