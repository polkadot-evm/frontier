// SPDX-License-Identifier: GPL-3.0-or-later WITH Classpath-exception-2.0
// This file is part of Frontier.
//
// Copyright (c) 2020-2022 Parity Technologies (UK) Ltd.
//
// This program is free software: you can redistribute it and/or modify
// it under the terms of the GNU General Public License as published by
// the Free Software Foundation, either version 3 of the License, or
// (at your option) any later version.
//
// This program is distributed in the hope that it will be useful,
// but WITHOUT ANY WARRANTY; without even the implied warranty of
// MERCHANTABILITY or FITNESS FOR A PARTICULAR PURPOSE. See the
// GNU General Public License for more details.
//
// You should have received a copy of the GNU General Public License
// along with this program. If not, see <https://www.gnu.org/licenses/>.

mod block;
mod cache;
mod client;
mod execute;
mod fee;
mod filter;
mod mining;
mod state;
mod submit;
mod transaction;

use std::{collections::BTreeMap, marker::PhantomData, sync::Arc};

use ethereum::{BlockV2 as EthereumBlock, TransactionV2 as EthereumTransaction};
use ethereum_types::{H160, H256, H512, H64, U256, U64};
use futures::future::BoxFuture;
use jsonrpc_core::Result;

use sc_client_api::backend::{Backend, StateBackend, StorageProvider};
use sc_network::{ExHashT, NetworkService};
use sc_transaction_pool::{ChainApi, Pool};
use sc_transaction_pool_api::{InPoolTransaction, TransactionPool};
use sp_api::{Core, ProvideRuntimeApi};
use sp_block_builder::BlockBuilder as BlockBuilderApi;
use sp_blockchain::HeaderBackend;
use sp_core::hashing::keccak_256;
use sp_runtime::{
	generic::BlockId,
	traits::{BlakeTwo256, Block as BlockT, UniqueSaturatedInto},
};

use fc_rpc_core::{types::*, EthApi};
use fp_rpc::{ConvertTransactionRuntimeApi, EthereumRuntimeRPCApi, TransactionStatus};

use crate::{internal_err, overrides::OverrideHandle, public_key, signer::EthSigner};

pub use self::{
<<<<<<< HEAD
	cache::{EthBlockDataCacheTask, EthTask},
	filter::EthFilterApi,
=======
	cache::{EthBlockDataCache, EthTask},
	filter::EthFilter,
>>>>>>> 90dc0eb8
};

/// Eth API implementation.
pub struct Eth<B: BlockT, C, P, CT, BE, H: ExHashT, A: ChainApi> {
	pool: Arc<P>,
	graph: Arc<Pool<A>>,
	client: Arc<C>,
	convert_transaction: Option<CT>,
	network: Arc<NetworkService<B, H>>,
	is_authority: bool,
	signers: Vec<Box<dyn EthSigner>>,
	overrides: Arc<OverrideHandle<B>>,
	backend: Arc<fc_db::Backend<B>>,
<<<<<<< HEAD
	block_data_cache: Arc<EthBlockDataCacheTask<B>>,
	fee_history_limit: u64,
=======
	block_data_cache: Arc<EthBlockDataCache<B>>,
>>>>>>> 90dc0eb8
	fee_history_cache: FeeHistoryCache,
	fee_history_cache_limit: FeeHistoryCacheLimit,
	_marker: PhantomData<(B, BE)>,
}

impl<B: BlockT, C, P, CT, BE, H: ExHashT, A: ChainApi> Eth<B, C, P, CT, BE, H, A> {
	pub fn new(
		client: Arc<C>,
		pool: Arc<P>,
		graph: Arc<Pool<A>>,
		convert_transaction: Option<CT>,
		network: Arc<NetworkService<B, H>>,
		signers: Vec<Box<dyn EthSigner>>,
		overrides: Arc<OverrideHandle<B>>,
		backend: Arc<fc_db::Backend<B>>,
		is_authority: bool,
<<<<<<< HEAD
		block_data_cache: Arc<EthBlockDataCacheTask<B>>,
		fee_history_limit: u64,
=======
		block_data_cache: Arc<EthBlockDataCache<B>>,
>>>>>>> 90dc0eb8
		fee_history_cache: FeeHistoryCache,
		fee_history_cache_limit: FeeHistoryCacheLimit,
	) -> Self {
		Self {
			client,
			pool,
			graph,
			convert_transaction,
			network,
			is_authority,
			signers,
			overrides,
			backend,
			block_data_cache,
			fee_history_cache,
			fee_history_cache_limit,
			_marker: PhantomData,
		}
	}
}

impl<B, C, P, CT, BE, H: ExHashT, A> EthApi for Eth<B, C, P, CT, BE, H, A>
where
	B: BlockT<Hash = H256> + Send + Sync + 'static,
	C: ProvideRuntimeApi<B> + StorageProvider<B, BE>,
	C: HeaderBackend<B> + Send + Sync + 'static,
	C::Api: BlockBuilderApi<B> + ConvertTransactionRuntimeApi<B> + EthereumRuntimeRPCApi<B>,
	P: TransactionPool<Block = B> + Send + Sync + 'static,
	CT: fp_rpc::ConvertTransaction<<B as BlockT>::Extrinsic> + Send + Sync + 'static,
	BE: Backend<B> + 'static,
	BE::State: StateBackend<BlakeTwo256>,
	A: ChainApi<Block = B> + 'static,
{
	// ########################################################################
	// Client
	// ########################################################################

	fn protocol_version(&self) -> Result<u64> {
		self.protocol_version()
	}

	fn syncing(&self) -> Result<SyncStatus> {
		self.syncing()
	}

	fn author(&self) -> Result<H160> {
		self.author()
	}

	fn accounts(&self) -> Result<Vec<H160>> {
		self.accounts()
	}

	fn block_number(&self) -> Result<U256> {
		self.block_number()
	}

	fn chain_id(&self) -> Result<Option<U64>> {
		self.chain_id()
	}

	// ########################################################################
	// Block
	// ########################################################################

	fn block_by_hash(
		&self,
		hash: H256,
		full: bool,
	) -> BoxFuture<'static, Result<Option<RichBlock>>> {
		self.block_by_hash(hash, full)
	}

	fn block_by_number(
		&self,
		number: BlockNumber,
		full: bool,
	) -> BoxFuture<'static, Result<Option<RichBlock>>> {
		self.block_by_number(number, full)
	}

	fn block_transaction_count_by_hash(&self, hash: H256) -> Result<Option<U256>> {
		self.block_transaction_count_by_hash(hash)
	}

	fn block_transaction_count_by_number(&self, number: BlockNumber) -> Result<Option<U256>> {
		self.block_transaction_count_by_number(number)
	}

	fn block_uncles_count_by_hash(&self, hash: H256) -> Result<U256> {
		self.block_uncles_count_by_hash(hash)
	}

	fn block_uncles_count_by_number(&self, number: BlockNumber) -> Result<U256> {
		self.block_uncles_count_by_number(number)
	}

	fn uncle_by_block_hash_and_index(&self, hash: H256, index: Index) -> Result<Option<RichBlock>> {
		self.uncle_by_block_hash_and_index(hash, index)
	}

	fn uncle_by_block_number_and_index(
		&self,
		number: BlockNumber,
		index: Index,
	) -> Result<Option<RichBlock>> {
		self.uncle_by_block_number_and_index(number, index)
	}

	// ########################################################################
	// Transaction
	// ########################################################################

	fn transaction_by_hash(&self, hash: H256) -> BoxFuture<'static, Result<Option<Transaction>>> {
		self.transaction_by_hash(hash)
	}

	fn transaction_by_block_hash_and_index(
		&self,
		hash: H256,
		index: Index,
	) -> BoxFuture<'static, Result<Option<Transaction>>> {
		self.transaction_by_block_hash_and_index(hash, index)
	}

	fn transaction_by_block_number_and_index(
		&self,
		number: BlockNumber,
		index: Index,
	) -> BoxFuture<'static, Result<Option<Transaction>>> {
		self.transaction_by_block_number_and_index(number, index)
	}

	fn transaction_receipt(&self, hash: H256) -> BoxFuture<'static, Result<Option<Receipt>>> {
		self.transaction_receipt(hash)
	}

	// ########################################################################
	// State
	// ########################################################################

	fn balance(&self, address: H160, number: Option<BlockNumber>) -> Result<U256> {
		self.balance(address, number)
	}

	fn storage_at(&self, address: H160, index: U256, number: Option<BlockNumber>) -> Result<H256> {
		self.storage_at(address, index, number)
	}

	fn transaction_count(&self, address: H160, number: Option<BlockNumber>) -> Result<U256> {
		self.transaction_count(address, number)
	}

	fn code_at(&self, address: H160, number: Option<BlockNumber>) -> Result<Bytes> {
		self.code_at(address, number)
	}

	// ########################################################################
	// Execute
	// ########################################################################

	fn call(&self, request: CallRequest, number: Option<BlockNumber>) -> Result<Bytes> {
		self.call(request, number)
	}

	fn estimate_gas(
		&self,
		request: CallRequest,
		number: Option<BlockNumber>,
	) -> BoxFuture<'static, Result<U256>> {
		self.estimate_gas(request, number)
	}

	// ########################################################################
	// Fee
	// ########################################################################

	fn gas_price(&self) -> Result<U256> {
		self.gas_price()
	}

	fn fee_history(
		&self,
		block_count: U256,
		newest_block: BlockNumber,
		reward_percentiles: Option<Vec<f64>>,
	) -> Result<FeeHistory> {
		self.fee_history(block_count, newest_block, reward_percentiles)
	}

	fn max_priority_fee_per_gas(&self) -> Result<U256> {
		self.max_priority_fee_per_gas()
	}

	// ########################################################################
	// Mining
	// ########################################################################

	fn is_mining(&self) -> Result<bool> {
		self.is_mining()
	}

	fn hashrate(&self) -> Result<U256> {
		self.hashrate()
	}

	fn work(&self) -> Result<Work> {
		self.work()
	}

	fn submit_hashrate(&self, hashrate: U256, id: H256) -> Result<bool> {
		self.submit_hashrate(hashrate, id)
	}

	fn submit_work(&self, nonce: H64, pow_hash: H256, mix_digest: H256) -> Result<bool> {
		self.submit_work(nonce, pow_hash, mix_digest)
	}

	// ########################################################################
	// Submit
	// ########################################################################

	fn send_transaction(&self, request: TransactionRequest) -> BoxFuture<'static, Result<H256>> {
		self.send_transaction(request)
	}

	fn send_raw_transaction(&self, bytes: Bytes) -> BoxFuture<'static, Result<H256>> {
		self.send_raw_transaction(bytes)
	}
}

fn rich_block_build(
	block: EthereumBlock,
	statuses: Vec<Option<TransactionStatus>>,
	hash: Option<H256>,
	full_transactions: bool,
	base_fee: Option<U256>,
) -> RichBlock {
	Rich {
		inner: Block {
			header: Header {
				hash: Some(
					hash.unwrap_or_else(|| H256::from(keccak_256(&rlp::encode(&block.header)))),
				),
				parent_hash: block.header.parent_hash,
				uncles_hash: block.header.ommers_hash,
				author: block.header.beneficiary,
				miner: block.header.beneficiary,
				state_root: block.header.state_root,
				transactions_root: block.header.transactions_root,
				receipts_root: block.header.receipts_root,
				number: Some(block.header.number),
				gas_used: block.header.gas_used,
				gas_limit: block.header.gas_limit,
				extra_data: Bytes(block.header.extra_data.clone()),
				logs_bloom: block.header.logs_bloom,
				timestamp: U256::from(block.header.timestamp / 1000),
				difficulty: block.header.difficulty,
				seal_fields: vec![
					Bytes(block.header.mix_hash.as_bytes().to_vec()),
					Bytes(block.header.nonce.as_bytes().to_vec()),
				],
				size: Some(U256::from(rlp::encode(&block.header).len() as u32)),
			},
			total_difficulty: U256::zero(),
			uncles: vec![],
			transactions: {
				if full_transactions {
					BlockTransactions::Full(
						block
							.transactions
							.iter()
							.enumerate()
							.map(|(index, transaction)| {
								transaction_build(
									transaction.clone(),
									Some(block.clone()),
									Some(statuses[index].clone().unwrap_or_default()),
									base_fee,
								)
							})
							.collect(),
					)
				} else {
					BlockTransactions::Hashes(
						block
							.transactions
							.iter()
							.map(|transaction| transaction.hash())
							.collect(),
					)
				}
			},
			size: Some(U256::from(rlp::encode(&block).len() as u32)),
			base_fee_per_gas: base_fee,
		},
		extra_info: BTreeMap::new(),
	}
}

fn transaction_build(
	ethereum_transaction: EthereumTransaction,
	block: Option<EthereumBlock>,
	status: Option<TransactionStatus>,
	base_fee: Option<U256>,
) -> Transaction {
	let mut transaction: Transaction = ethereum_transaction.clone().into();

	if let EthereumTransaction::EIP1559(_) = ethereum_transaction {
		if block.is_none() && status.is_none() {
			// If transaction is not mined yet, gas price is considered just max fee per gas.
			transaction.gas_price = transaction.max_fee_per_gas;
		} else {
			let base_fee = base_fee.unwrap_or_default();
			let max_priority_fee_per_gas = transaction.max_priority_fee_per_gas.unwrap_or_default();
			let max_fee_per_gas = transaction.max_fee_per_gas.unwrap_or_default();
			// If transaction is already mined, gas price is the effective gas price.
			transaction.gas_price = Some(
				base_fee
					.checked_add(max_priority_fee_per_gas)
					.unwrap_or(U256::max_value())
					.min(max_fee_per_gas),
			);
		}
	}

	let pubkey = match public_key(&ethereum_transaction) {
		Ok(p) => Some(p),
		Err(_e) => None,
	};

	// Block hash.
	transaction.block_hash = block.as_ref().map_or(None, |block| {
		Some(H256::from(keccak_256(&rlp::encode(&block.header))))
	});
	// Block number.
	transaction.block_number = block.as_ref().map(|block| block.header.number);
	// Transaction index.
	transaction.transaction_index = status.as_ref().map(|status| {
		U256::from(UniqueSaturatedInto::<u32>::unique_saturated_into(
			status.transaction_index,
		))
	});
	// From.
	transaction.from = status.as_ref().map_or(
		{
			match pubkey {
				Some(pk) => H160::from(H256::from(keccak_256(&pk))),
				_ => H160::default(),
			}
		},
		|status| status.from,
	);
	// To.
	transaction.to = status.as_ref().map_or(
		{
			let action = match ethereum_transaction {
				EthereumTransaction::Legacy(t) => t.action,
				EthereumTransaction::EIP2930(t) => t.action,
				EthereumTransaction::EIP1559(t) => t.action,
			};
			match action {
				ethereum::TransactionAction::Call(to) => Some(to),
				_ => None,
			}
		},
		|status| status.to,
	);
	// Creates.
	transaction.creates = status
		.as_ref()
		.map_or(None, |status| status.contract_address);
	// Public key.
	transaction.public_key = pubkey.as_ref().map(|pk| H512::from(pk));

	transaction
}

fn pending_runtime_api<'a, B: BlockT, C, BE, A: ChainApi>(
	client: &'a C,
	graph: &'a Pool<A>,
) -> Result<sp_api::ApiRef<'a, C::Api>>
where
	B: BlockT<Hash = H256> + Send + Sync + 'static,
	C: ProvideRuntimeApi<B> + StorageProvider<B, BE>,
	C: HeaderBackend<B> + Send + Sync + 'static,
	C::Api: BlockBuilderApi<B> + EthereumRuntimeRPCApi<B>,
	BE: Backend<B> + 'static,
	BE::State: StateBackend<BlakeTwo256>,
	A: ChainApi<Block = B> + 'static,
{
	// In case of Pending, we need an overlayed state to query over.
	let api = client.runtime_api();
	let best = BlockId::Hash(client.info().best_hash);
	// Get all transactions in the ready queue.
	let xts: Vec<<B as BlockT>::Extrinsic> = graph
		.validated_pool()
		.ready()
		.map(|in_pool_tx| in_pool_tx.data().clone())
		.collect::<Vec<<B as BlockT>::Extrinsic>>();
	// Manually initialize the overlay.
	let header = client.header(best).unwrap().unwrap();
	api.initialize_block(&best, &header)
		.map_err(|e| internal_err(format!("Runtime api access error: {:?}", e)))?;
	// Apply the ready queue to the best block's state.
	for xt in xts {
		let _ = api.apply_extrinsic(&best, xt);
	}
	Ok(api)
}<|MERGE_RESOLUTION|>--- conflicted
+++ resolved
@@ -53,13 +53,8 @@
 use crate::{internal_err, overrides::OverrideHandle, public_key, signer::EthSigner};
 
 pub use self::{
-<<<<<<< HEAD
 	cache::{EthBlockDataCacheTask, EthTask},
-	filter::EthFilterApi,
-=======
-	cache::{EthBlockDataCache, EthTask},
 	filter::EthFilter,
->>>>>>> 90dc0eb8
 };
 
 /// Eth API implementation.
@@ -73,12 +68,7 @@
 	signers: Vec<Box<dyn EthSigner>>,
 	overrides: Arc<OverrideHandle<B>>,
 	backend: Arc<fc_db::Backend<B>>,
-<<<<<<< HEAD
 	block_data_cache: Arc<EthBlockDataCacheTask<B>>,
-	fee_history_limit: u64,
-=======
-	block_data_cache: Arc<EthBlockDataCache<B>>,
->>>>>>> 90dc0eb8
 	fee_history_cache: FeeHistoryCache,
 	fee_history_cache_limit: FeeHistoryCacheLimit,
 	_marker: PhantomData<(B, BE)>,
@@ -95,12 +85,7 @@
 		overrides: Arc<OverrideHandle<B>>,
 		backend: Arc<fc_db::Backend<B>>,
 		is_authority: bool,
-<<<<<<< HEAD
 		block_data_cache: Arc<EthBlockDataCacheTask<B>>,
-		fee_history_limit: u64,
-=======
-		block_data_cache: Arc<EthBlockDataCache<B>>,
->>>>>>> 90dc0eb8
 		fee_history_cache: FeeHistoryCache,
 		fee_history_cache_limit: FeeHistoryCacheLimit,
 	) -> Self {
