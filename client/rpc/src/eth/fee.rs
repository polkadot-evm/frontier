// SPDX-License-Identifier: GPL-3.0-or-later WITH Classpath-exception-2.0
// This file is part of Frontier.
//
// Copyright (c) 2022 Parity Technologies (UK) Ltd.
//
// This program is free software: you can redistribute it and/or modify
// it under the terms of the GNU General Public License as published by
// the Free Software Foundation, either version 3 of the License, or
// (at your option) any later version.
//
// This program is distributed in the hope that it will be useful,
// but WITHOUT ANY WARRANTY; without even the implied warranty of
// MERCHANTABILITY or FITNESS FOR A PARTICULAR PURPOSE. See the
// GNU General Public License for more details.
//
// You should have received a copy of the GNU General Public License
// along with this program. If not, see <https://www.gnu.org/licenses/>.

use ethereum_types::{H256, U256};
use jsonrpsee::core::RpcResult as Result;
// Substrate
use sc_client_api::backend::{Backend, StateBackend, StorageProvider};
use sc_network_common::ExHashT;
use sc_transaction_pool::ChainApi;
use sp_api::ProvideRuntimeApi;
use sp_blockchain::HeaderBackend;
use sp_runtime::{
	generic::BlockId,
	traits::{BlakeTwo256, Block as BlockT, UniqueSaturatedInto},
};
// Frontier
use fc_rpc_core::types::*;
use fp_rpc::EthereumRuntimeRPCApi;

use crate::{eth::Eth, frontier_backend_client, internal_err};

impl<B, C, P, CT, BE, H: ExHashT, A: ChainApi, EGA> Eth<B, C, P, CT, BE, H, A, EGA>
where
	B: BlockT<Hash = H256> + Send + Sync + 'static,
	C: ProvideRuntimeApi<B> + StorageProvider<B, BE>,
	C: HeaderBackend<B> + Send + Sync + 'static,
	C::Api: EthereumRuntimeRPCApi<B>,
	BE: Backend<B> + 'static,
	BE::State: StateBackend<BlakeTwo256>,
{
	pub fn gas_price(&self) -> Result<U256> {
		let block = BlockId::Hash(self.client.info().best_hash);

		self.client
			.runtime_api()
			.gas_price(&block)
			.map_err(|err| internal_err(format!("fetch runtime chain id failed: {:?}", err)))
	}

	pub async fn fee_history(
		&self,
		block_count: U256,
		newest_block: BlockNumber,
		reward_percentiles: Option<Vec<f64>>,
	) -> Result<FeeHistory> {
		// The max supported range size is 1024 by spec.
		let range_limit = U256::from(1024);
		let block_count = if block_count > range_limit {
			range_limit.as_u64()
		} else {
			block_count.as_u64()
		};

		if let Ok(Some(id)) = frontier_backend_client::native_block_id::<B, C>(
			self.client.as_ref(),
			self.backend.as_ref(),
			Some(newest_block),
<<<<<<< HEAD
		)
		.await
		{
			let header = match self.client.header(id) {
				Ok(Some(h)) => h,
				_ => {
					return Err(internal_err(format!("Failed to retrieve header at {}", id)));
				}
			};
			let number = match self.client.number(header.hash()) {
				Ok(Some(n)) => n,
				_ => {
					return Err(internal_err(format!(
						"Failed to retrieve block number at {}",
						id
					)));
				}
=======
		) {
			let Ok(number) = self.client.expect_block_number_from_id(&id) else {
				return Err(internal_err(format!("Failed to retrieve block number at {id}")));
>>>>>>> 08dfe898
			};
			// Highest and lowest block number within the requested range.
			let highest = UniqueSaturatedInto::<u64>::unique_saturated_into(number);
			let lowest = highest.saturating_sub(block_count.saturating_sub(1));
			// Tip of the chain.
			let best_number =
				UniqueSaturatedInto::<u64>::unique_saturated_into(self.client.info().best_number);
			// Only support in-cache queries.
			if lowest < best_number.saturating_sub(self.fee_history_cache_limit) {
				return Err(internal_err("Block range out of bounds."));
			}
			if let Ok(fee_history_cache) = &self.fee_history_cache.lock() {
				let mut response = FeeHistory {
					oldest_block: U256::from(lowest),
					base_fee_per_gas: Vec::new(),
					gas_used_ratio: Vec::new(),
					reward: None,
				};
				let mut rewards = Vec::new();
				// Iterate over the requested block range.
				for n in lowest..highest + 1 {
					if let Some(block) = fee_history_cache.get(&n) {
						response.base_fee_per_gas.push(U256::from(block.base_fee));
						response.gas_used_ratio.push(block.gas_used_ratio);
						// If the request includes reward percentiles, get them from the cache.
						if let Some(ref requested_percentiles) = reward_percentiles {
							let mut block_rewards = Vec::new();
							// Resolution is half a point. I.e. 1.0,1.5
							let resolution_per_percentile: f64 = 2.0;
							// Get cached reward for each provided percentile.
							for p in requested_percentiles {
								// Find the cache index from the user percentile.
								let p = p.clamp(0.0, 100.0);
								let index = ((p.round() / 2f64) * 2f64) * resolution_per_percentile;
								// Get and push the reward.
								let reward = if let Some(r) = block.rewards.get(index as usize) {
									U256::from(*r)
								} else {
									U256::zero()
								};
								block_rewards.push(reward);
							}
							// Push block rewards.
							if !block_rewards.is_empty() {
								// Push block rewards.
								rewards.push(block_rewards);
							}
						}
					}
				}
				if rewards.len() > 0 {
					response.reward = Some(rewards);
				}
				// Calculate next base fee.
				if let (Some(last_gas_used), Some(last_fee_per_gas)) = (
					response.gas_used_ratio.last(),
					response.base_fee_per_gas.last(),
				) {
					let schema = frontier_backend_client::onchain_storage_schema::<B, C, BE>(
						self.client.as_ref(),
						id,
					);
					let handler = self
						.overrides
						.schemas
						.get(&schema)
						.unwrap_or(&self.overrides.fallback);
					let default_elasticity = sp_runtime::Permill::from_parts(125_000);
					let elasticity = handler
						.elasticity(&id)
						.unwrap_or(default_elasticity)
						.deconstruct();
					let elasticity = elasticity as f64 / 1_000_000f64;
					let last_fee_per_gas = last_fee_per_gas.as_u64() as f64;
					if last_gas_used > &0.5 {
						// Increase base gas
						let increase = ((last_gas_used - 0.5) * 2f64) * elasticity;
						let new_base_fee =
							(last_fee_per_gas + (last_fee_per_gas * increase)) as u64;
						response.base_fee_per_gas.push(U256::from(new_base_fee));
					} else if last_gas_used < &0.5 {
						// Decrease base gas
						let increase = ((0.5 - last_gas_used) * 2f64) * elasticity;
						let new_base_fee =
							(last_fee_per_gas - (last_fee_per_gas * increase)) as u64;
						response.base_fee_per_gas.push(U256::from(new_base_fee));
					} else {
						// Same base gas
						response
							.base_fee_per_gas
							.push(U256::from(last_fee_per_gas as u64));
					}
				}
				return Ok(response);
			} else {
				return Err(internal_err("Failed to read fee history cache."));
			}
		}
		Err(internal_err(format!(
			"Failed to retrieve requested block {:?}.",
			newest_block
		)))
	}

	pub fn max_priority_fee_per_gas(&self) -> Result<U256> {
		// https://github.com/ethereum/go-ethereum/blob/master/eth/ethconfig/config.go#L44-L51
		let at_percentile = 60;
		let block_count = 20;
		let index = (at_percentile * 2) as usize;

		let highest =
			UniqueSaturatedInto::<u64>::unique_saturated_into(self.client.info().best_number);
		let lowest = highest.saturating_sub(block_count - 1);

		// https://github.com/ethereum/go-ethereum/blob/master/eth/gasprice/gasprice.go#L149
		let mut rewards = Vec::new();
		if let Ok(fee_history_cache) = &self.fee_history_cache.lock() {
			for n in lowest..highest + 1 {
				if let Some(block) = fee_history_cache.get(&n) {
					let reward = if let Some(r) = block.rewards.get(index) {
						U256::from(*r)
					} else {
						U256::zero()
					};
					rewards.push(reward);
				}
			}
		} else {
			return Err(internal_err("Failed to read fee oracle cache."));
		}
		Ok(*rewards.iter().min().unwrap_or(&U256::zero()))
	}
}<|MERGE_RESOLUTION|>--- conflicted
+++ resolved
@@ -66,33 +66,15 @@
 			block_count.as_u64()
 		};
 
-		if let Ok(Some(id)) = frontier_backend_client::native_block_id::<B, C>(
+		if let Some(id) = frontier_backend_client::native_block_id::<B, C>(
 			self.client.as_ref(),
 			self.backend.as_ref(),
 			Some(newest_block),
-<<<<<<< HEAD
 		)
-		.await
+		.await?
 		{
-			let header = match self.client.header(id) {
-				Ok(Some(h)) => h,
-				_ => {
-					return Err(internal_err(format!("Failed to retrieve header at {}", id)));
-				}
-			};
-			let number = match self.client.number(header.hash()) {
-				Ok(Some(n)) => n,
-				_ => {
-					return Err(internal_err(format!(
-						"Failed to retrieve block number at {}",
-						id
-					)));
-				}
-=======
-		) {
 			let Ok(number) = self.client.expect_block_number_from_id(&id) else {
 				return Err(internal_err(format!("Failed to retrieve block number at {id}")));
->>>>>>> 08dfe898
 			};
 			// Highest and lowest block number within the requested range.
 			let highest = UniqueSaturatedInto::<u64>::unique_saturated_into(number);
