// SPDX-License-Identifier: GPL-3.0-or-later WITH Classpath-exception-2.0
// This file is part of Frontier.
//
// Copyright (c) 2022 Parity Technologies (UK) Ltd.
//
// This program is free software: you can redistribute it and/or modify
// it under the terms of the GNU General Public License as published by
// the Free Software Foundation, either version 3 of the License, or
// (at your option) any later version.
//
// This program is distributed in the hope that it will be useful,
// but WITHOUT ANY WARRANTY; without even the implied warranty of
// MERCHANTABILITY or FITNESS FOR A PARTICULAR PURPOSE. See the
// GNU General Public License for more details.
//
// You should have received a copy of the GNU General Public License
// along with this program. If not, see <https://www.gnu.org/licenses/>.

use ethereum_types::{H160, H256, U256};
use jsonrpsee::core::RpcResult as Result;
use scale_codec::Encode;
// Substrate
use sc_client_api::backend::{Backend, StateBackend, StorageProvider};
use sc_network_common::ExHashT;
use sc_transaction_pool::ChainApi;
use sc_transaction_pool_api::{InPoolTransaction, TransactionPool};
use sp_api::ProvideRuntimeApi;
use sp_block_builder::BlockBuilder as BlockBuilderApi;
use sp_blockchain::HeaderBackend;
use sp_runtime::{
	generic::BlockId,
	traits::{BlakeTwo256, Block as BlockT},
};
// Frontier
use fc_rpc_core::types::*;
use fp_rpc::EthereumRuntimeRPCApi;

use crate::{
	eth::{pending_runtime_api, Eth},
	frontier_backend_client, internal_err,
};

impl<B, C, P, CT, BE, H: ExHashT, A: ChainApi, EGA> Eth<B, C, P, CT, BE, H, A, EGA>
where
	B: BlockT<Hash = H256> + Send + Sync + 'static,
	C: ProvideRuntimeApi<B> + StorageProvider<B, BE>,
	C: HeaderBackend<B> + Send + Sync + 'static,
	C::Api: BlockBuilderApi<B> + EthereumRuntimeRPCApi<B>,
	BE: Backend<B> + 'static,
	BE::State: StateBackend<BlakeTwo256>,
	P: TransactionPool<Block = B> + Send + Sync + 'static,
	A: ChainApi<Block = B> + 'static,
{
	pub fn balance(&self, address: H160, number: Option<BlockNumber>) -> Result<U256> {
		let number = number.unwrap_or(BlockNumber::Latest);
		if number == BlockNumber::Pending {
			let api = pending_runtime_api(self.client.as_ref(), self.graph.as_ref())?;
			Ok(api
				.account_basic(&BlockId::Hash(self.client.info().best_hash), address)
				.map_err(|err| internal_err(format!("fetch runtime chain id failed: {:?}", err)))?
				.balance)
		} else if let Ok(Some(id)) = frontier_backend_client::native_block_id::<B, C>(
			self.client.as_ref(),
			self.backend.as_ref(),
			Some(number),
		) {
			Ok(self
				.client
				.runtime_api()
				.account_basic(&id, address)
				.map_err(|err| internal_err(format!("fetch runtime chain id failed: {:?}", err)))?
				.balance)
		} else {
			Ok(U256::zero())
		}
	}

	pub fn storage_at(
		&self,
		address: H160,
		index: U256,
		number: Option<BlockNumber>,
	) -> Result<H256> {
		let number = number.unwrap_or(BlockNumber::Latest);
		if number == BlockNumber::Pending {
			let api = pending_runtime_api(self.client.as_ref(), self.graph.as_ref())?;
			Ok(api
				.storage_at(&BlockId::Hash(self.client.info().best_hash), address, index)
				.unwrap_or_default())
		} else if let Ok(Some(id)) = frontier_backend_client::native_block_id::<B, C>(
			self.client.as_ref(),
			self.backend.as_ref(),
			Some(number),
		) {
<<<<<<< HEAD
			let schema = fc_storage::onchain_storage_schema::<B, C, BE>(self.client.as_ref(), id);
=======
			let substrate_hash = self
				.client
				.expect_block_hash_from_id(&id)
				.map_err(|_| internal_err(format!("Expect block number from id: {}", id)))?;
			let schema = frontier_backend_client::onchain_storage_schema::<B, C, BE>(
				self.client.as_ref(),
				substrate_hash,
			);
>>>>>>> 55881212
			Ok(self
				.overrides
				.schemas
				.get(&schema)
				.unwrap_or(&self.overrides.fallback)
				.storage_at(substrate_hash, address, index)
				.unwrap_or_default())
		} else {
			Ok(H256::default())
		}
	}

	pub fn transaction_count(&self, address: H160, number: Option<BlockNumber>) -> Result<U256> {
		if let Some(BlockNumber::Pending) = number {
			let block = BlockId::Hash(self.client.info().best_hash);

			let nonce = self
				.client
				.runtime_api()
				.account_basic(&block, address)
				.map_err(|err| {
					internal_err(format!("fetch runtime account basic failed: {:?}", err))
				})?
				.nonce;

			let mut current_nonce = nonce;
			let mut current_tag = (address, nonce).encode();
			for tx in self.pool.ready() {
				// since transactions in `ready()` need to be ordered by nonce
				// it's fine to continue with current iterator.
				if tx.provides().get(0) == Some(&current_tag) {
					current_nonce = current_nonce.saturating_add(1.into());
					current_tag = (address, current_nonce).encode();
				}
			}

			return Ok(current_nonce);
		}

		let id = match frontier_backend_client::native_block_id::<B, C>(
			self.client.as_ref(),
			self.backend.as_ref(),
			number,
		)? {
			Some(id) => id,
			None => return Ok(U256::zero()),
		};

		Ok(self
			.client
			.runtime_api()
			.account_basic(&id, address)
			.map_err(|err| internal_err(format!("fetch runtime account basic failed: {:?}", err)))?
			.nonce)
	}

	pub fn code_at(&self, address: H160, number: Option<BlockNumber>) -> Result<Bytes> {
		let number = number.unwrap_or(BlockNumber::Latest);
		if number == BlockNumber::Pending {
			let api = pending_runtime_api(self.client.as_ref(), self.graph.as_ref())?;
			Ok(api
				.account_code_at(&BlockId::Hash(self.client.info().best_hash), address)
				.unwrap_or_default()
				.into())
		} else if let Ok(Some(id)) = frontier_backend_client::native_block_id::<B, C>(
			self.client.as_ref(),
			self.backend.as_ref(),
			Some(number),
		) {
<<<<<<< HEAD
			let schema = fc_storage::onchain_storage_schema::<B, C, BE>(self.client.as_ref(), id);
=======
			let substrate_hash = self
				.client
				.expect_block_hash_from_id(&id)
				.map_err(|_| internal_err(format!("Expect block number from id: {}", id)))?;
			let schema = frontier_backend_client::onchain_storage_schema::<B, C, BE>(
				self.client.as_ref(),
				substrate_hash,
			);
>>>>>>> 55881212

			Ok(self
				.overrides
				.schemas
				.get(&schema)
				.unwrap_or(&self.overrides.fallback)
				.account_code_at(substrate_hash, address)
				.unwrap_or_default()
				.into())
		} else {
			Ok(Bytes(vec![]))
		}
	}
}<|MERGE_RESOLUTION|>--- conflicted
+++ resolved
@@ -92,18 +92,14 @@
 			self.backend.as_ref(),
 			Some(number),
 		) {
-<<<<<<< HEAD
-			let schema = fc_storage::onchain_storage_schema::<B, C, BE>(self.client.as_ref(), id);
-=======
 			let substrate_hash = self
 				.client
 				.expect_block_hash_from_id(&id)
 				.map_err(|_| internal_err(format!("Expect block number from id: {}", id)))?;
-			let schema = frontier_backend_client::onchain_storage_schema::<B, C, BE>(
+			let schema = fc_storage::onchain_storage_schema::<B, C, BE>(
 				self.client.as_ref(),
 				substrate_hash,
 			);
->>>>>>> 55881212
 			Ok(self
 				.overrides
 				.schemas
@@ -173,18 +169,14 @@
 			self.backend.as_ref(),
 			Some(number),
 		) {
-<<<<<<< HEAD
-			let schema = fc_storage::onchain_storage_schema::<B, C, BE>(self.client.as_ref(), id);
-=======
 			let substrate_hash = self
 				.client
 				.expect_block_hash_from_id(&id)
 				.map_err(|_| internal_err(format!("Expect block number from id: {}", id)))?;
-			let schema = frontier_backend_client::onchain_storage_schema::<B, C, BE>(
+			let schema = fc_storage::onchain_storage_schema::<B, C, BE>(
 				self.client.as_ref(),
 				substrate_hash,
 			);
->>>>>>> 55881212
 
 			Ok(self
 				.overrides
