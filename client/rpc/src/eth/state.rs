// SPDX-License-Identifier: GPL-3.0-or-later WITH Classpath-exception-2.0
// This file is part of Frontier.
//
// Copyright (c) 2022 Parity Technologies (UK) Ltd.
//
// This program is free software: you can redistribute it and/or modify
// it under the terms of the GNU General Public License as published by
// the Free Software Foundation, either version 3 of the License, or
// (at your option) any later version.
//
// This program is distributed in the hope that it will be useful,
// but WITHOUT ANY WARRANTY; without even the implied warranty of
// MERCHANTABILITY or FITNESS FOR A PARTICULAR PURPOSE. See the
// GNU General Public License for more details.
//
// You should have received a copy of the GNU General Public License
// along with this program. If not, see <https://www.gnu.org/licenses/>.

use ethereum_types::{H160, H256, U256};
use jsonrpsee::core::RpcResult as Result;
use scale_codec::Encode;
// Substrate
use sc_client_api::backend::{Backend, StorageProvider};
use sc_network_common::ExHashT;
use sc_transaction_pool::ChainApi;
use sc_transaction_pool_api::{InPoolTransaction, TransactionPool};
use sp_api::ProvideRuntimeApi;
use sp_block_builder::BlockBuilder as BlockBuilderApi;
use sp_blockchain::HeaderBackend;
<<<<<<< HEAD
use sp_runtime::{generic::BlockId, traits::Block as BlockT};
=======
use sp_runtime::traits::Block as BlockT;
>>>>>>> d13668c0
// Frontier
use fc_rpc_core::types::*;
use fp_rpc::EthereumRuntimeRPCApi;

use crate::{
	eth::{pending_runtime_api, Eth},
	frontier_backend_client, internal_err,
};

impl<B, C, P, CT, BE, H: ExHashT, A: ChainApi, EGA> Eth<B, C, P, CT, BE, H, A, EGA>
where
	B: BlockT,
	C: ProvideRuntimeApi<B>,
	C::Api: BlockBuilderApi<B> + EthereumRuntimeRPCApi<B>,
	C: HeaderBackend<B> + StorageProvider<B, BE> + 'static,
	BE: Backend<B> + 'static,
	P: TransactionPool<Block = B> + 'static,
	A: ChainApi<Block = B> + 'static,
{
	pub async fn balance(&self, address: H160, number: Option<BlockNumber>) -> Result<U256> {
		let number = number.unwrap_or(BlockNumber::Latest);
		if number == BlockNumber::Pending {
			let api = pending_runtime_api(self.client.as_ref(), self.graph.as_ref())?;
			Ok(api
				.account_basic(self.client.info().best_hash, address)
				.map_err(|err| internal_err(format!("fetch runtime chain id failed: {:?}", err)))?
				.balance)
		} else if let Ok(Some(id)) = frontier_backend_client::native_block_id::<B, C>(
			self.client.as_ref(),
			self.backend.as_ref(),
			Some(number),
<<<<<<< HEAD
		)
		.await
		{
=======
		) {
			let substrate_hash = self
				.client
				.expect_block_hash_from_id(&id)
				.map_err(|_| internal_err(format!("Expect block number from id: {}", id)))?;
>>>>>>> d13668c0
			Ok(self
				.client
				.runtime_api()
				.account_basic(substrate_hash, address)
				.map_err(|err| internal_err(format!("fetch runtime chain id failed: {:?}", err)))?
				.balance)
		} else {
			Ok(U256::zero())
		}
	}

	pub async fn storage_at(
		&self,
		address: H160,
		index: U256,
		number: Option<BlockNumber>,
	) -> Result<H256> {
		let number = number.unwrap_or(BlockNumber::Latest);
		if number == BlockNumber::Pending {
			let api = pending_runtime_api(self.client.as_ref(), self.graph.as_ref())?;
			Ok(api
				.storage_at(self.client.info().best_hash, address, index)
				.unwrap_or_default())
		} else if let Ok(Some(id)) = frontier_backend_client::native_block_id::<B, C>(
			self.client.as_ref(),
			self.backend.as_ref(),
			Some(number),
<<<<<<< HEAD
		)
		.await
		{
=======
		) {
>>>>>>> d13668c0
			let substrate_hash = self
				.client
				.expect_block_hash_from_id(&id)
				.map_err(|_| internal_err(format!("Expect block number from id: {}", id)))?;
			let schema = fc_storage::onchain_storage_schema(self.client.as_ref(), substrate_hash);
			Ok(self
				.overrides
				.schemas
				.get(&schema)
				.unwrap_or(&self.overrides.fallback)
				.storage_at(substrate_hash, address, index)
				.unwrap_or_default())
		} else {
			Ok(H256::default())
		}
	}

	pub async fn transaction_count(
		&self,
		address: H160,
		number: Option<BlockNumber>,
	) -> Result<U256> {
		if let Some(BlockNumber::Pending) = number {
			let substrate_hash = self.client.info().best_hash;

			let nonce = self
				.client
				.runtime_api()
				.account_basic(substrate_hash, address)
				.map_err(|err| {
					internal_err(format!("fetch runtime account basic failed: {:?}", err))
				})?
				.nonce;

			let mut current_nonce = nonce;
			let mut current_tag = (address, nonce).encode();
			for tx in self.pool.ready() {
				// since transactions in `ready()` need to be ordered by nonce
				// it's fine to continue with current iterator.
				if tx.provides().get(0) == Some(&current_tag) {
					current_nonce = current_nonce.saturating_add(1.into());
					current_tag = (address, current_nonce).encode();
				}
			}

			return Ok(current_nonce);
		}

		let id = match frontier_backend_client::native_block_id::<B, C>(
			self.client.as_ref(),
			self.backend.as_ref(),
			number,
		)
		.await?
		{
			Some(id) => id,
			None => return Ok(U256::zero()),
		};

		let substrate_hash = self
			.client
			.expect_block_hash_from_id(&id)
			.map_err(|_| internal_err(format!("Expect block number from id: {}", id)))?;

		Ok(self
			.client
			.runtime_api()
			.account_basic(substrate_hash, address)
			.map_err(|err| internal_err(format!("fetch runtime account basic failed: {:?}", err)))?
			.nonce)
	}

	pub async fn code_at(&self, address: H160, number: Option<BlockNumber>) -> Result<Bytes> {
		let number = number.unwrap_or(BlockNumber::Latest);
		if number == BlockNumber::Pending {
			let api = pending_runtime_api(self.client.as_ref(), self.graph.as_ref())?;
			Ok(api
				.account_code_at(self.client.info().best_hash, address)
				.unwrap_or_default()
				.into())
		} else if let Ok(Some(id)) = frontier_backend_client::native_block_id::<B, C>(
			self.client.as_ref(),
			self.backend.as_ref(),
			Some(number),
<<<<<<< HEAD
		)
		.await
		{
=======
		) {
>>>>>>> d13668c0
			let substrate_hash = self
				.client
				.expect_block_hash_from_id(&id)
				.map_err(|_| internal_err(format!("Expect block number from id: {}", id)))?;
			let schema = fc_storage::onchain_storage_schema(self.client.as_ref(), substrate_hash);

			Ok(self
				.overrides
				.schemas
				.get(&schema)
				.unwrap_or(&self.overrides.fallback)
				.account_code_at(substrate_hash, address)
				.unwrap_or_default()
				.into())
		} else {
			Ok(Bytes(vec![]))
		}
	}
}<|MERGE_RESOLUTION|>--- conflicted
+++ resolved
@@ -27,11 +27,7 @@
 use sp_api::ProvideRuntimeApi;
 use sp_block_builder::BlockBuilder as BlockBuilderApi;
 use sp_blockchain::HeaderBackend;
-<<<<<<< HEAD
-use sp_runtime::{generic::BlockId, traits::Block as BlockT};
-=======
 use sp_runtime::traits::Block as BlockT;
->>>>>>> d13668c0
 // Frontier
 use fc_rpc_core::types::*;
 use fp_rpc::EthereumRuntimeRPCApi;
@@ -63,17 +59,14 @@
 			self.client.as_ref(),
 			self.backend.as_ref(),
 			Some(number),
-<<<<<<< HEAD
 		)
 		.await
 		{
-=======
-		) {
 			let substrate_hash = self
 				.client
 				.expect_block_hash_from_id(&id)
 				.map_err(|_| internal_err(format!("Expect block number from id: {}", id)))?;
->>>>>>> d13668c0
+
 			Ok(self
 				.client
 				.runtime_api()
@@ -101,13 +94,9 @@
 			self.client.as_ref(),
 			self.backend.as_ref(),
 			Some(number),
-<<<<<<< HEAD
 		)
 		.await
 		{
-=======
-		) {
->>>>>>> d13668c0
 			let substrate_hash = self
 				.client
 				.expect_block_hash_from_id(&id)
@@ -192,13 +181,9 @@
 			self.client.as_ref(),
 			self.backend.as_ref(),
 			Some(number),
-<<<<<<< HEAD
 		)
 		.await
 		{
-=======
-		) {
->>>>>>> d13668c0
 			let substrate_hash = self
 				.client
 				.expect_block_hash_from_id(&id)
