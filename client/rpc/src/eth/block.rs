--- conflicted
+++ resolved
@@ -27,11 +27,7 @@
 use sp_api::ProvideRuntimeApi;
 use sp_blockchain::HeaderBackend;
 use sp_core::hashing::keccak_256;
-<<<<<<< HEAD
-use sp_runtime::{generic::BlockId, traits::Block as BlockT};
-=======
 use sp_runtime::traits::Block as BlockT;
->>>>>>> d13668c0
 // Frontier
 use fc_rpc_core::types::*;
 use fp_rpc::EthereumRuntimeRPCApi;
@@ -141,11 +137,7 @@
 		}
 	}
 
-<<<<<<< HEAD
 	pub async fn block_transaction_count_by_hash(&self, hash: H256) -> Result<Option<U256>> {
-=======
-	pub fn block_transaction_count_by_hash(&self, hash: H256) -> Result<Option<U256>> {
->>>>>>> d13668c0
 		let substrate_hash = match frontier_backend_client::load_hash::<B, C>(
 			self.client.as_ref(),
 			self.backend.as_ref(),
