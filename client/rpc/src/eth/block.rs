--- conflicted
+++ resolved
@@ -154,11 +154,7 @@
 		}
 	}
 
-<<<<<<< HEAD
-	pub async fn block_transaction_count_by_hash(&self, hash: H256) -> Result<Option<U256>> {
-=======
-	pub fn block_transaction_count_by_hash(&self, hash: H256) -> RpcResult<Option<U256>> {
->>>>>>> 451d4fdb
+	pub async fn block_transaction_count_by_hash(&self, hash: H256) -> RpcResult<Option<U256>> {
 		let substrate_hash = match frontier_backend_client::load_hash::<B, C>(
 			self.client.as_ref(),
 			self.backend.as_ref(),
@@ -184,17 +180,10 @@
 		}
 	}
 
-<<<<<<< HEAD
 	pub async fn block_transaction_count_by_number(
 		&self,
 		number: BlockNumber,
-	) -> Result<Option<U256>> {
-=======
-	pub fn block_transaction_count_by_number(
-		&self,
-		number: BlockNumber,
 	) -> RpcResult<Option<U256>> {
->>>>>>> 451d4fdb
 		if let BlockNumber::Pending = number {
 			// get the pending transactions count
 			return Ok(Some(U256::from(
