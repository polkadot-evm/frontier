// SPDX-License-Identifier: GPL-3.0-or-later WITH Classpath-exception-2.0
// This file is part of Frontier.
//
// Copyright (c) 2022 Parity Technologies (UK) Ltd.
//
// This program is free software: you can redistribute it and/or modify
// it under the terms of the GNU General Public License as published by
// the Free Software Foundation, either version 3 of the License, or
// (at your option) any later version.
//
// This program is distributed in the hope that it will be useful,
// but WITHOUT ANY WARRANTY; without even the implied warranty of
// MERCHANTABILITY or FITNESS FOR A PARTICULAR PURPOSE. See the
// GNU General Public License for more details.
//
// You should have received a copy of the GNU General Public License
// along with this program. If not, see <https://www.gnu.org/licenses/>.

use std::sync::Arc;

use ethereum_types::{H256, U256};
use jsonrpsee::core::RpcResult as Result;
// Substrate
use sc_client_api::backend::{Backend, StateBackend, StorageProvider};
use sc_network_common::ExHashT;
use sc_transaction_pool::ChainApi;
use sp_api::ProvideRuntimeApi;
use sp_blockchain::HeaderBackend;
use sp_core::hashing::keccak_256;
use sp_runtime::{
	generic::BlockId,
	traits::{BlakeTwo256, Block as BlockT},
};
// Frontier
use fc_rpc_core::types::*;
use fp_rpc::EthereumRuntimeRPCApi;

use crate::{
	eth::{rich_block_build, Eth},
	frontier_backend_client, internal_err,
};

impl<B, C, P, CT, BE, H: ExHashT, A: ChainApi, EGA> Eth<B, C, P, CT, BE, H, A, EGA>
where
	B: BlockT<Hash = H256> + Send + Sync + 'static,
	C: StorageProvider<B, BE> + HeaderBackend<B> + Send + Sync + 'static,
	C: ProvideRuntimeApi<B>,
	C::Api: EthereumRuntimeRPCApi<B>,
	BE: Backend<B> + 'static,
	BE::State: StateBackend<BlakeTwo256>,
{
	pub async fn block_by_hash(&self, hash: H256, full: bool) -> Result<Option<RichBlock>> {
		let client = Arc::clone(&self.client);
		let block_data_cache = Arc::clone(&self.block_data_cache);
		let backend = Arc::clone(&self.backend);

		let substrate_hash = match frontier_backend_client::load_hash::<B, C>(
			client.as_ref(),
			backend.as_ref(),
			hash,
		)
		.map_err(|err| internal_err(format!("{:?}", err)))?
		{
			Some(hash) => hash,
			_ => return Ok(None),
		};

<<<<<<< HEAD
		let schema = fc_storage::onchain_storage_schema::<B, C, BE>(client.as_ref(), id);
=======
		let schema = frontier_backend_client::onchain_storage_schema::<B, C, BE>(
			client.as_ref(),
			substrate_hash,
		);
>>>>>>> 55881212

		let block = block_data_cache.current_block(schema, substrate_hash).await;
		let statuses = block_data_cache
			.current_transaction_statuses(schema, substrate_hash)
			.await;

		let base_fee = client
			.runtime_api()
			.gas_price(&BlockId::Hash(substrate_hash))
			.unwrap_or_default();

		match (block, statuses) {
			(Some(block), Some(statuses)) => Ok(Some(rich_block_build(
				block,
				statuses.into_iter().map(Option::Some).collect(),
				Some(hash),
				full,
				Some(base_fee),
			))),
			_ => Ok(None),
		}
	}

	pub async fn block_by_number(
		&self,
		number: BlockNumber,
		full: bool,
	) -> Result<Option<RichBlock>> {
		let client = Arc::clone(&self.client);
		let block_data_cache = Arc::clone(&self.block_data_cache);
		let backend = Arc::clone(&self.backend);

		let id = match frontier_backend_client::native_block_id::<B, C>(
			client.as_ref(),
			backend.as_ref(),
			Some(number),
		)? {
			Some(id) => id,
			None => return Ok(None),
		};
		let substrate_hash = client
			.expect_block_hash_from_id(&id)
			.map_err(|_| internal_err(format!("Expect block number from id: {}", id)))?;

<<<<<<< HEAD
		let schema = fc_storage::onchain_storage_schema::<B, C, BE>(client.as_ref(), id);
=======
		let schema = frontier_backend_client::onchain_storage_schema::<B, C, BE>(
			client.as_ref(),
			substrate_hash,
		);
>>>>>>> 55881212

		let block = block_data_cache.current_block(schema, substrate_hash).await;
		let statuses = block_data_cache
			.current_transaction_statuses(schema, substrate_hash)
			.await;

		let base_fee = client.runtime_api().gas_price(&id).unwrap_or_default();

		match (block, statuses) {
			(Some(block), Some(statuses)) => {
				let hash = H256::from(keccak_256(&rlp::encode(&block.header)));

				Ok(Some(rich_block_build(
					block,
					statuses.into_iter().map(Option::Some).collect(),
					Some(hash),
					full,
					Some(base_fee),
				)))
			}
			_ => Ok(None),
		}
	}

	pub fn block_transaction_count_by_hash(&self, hash: H256) -> Result<Option<U256>> {
		let substrate_hash = match frontier_backend_client::load_hash::<B, C>(
			self.client.as_ref(),
			self.backend.as_ref(),
			hash,
		)
		.map_err(|err| internal_err(format!("{:?}", err)))?
		{
			Some(hash) => hash,
			_ => return Ok(None),
		};
<<<<<<< HEAD
		let schema = fc_storage::onchain_storage_schema::<B, C, BE>(self.client.as_ref(), id);
=======
		let schema = frontier_backend_client::onchain_storage_schema::<B, C, BE>(
			self.client.as_ref(),
			substrate_hash,
		);
>>>>>>> 55881212
		let block = self
			.overrides
			.schemas
			.get(&schema)
			.unwrap_or(&self.overrides.fallback)
			.current_block(substrate_hash);

		match block {
			Some(block) => Ok(Some(U256::from(block.transactions.len()))),
			None => Ok(None),
		}
	}

	pub fn block_transaction_count_by_number(&self, number: BlockNumber) -> Result<Option<U256>> {
		if let BlockNumber::Pending = number {
			// get the pending transactions count
			return Ok(Some(U256::from(
				self.graph.validated_pool().ready().count(),
			)));
		}

		let id = match frontier_backend_client::native_block_id::<B, C>(
			self.client.as_ref(),
			self.backend.as_ref(),
			Some(number),
		)? {
			Some(id) => id,
			None => return Ok(None),
		};
<<<<<<< HEAD
		let schema = fc_storage::onchain_storage_schema::<B, C, BE>(self.client.as_ref(), id);
=======
		let substrate_hash = self
			.client
			.expect_block_hash_from_id(&id)
			.map_err(|_| internal_err(format!("Expect block number from id: {}", id)))?;
		let schema = frontier_backend_client::onchain_storage_schema::<B, C, BE>(
			self.client.as_ref(),
			substrate_hash,
		);
>>>>>>> 55881212
		let block = self
			.overrides
			.schemas
			.get(&schema)
			.unwrap_or(&self.overrides.fallback)
			.current_block(substrate_hash);

		match block {
			Some(block) => Ok(Some(U256::from(block.transactions.len()))),
			None => Ok(None),
		}
	}

	pub fn block_uncles_count_by_hash(&self, _: H256) -> Result<U256> {
		Ok(U256::zero())
	}

	pub fn block_uncles_count_by_number(&self, _: BlockNumber) -> Result<U256> {
		Ok(U256::zero())
	}

	pub fn uncle_by_block_hash_and_index(&self, _: H256, _: Index) -> Result<Option<RichBlock>> {
		Ok(None)
	}

	pub fn uncle_by_block_number_and_index(
		&self,
		_: BlockNumber,
		_: Index,
	) -> Result<Option<RichBlock>> {
		Ok(None)
	}
}<|MERGE_RESOLUTION|>--- conflicted
+++ resolved
@@ -65,14 +65,8 @@
 			_ => return Ok(None),
 		};
 
-<<<<<<< HEAD
-		let schema = fc_storage::onchain_storage_schema::<B, C, BE>(client.as_ref(), id);
-=======
-		let schema = frontier_backend_client::onchain_storage_schema::<B, C, BE>(
-			client.as_ref(),
-			substrate_hash,
-		);
->>>>>>> 55881212
+		let schema =
+			fc_storage::onchain_storage_schema::<B, C, BE>(client.as_ref(), substrate_hash);
 
 		let block = block_data_cache.current_block(schema, substrate_hash).await;
 		let statuses = block_data_cache
@@ -117,14 +111,8 @@
 			.expect_block_hash_from_id(&id)
 			.map_err(|_| internal_err(format!("Expect block number from id: {}", id)))?;
 
-<<<<<<< HEAD
-		let schema = fc_storage::onchain_storage_schema::<B, C, BE>(client.as_ref(), id);
-=======
-		let schema = frontier_backend_client::onchain_storage_schema::<B, C, BE>(
-			client.as_ref(),
-			substrate_hash,
-		);
->>>>>>> 55881212
+		let schema =
+			fc_storage::onchain_storage_schema::<B, C, BE>(client.as_ref(), substrate_hash);
 
 		let block = block_data_cache.current_block(schema, substrate_hash).await;
 		let statuses = block_data_cache
@@ -160,14 +148,8 @@
 			Some(hash) => hash,
 			_ => return Ok(None),
 		};
-<<<<<<< HEAD
-		let schema = fc_storage::onchain_storage_schema::<B, C, BE>(self.client.as_ref(), id);
-=======
-		let schema = frontier_backend_client::onchain_storage_schema::<B, C, BE>(
-			self.client.as_ref(),
-			substrate_hash,
-		);
->>>>>>> 55881212
+		let schema =
+			fc_storage::onchain_storage_schema::<B, C, BE>(self.client.as_ref(), substrate_hash);
 		let block = self
 			.overrides
 			.schemas
@@ -197,18 +179,12 @@
 			Some(id) => id,
 			None => return Ok(None),
 		};
-<<<<<<< HEAD
-		let schema = fc_storage::onchain_storage_schema::<B, C, BE>(self.client.as_ref(), id);
-=======
 		let substrate_hash = self
 			.client
 			.expect_block_hash_from_id(&id)
 			.map_err(|_| internal_err(format!("Expect block number from id: {}", id)))?;
-		let schema = frontier_backend_client::onchain_storage_schema::<B, C, BE>(
-			self.client.as_ref(),
-			substrate_hash,
-		);
->>>>>>> 55881212
+		let schema =
+			fc_storage::onchain_storage_schema::<B, C, BE>(self.client.as_ref(), substrate_hash);
 		let block = self
 			.overrides
 			.schemas
