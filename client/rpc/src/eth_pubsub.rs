// SPDX-License-Identifier: GPL-3.0-or-later WITH Classpath-exception-2.0
// This file is part of Frontier.
//
// Copyright (c) 2020 Parity Technologies (UK) Ltd.
//
// This program is free software: you can redistribute it and/or modify
// it under the terms of the GNU General Public License as published by
// the Free Software Foundation, either version 3 of the License, or
// (at your option) any later version.
//
// This program is distributed in the hope that it will be useful,
// but WITHOUT ANY WARRANTY; without even the implied warranty of
// MERCHANTABILITY or FITNESS FOR A PARTICULAR PURPOSE. See the
// GNU General Public License for more details.
//
// You should have received a copy of the GNU General Public License
// along with this program. If not, see <https://www.gnu.org/licenses/>.

use log::warn;
use rand::distributions::Alphanumeric;
use rand::{thread_rng, Rng};
use rustc_hex::ToHex;
use sc_client_api::{
	backend::{Backend, StateBackend, StorageProvider},
	client::BlockchainEvents,
};
use sc_rpc::Metadata;
use sc_transaction_pool_api::TransactionPool;
use sp_api::{BlockId, ProvideRuntimeApi};
use sp_blockchain::{Error as BlockChainError, HeaderBackend, HeaderMetadata};
use sp_runtime::traits::{BlakeTwo256, Block as BlockT, UniqueSaturatedInto};
use std::collections::BTreeMap;
use std::{iter, marker::PhantomData, sync::Arc};

use ethereum_types::{H256, U256};
use fc_rpc_core::types::{
	pubsub::{Kind, Params, PubSubSyncStatus, Result as PubSubResult},
	Bytes, FilteredParams, Header, Log, Rich,
};
use fc_rpc_core::EthPubSubApi::{self as EthPubSubApiT};
use jsonrpc_pubsub::{
	manager::{IdProvider, SubscriptionManager},
	typed::Subscriber,
	SubscriptionId,
};
use sha3::{Digest, Keccak256};

pub use fc_rpc_core::EthPubSubApiServer;
use futures::{FutureExt as _, SinkExt as _, StreamExt as _};

use fp_rpc::EthereumRuntimeRPCApi;
use jsonrpc_core::Result as JsonRpcResult;

use sc_network::{ExHashT, NetworkService};

use crate::{frontier_backend_client, overrides::OverrideHandle};

#[derive(Copy, Clone, Eq, PartialEq, Hash, Debug)]
pub struct HexEncodedIdProvider {
	len: usize,
}

impl Default for HexEncodedIdProvider {
	fn default() -> Self {
		Self { len: 16 }
	}
}

impl IdProvider for HexEncodedIdProvider {
	type Id = String;
	fn next_id(&self) -> Self::Id {
		let mut rng = thread_rng();
		let id: String = iter::repeat(())
			.map(|()| rng.sample(Alphanumeric))
			.take(self.len)
			.collect();
		let out: String = id.as_bytes().to_hex();
		format!("0x{}", out)
	}
}

pub struct EthPubSubApi<B: BlockT, P, C, BE, H: ExHashT> {
	pool: Arc<P>,
	client: Arc<C>,
	network: Arc<NetworkService<B, H>>,
	subscriptions: SubscriptionManager<HexEncodedIdProvider>,
	overrides: Arc<OverrideHandle<B>>,
	_marker: PhantomData<(B, BE)>,
}

impl<B: BlockT, P, C, BE, H: ExHashT> EthPubSubApi<B, P, C, BE, H>
where
	B: BlockT<Hash = H256> + Send + Sync + 'static,
	C: ProvideRuntimeApi<B>,
	C::Api: EthereumRuntimeRPCApi<B>,
	C: Send + Sync + 'static,
{
	pub fn new(
		pool: Arc<P>,
		client: Arc<C>,
		network: Arc<NetworkService<B, H>>,
		subscriptions: SubscriptionManager<HexEncodedIdProvider>,
		overrides: Arc<OverrideHandle<B>>,
	) -> Self {
		Self {
			pool: pool.clone(),
			client: client.clone(),
			network,
			subscriptions,
			overrides,
			_marker: PhantomData,
		}
	}
}

struct SubscriptionResult {}
impl SubscriptionResult {
<<<<<<< HEAD
	pub fn new() -> Self { SubscriptionResult{} }
	pub fn new_heads(&self, block: ethereum::Block) -> PubSubResult {
		PubSubResult::Header(Box::new(
			Rich {
				inner: Header {
					hash: Some(H256::from_slice(Keccak256::digest(
						&rlp::encode(&block.header)
					).as_slice())),
					parent_hash: block.header.parent_hash,
					uncles_hash: block.header.ommers_hash,
					author: block.header.beneficiary,
					miner: block.header.beneficiary,
					state_root: block.header.state_root,
					transactions_root: block.header.transactions_root,
					receipts_root: block.header.receipts_root,
					number: Some(block.header.number),
					gas_used: block.header.gas_used,
					gas_limit: block.header.gas_limit,
					extra_data: Bytes(block.header.extra_data.clone()),
					logs_bloom: block.header.logs_bloom,
					timestamp: U256::from(block.header.timestamp),
					difficulty: block.header.difficulty,
					seal_fields:  vec![
						Bytes(
							block.header.mix_hash.as_bytes().to_vec()
						),
						Bytes(
							block.header.nonce.as_bytes().to_vec()
						)
					],
					size: Some(U256::from(
						rlp::encode(&block.header).len() as u32
					)),
				},
				extra_info: BTreeMap::new()
			}
		))
=======
	pub fn new() -> Self {
		SubscriptionResult {}
	}
	pub fn new_heads(&self, block: ethereum::BlockV0) -> PubSubResult {
		PubSubResult::Header(Box::new(Rich {
			inner: Header {
				hash: Some(H256::from_slice(
					Keccak256::digest(&rlp::encode(&block.header)).as_slice(),
				)),
				parent_hash: block.header.parent_hash,
				uncles_hash: block.header.ommers_hash,
				author: block.header.beneficiary,
				miner: block.header.beneficiary,
				state_root: block.header.state_root,
				transactions_root: block.header.transactions_root,
				receipts_root: block.header.receipts_root,
				number: Some(block.header.number),
				gas_used: block.header.gas_used,
				gas_limit: block.header.gas_limit,
				extra_data: Bytes(block.header.extra_data.clone()),
				logs_bloom: block.header.logs_bloom,
				timestamp: U256::from(block.header.timestamp),
				difficulty: block.header.difficulty,
				seal_fields: vec![
					Bytes(block.header.mix_hash.as_bytes().to_vec()),
					Bytes(block.header.nonce.as_bytes().to_vec()),
				],
				size: Some(U256::from(rlp::encode(&block).len() as u32)),
			},
			extra_info: BTreeMap::new(),
		}))
>>>>>>> 8473292d
	}
	pub fn logs(
		&self,
		block: ethereum::BlockV0,
		receipts: Vec<ethereum::Receipt>,
		params: &FilteredParams,
	) -> Vec<Log> {
		let block_hash = Some(H256::from_slice(
			Keccak256::digest(&rlp::encode(&block.header)).as_slice(),
		));
		let mut logs: Vec<Log> = vec![];
		let mut log_index: u32 = 0;
		for (receipt_index, receipt) in receipts.into_iter().enumerate() {
			let mut transaction_log_index: u32 = 0;
			let transaction_hash: Option<H256> = if receipt.logs.len() > 0 {
				Some(H256::from_slice(
					Keccak256::digest(&rlp::encode(&block.transactions[receipt_index as usize]))
						.as_slice(),
				))
			} else {
				None
			};
			for log in receipt.logs {
				if self.add_log(block_hash.unwrap(), &log, &block, params) {
					logs.push(Log {
						address: log.address,
						topics: log.topics,
						data: Bytes(log.data),
						block_hash: block_hash,
						block_number: Some(block.header.number),
						transaction_hash: transaction_hash,
						transaction_index: Some(U256::from(receipt_index)),
						log_index: Some(U256::from(log_index)),
						transaction_log_index: Some(U256::from(transaction_log_index)),
						removed: false,
					});
				}
				log_index += 1;
				transaction_log_index += 1;
			}
		}
		logs
	}
	fn add_log(
		&self,
		block_hash: H256,
		ethereum_log: &ethereum::Log,
		block: &ethereum::BlockV0,
		params: &FilteredParams,
	) -> bool {
		let log = Log {
			address: ethereum_log.address.clone(),
			topics: ethereum_log.topics.clone(),
			data: Bytes(ethereum_log.data.clone()),
			block_hash: None,
			block_number: None,
			transaction_hash: None,
			transaction_index: None,
			log_index: None,
			transaction_log_index: None,
			removed: false,
		};
		if let Some(_) = params.filter {
			let block_number =
				UniqueSaturatedInto::<u64>::unique_saturated_into(block.header.number);
			if !params.filter_block_range(block_number)
				|| !params.filter_block_hash(block_hash)
				|| !params.filter_address(&log)
				|| !params.filter_topics(&log)
			{
				return false;
			}
		}
		true
	}
}

impl<B: BlockT, P, C, BE, H: ExHashT> EthPubSubApiT for EthPubSubApi<B, P, C, BE, H>
where
	B: BlockT<Hash = H256> + Send + Sync + 'static,
	P: TransactionPool<Block = B> + Send + Sync + 'static,
	C: ProvideRuntimeApi<B> + StorageProvider<B, BE> + BlockchainEvents<B>,
	C: HeaderBackend<B> + HeaderMetadata<B, Error = BlockChainError> + 'static,
	C: Send + Sync + 'static,
	C::Api: EthereumRuntimeRPCApi<B>,
	BE: Backend<B> + 'static,
	BE::State: StateBackend<BlakeTwo256>,
{
	type Metadata = Metadata;
	fn subscribe(
		&self,
		_metadata: Self::Metadata,
		subscriber: Subscriber<PubSubResult>,
		kind: Kind,
		params: Option<Params>,
	) {
		let filtered_params = match params {
			Some(Params::Logs(filter)) => FilteredParams::new(Some(filter)),
			_ => FilteredParams::default(),
		};

		let client = self.client.clone();
		let pool = self.pool.clone();
		let network = self.network.clone();
		let overrides = self.overrides.clone();
		match kind {
			Kind::Logs => {
				self.subscriptions.add(subscriber, |sink| {
					let stream = client
						.import_notification_stream()
						.filter_map(move |notification| {
							if notification.is_new_best {
								let id = BlockId::Hash(notification.hash);

								let schema = frontier_backend_client::onchain_storage_schema::<
									B,
									C,
									BE,
								>(client.as_ref(), id);
								let handler = overrides
									.schemas
									.get(&schema)
									.unwrap_or(&overrides.fallback);

								let block = handler.current_block(&id);
								let receipts = handler.current_receipts(&id);

								match (receipts, block) {
									(Some(receipts), Some(block)) => {
										futures::future::ready(Some((block, receipts)))
									}
									_ => futures::future::ready(None),
								}
							} else {
								futures::future::ready(None)
							}
						})
						.flat_map(move |(block, receipts)| {
							futures::stream::iter(SubscriptionResult::new().logs(
								block,
								receipts,
								&filtered_params,
							))
						})
						.map(|x| {
							return Ok::<Result<PubSubResult, jsonrpc_core::types::error::Error>, ()>(
								Ok(PubSubResult::Log(Box::new(x))),
							);
						});
					stream
						.forward(
							sink.sink_map_err(|e| warn!("Error sending notifications: {:?}", e)),
						)
						.map(|_| ())
				});
			}
			Kind::NewHeads => {
				self.subscriptions.add(subscriber, |sink| {
					let stream = client
						.import_notification_stream()
						.filter_map(move |notification| {
							if notification.is_new_best {
								let id = BlockId::Hash(notification.hash);

								let schema = frontier_backend_client::onchain_storage_schema::<
									B,
									C,
									BE,
								>(client.as_ref(), id);
								let handler = overrides
									.schemas
									.get(&schema)
									.unwrap_or(&overrides.fallback);

								let block = handler.current_block(&id);
								futures::future::ready(block)
							} else {
								futures::future::ready(None)
							}
						})
						.map(|block| {
							return Ok::<_, ()>(Ok(SubscriptionResult::new().new_heads(block)));
						});
					stream
						.forward(
							sink.sink_map_err(|e| warn!("Error sending notifications: {:?}", e)),
						)
						.map(|_| ())
				});
			}
			Kind::NewPendingTransactions => {
				use sc_transaction_pool_api::InPoolTransaction;

				self.subscriptions.add(subscriber, move |sink| {
					let stream = pool
						.import_notification_stream()
						.filter_map(move |txhash| {
							if let Some(xt) = pool.ready_transaction(&txhash) {
								let best_block: BlockId<B> = BlockId::Hash(client.info().best_hash);
								let res = match client
									.runtime_api()
									.extrinsic_filter(&best_block, vec![xt.data().clone()])
								{
									Ok(txs) => {
										if txs.len() == 1 {
											Some(txs[0].clone())
										} else {
											None
										}
									}
									_ => None,
								};
								futures::future::ready(res)
							} else {
								futures::future::ready(None)
							}
						})
						.map(|transaction| {
							return Ok::<Result<PubSubResult, jsonrpc_core::types::error::Error>, ()>(
								Ok(PubSubResult::TransactionHash(H256::from_slice(
									Keccak256::digest(&rlp::encode(&transaction)).as_slice(),
								))),
							);
						});
					stream
						.forward(
							sink.sink_map_err(|e| warn!("Error sending notifications: {:?}", e)),
						)
						.map(|_| ())
				});
			}
			Kind::Syncing => {
				self.subscriptions.add(subscriber, |sink| {
					let mut previous_syncing = network.is_major_syncing();
					let stream = client
						.import_notification_stream()
						.filter_map(move |notification| {
							let syncing = network.is_major_syncing();
							if notification.is_new_best && previous_syncing != syncing {
								previous_syncing = syncing;
								futures::future::ready(Some(syncing))
							} else {
								futures::future::ready(None)
							}
						})
						.map(|syncing| {
							return Ok::<Result<PubSubResult, jsonrpc_core::types::error::Error>, ()>(
								Ok(PubSubResult::SyncState(PubSubSyncStatus {
									syncing: syncing,
								})),
							);
						});
					stream
						.forward(
							sink.sink_map_err(|e| warn!("Error sending notifications: {:?}", e)),
						)
						.map(|_| ())
				});
			}
		}
	}

	fn unsubscribe(
		&self,
		_metadata: Option<Self::Metadata>,
		subscription_id: SubscriptionId,
	) -> JsonRpcResult<bool> {
		Ok(self.subscriptions.cancel(subscription_id))
	}
}<|MERGE_RESOLUTION|>--- conflicted
+++ resolved
@@ -115,49 +115,10 @@
 
 struct SubscriptionResult {}
 impl SubscriptionResult {
-<<<<<<< HEAD
-	pub fn new() -> Self { SubscriptionResult{} }
-	pub fn new_heads(&self, block: ethereum::Block) -> PubSubResult {
-		PubSubResult::Header(Box::new(
-			Rich {
-				inner: Header {
-					hash: Some(H256::from_slice(Keccak256::digest(
-						&rlp::encode(&block.header)
-					).as_slice())),
-					parent_hash: block.header.parent_hash,
-					uncles_hash: block.header.ommers_hash,
-					author: block.header.beneficiary,
-					miner: block.header.beneficiary,
-					state_root: block.header.state_root,
-					transactions_root: block.header.transactions_root,
-					receipts_root: block.header.receipts_root,
-					number: Some(block.header.number),
-					gas_used: block.header.gas_used,
-					gas_limit: block.header.gas_limit,
-					extra_data: Bytes(block.header.extra_data.clone()),
-					logs_bloom: block.header.logs_bloom,
-					timestamp: U256::from(block.header.timestamp),
-					difficulty: block.header.difficulty,
-					seal_fields:  vec![
-						Bytes(
-							block.header.mix_hash.as_bytes().to_vec()
-						),
-						Bytes(
-							block.header.nonce.as_bytes().to_vec()
-						)
-					],
-					size: Some(U256::from(
-						rlp::encode(&block.header).len() as u32
-					)),
-				},
-				extra_info: BTreeMap::new()
-			}
-		))
-=======
 	pub fn new() -> Self {
 		SubscriptionResult {}
 	}
-	pub fn new_heads(&self, block: ethereum::BlockV0) -> PubSubResult {
+	pub fn new_heads(&self, block: ethereum::Block) -> PubSubResult {
 		PubSubResult::Header(Box::new(Rich {
 			inner: Header {
 				hash: Some(H256::from_slice(
@@ -181,11 +142,10 @@
 					Bytes(block.header.mix_hash.as_bytes().to_vec()),
 					Bytes(block.header.nonce.as_bytes().to_vec()),
 				],
-				size: Some(U256::from(rlp::encode(&block).len() as u32)),
+				size: Some(U256::from(rlp::encode(&block.header).len() as u32)),
 			},
 			extra_info: BTreeMap::new(),
 		}))
->>>>>>> 8473292d
 	}
 	pub fn logs(
 		&self,
