// SPDX-License-Identifier: GPL-3.0-or-later WITH Classpath-exception-2.0
// This file is part of Frontier.
//
// Copyright (c) 2020 Parity Technologies (UK) Ltd.
//
// This program is free software: you can redistribute it and/or modify
// it under the terms of the GNU General Public License as published by
// the Free Software Foundation, either version 3 of the License, or
// (at your option) any later version.
//
// This program is distributed in the hope that it will be useful,
// but WITHOUT ANY WARRANTY; without even the implied warranty of
// MERCHANTABILITY or FITNESS FOR A PARTICULAR PURPOSE. See the
// GNU General Public License for more details.
//
// You should have received a copy of the GNU General Public License
// along with this program. If not, see <https://www.gnu.org/licenses/>.

use log::warn;
use rand::{distributions::Alphanumeric, thread_rng, Rng};
use rustc_hex::ToHex;
use sc_client_api::{
	backend::{Backend, StateBackend, StorageProvider},
	client::BlockchainEvents,
};
use sc_rpc::Metadata;
use sc_transaction_pool_api::TransactionPool;
use sp_api::{BlockId, ProvideRuntimeApi};
use sp_blockchain::{Error as BlockChainError, HeaderBackend, HeaderMetadata};
use sp_runtime::traits::{BlakeTwo256, Block as BlockT, UniqueSaturatedInto};
use std::{collections::BTreeMap, iter, marker::PhantomData, sync::Arc};

use ethereum::BlockV2 as EthereumBlock;
use ethereum_types::{H256, U256};
use fc_rpc_core::{
	types::{
		pubsub::{Kind, Params, PubSubSyncStatus, Result as PubSubResult},
		Bytes, FilteredParams, Header, Log, Rich,
	},
	EthPubSubApi::{self as EthPubSubApiT},
};
use jsonrpc_pubsub::{
	manager::{IdProvider, SubscriptionManager},
	typed::Subscriber,
	SubscriptionId,
};
use sha3::{Digest, Keccak256};

pub use fc_rpc_core::EthPubSubApiServer;
use futures::{FutureExt as _, SinkExt as _, StreamExt as _};

use fp_rpc::EthereumRuntimeRPCApi;
use jsonrpc_core::Result as JsonRpcResult;

use sc_network::{ExHashT, NetworkService};

use crate::{frontier_backend_client, overrides::OverrideHandle};

#[derive(Copy, Clone, Eq, PartialEq, Hash, Debug)]
pub struct HexEncodedIdProvider {
	len: usize,
}

impl Default for HexEncodedIdProvider {
	fn default() -> Self {
		Self { len: 16 }
	}
}

impl IdProvider for HexEncodedIdProvider {
	type Id = String;
	fn next_id(&self) -> Self::Id {
		let mut rng = thread_rng();
		let id: String = iter::repeat(())
			.map(|()| rng.sample(Alphanumeric))
			.take(self.len)
			.collect();
		let out: String = id.as_bytes().to_hex();
		format!("0x{}", out)
	}
}

pub struct EthPubSubApi<B: BlockT, P, C, BE, H: ExHashT> {
	pool: Arc<P>,
	client: Arc<C>,
	network: Arc<NetworkService<B, H>>,
	subscriptions: SubscriptionManager<HexEncodedIdProvider>,
	overrides: Arc<OverrideHandle<B>>,
	_marker: PhantomData<(B, BE)>,
}

impl<B: BlockT, P, C, BE, H: ExHashT> EthPubSubApi<B, P, C, BE, H>
where
	B: BlockT<Hash = H256> + Send + Sync + 'static,
	C: ProvideRuntimeApi<B>,
	C::Api: EthereumRuntimeRPCApi<B>,
	C: Send + Sync + 'static,
{
	pub fn new(
		pool: Arc<P>,
		client: Arc<C>,
		network: Arc<NetworkService<B, H>>,
		subscriptions: SubscriptionManager<HexEncodedIdProvider>,
		overrides: Arc<OverrideHandle<B>>,
	) -> Self {
		Self {
			pool: pool.clone(),
			client: client.clone(),
			network,
			subscriptions,
			overrides,
			_marker: PhantomData,
		}
	}
}

struct SubscriptionResult {}
impl SubscriptionResult {
	pub fn new() -> Self {
		SubscriptionResult {}
	}
<<<<<<< HEAD
	pub fn new_heads(&self, block: ethereum::Block) -> PubSubResult {
=======
	pub fn new_heads(&self, block: EthereumBlock) -> PubSubResult {
>>>>>>> 4a77d59d
		PubSubResult::Header(Box::new(Rich {
			inner: Header {
				hash: Some(H256::from_slice(
					Keccak256::digest(&rlp::encode(&block.header)).as_slice(),
				)),
				parent_hash: block.header.parent_hash,
				uncles_hash: block.header.ommers_hash,
				author: block.header.beneficiary,
				miner: block.header.beneficiary,
				state_root: block.header.state_root,
				transactions_root: block.header.transactions_root,
				receipts_root: block.header.receipts_root,
				number: Some(block.header.number),
				gas_used: block.header.gas_used,
				gas_limit: block.header.gas_limit,
				extra_data: Bytes(block.header.extra_data.clone()),
				logs_bloom: block.header.logs_bloom,
				timestamp: U256::from(block.header.timestamp),
				difficulty: block.header.difficulty,
				seal_fields: vec![
					Bytes(block.header.mix_hash.as_bytes().to_vec()),
					Bytes(block.header.nonce.as_bytes().to_vec()),
				],
				size: Some(U256::from(rlp::encode(&block.header).len() as u32)),
			},
			extra_info: BTreeMap::new(),
		}))
	}
	pub fn logs(
		&self,
		block: EthereumBlock,
		receipts: Vec<ethereum::Receipt>,
		params: &FilteredParams,
	) -> Vec<Log> {
		let block_hash = Some(H256::from_slice(
			Keccak256::digest(&rlp::encode(&block.header)).as_slice(),
		));
		let mut logs: Vec<Log> = vec![];
		let mut log_index: u32 = 0;
		for (receipt_index, receipt) in receipts.into_iter().enumerate() {
			let mut transaction_log_index: u32 = 0;
			let transaction_hash: Option<H256> = if receipt.logs.len() > 0 {
				Some(block.transactions[receipt_index as usize].hash())
			} else {
				None
			};
			for log in receipt.logs {
				if self.add_log(block_hash.unwrap(), &log, &block, params) {
					logs.push(Log {
						address: log.address,
						topics: log.topics,
						data: Bytes(log.data),
						block_hash: block_hash,
						block_number: Some(block.header.number),
						transaction_hash: transaction_hash,
						transaction_index: Some(U256::from(receipt_index)),
						log_index: Some(U256::from(log_index)),
						transaction_log_index: Some(U256::from(transaction_log_index)),
						removed: false,
					});
				}
				log_index += 1;
				transaction_log_index += 1;
			}
		}
		logs
	}
	fn add_log(
		&self,
		block_hash: H256,
		ethereum_log: &ethereum::Log,
		block: &EthereumBlock,
		params: &FilteredParams,
	) -> bool {
		let log = Log {
			address: ethereum_log.address.clone(),
			topics: ethereum_log.topics.clone(),
			data: Bytes(ethereum_log.data.clone()),
			block_hash: None,
			block_number: None,
			transaction_hash: None,
			transaction_index: None,
			log_index: None,
			transaction_log_index: None,
			removed: false,
		};
		if let Some(_) = params.filter {
			let block_number =
				UniqueSaturatedInto::<u64>::unique_saturated_into(block.header.number);
			if !params.filter_block_range(block_number)
				|| !params.filter_block_hash(block_hash)
				|| !params.filter_address(&log)
				|| !params.filter_topics(&log)
			{
				return false;
			}
		}
		true
	}
}

impl<B: BlockT, P, C, BE, H: ExHashT> EthPubSubApiT for EthPubSubApi<B, P, C, BE, H>
where
	B: BlockT<Hash = H256> + Send + Sync + 'static,
	P: TransactionPool<Block = B> + Send + Sync + 'static,
	C: ProvideRuntimeApi<B> + StorageProvider<B, BE> + BlockchainEvents<B>,
	C: HeaderBackend<B> + HeaderMetadata<B, Error = BlockChainError> + 'static,
	C: Send + Sync + 'static,
	C::Api: EthereumRuntimeRPCApi<B>,
	BE: Backend<B> + 'static,
	BE::State: StateBackend<BlakeTwo256>,
{
	type Metadata = Metadata;
	fn subscribe(
		&self,
		_metadata: Self::Metadata,
		subscriber: Subscriber<PubSubResult>,
		kind: Kind,
		params: Option<Params>,
	) {
		let filtered_params = match params {
			Some(Params::Logs(filter)) => FilteredParams::new(Some(filter)),
			_ => FilteredParams::default(),
		};

		let client = self.client.clone();
		let pool = self.pool.clone();
		let network = self.network.clone();
		let overrides = self.overrides.clone();
		match kind {
			Kind::Logs => {
				self.subscriptions.add(subscriber, |sink| {
					let stream = client
						.import_notification_stream()
						.filter_map(move |notification| {
							if notification.is_new_best {
								let id = BlockId::Hash(notification.hash);

								let schema = frontier_backend_client::onchain_storage_schema::<
									B,
									C,
									BE,
								>(client.as_ref(), id);
								let handler = overrides
									.schemas
									.get(&schema)
									.unwrap_or(&overrides.fallback);

								let block = handler.current_block(&id);
								let receipts = handler.current_receipts(&id);

								match (receipts, block) {
									(Some(receipts), Some(block)) => {
										futures::future::ready(Some((block, receipts)))
									}
									_ => futures::future::ready(None),
								}
							} else {
								futures::future::ready(None)
							}
						})
						.flat_map(move |(block, receipts)| {
							futures::stream::iter(SubscriptionResult::new().logs(
								block,
								receipts,
								&filtered_params,
							))
						})
						.map(|x| {
							return Ok::<Result<PubSubResult, jsonrpc_core::types::error::Error>, ()>(
								Ok(PubSubResult::Log(Box::new(x))),
							);
						});
					stream
						.forward(
							sink.sink_map_err(|e| warn!("Error sending notifications: {:?}", e)),
						)
						.map(|_| ())
				});
			}
			Kind::NewHeads => {
				self.subscriptions.add(subscriber, |sink| {
					let stream = client
						.import_notification_stream()
						.filter_map(move |notification| {
							if notification.is_new_best {
								let id = BlockId::Hash(notification.hash);

								let schema = frontier_backend_client::onchain_storage_schema::<
									B,
									C,
									BE,
								>(client.as_ref(), id);
								let handler = overrides
									.schemas
									.get(&schema)
									.unwrap_or(&overrides.fallback);

								let block = handler.current_block(&id);
								futures::future::ready(block)
							} else {
								futures::future::ready(None)
							}
						})
						.map(|block| {
							return Ok::<_, ()>(Ok(SubscriptionResult::new().new_heads(block)));
						});
					stream
						.forward(
							sink.sink_map_err(|e| warn!("Error sending notifications: {:?}", e)),
						)
						.map(|_| ())
				});
			}
			Kind::NewPendingTransactions => {
				use sc_transaction_pool_api::InPoolTransaction;

				self.subscriptions.add(subscriber, move |sink| {
					let stream = pool
						.import_notification_stream()
						.filter_map(move |txhash| {
							if let Some(xt) = pool.ready_transaction(&txhash) {
								let best_block: BlockId<B> = BlockId::Hash(client.info().best_hash);
								let res = match client
									.runtime_api()
									.extrinsic_filter(&best_block, vec![xt.data().clone()])
								{
									Ok(txs) => {
										if txs.len() == 1 {
											Some(txs[0].clone())
										} else {
											None
										}
									}
									_ => None,
								};
								futures::future::ready(res)
							} else {
								futures::future::ready(None)
							}
						})
						.map(|transaction| {
							return Ok::<Result<PubSubResult, jsonrpc_core::types::error::Error>, ()>(
								Ok(PubSubResult::TransactionHash(transaction.hash())),
							);
						});
					stream
						.forward(
							sink.sink_map_err(|e| warn!("Error sending notifications: {:?}", e)),
						)
						.map(|_| ())
				});
			}
			Kind::Syncing => {
				self.subscriptions.add(subscriber, |sink| {
					let mut previous_syncing = network.is_major_syncing();
					let stream = client
						.import_notification_stream()
						.filter_map(move |notification| {
							let syncing = network.is_major_syncing();
							if notification.is_new_best && previous_syncing != syncing {
								previous_syncing = syncing;
								futures::future::ready(Some(syncing))
							} else {
								futures::future::ready(None)
							}
						})
						.map(|syncing| {
							return Ok::<Result<PubSubResult, jsonrpc_core::types::error::Error>, ()>(
								Ok(PubSubResult::SyncState(PubSubSyncStatus {
									syncing: syncing,
								})),
							);
						});
					stream
						.forward(
							sink.sink_map_err(|e| warn!("Error sending notifications: {:?}", e)),
						)
						.map(|_| ())
				});
			}
		}
	}

	fn unsubscribe(
		&self,
		_metadata: Option<Self::Metadata>,
		subscription_id: SubscriptionId,
	) -> JsonRpcResult<bool> {
		Ok(self.subscriptions.cancel(subscription_id))
	}
}<|MERGE_RESOLUTION|>--- conflicted
+++ resolved
@@ -119,11 +119,7 @@
 	pub fn new() -> Self {
 		SubscriptionResult {}
 	}
-<<<<<<< HEAD
-	pub fn new_heads(&self, block: ethereum::Block) -> PubSubResult {
-=======
 	pub fn new_heads(&self, block: EthereumBlock) -> PubSubResult {
->>>>>>> 4a77d59d
 		PubSubResult::Header(Box::new(Rich {
 			inner: Header {
 				hash: Some(H256::from_slice(
