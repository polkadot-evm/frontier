// SPDX-License-Identifier: GPL-3.0-or-later WITH Classpath-exception-2.0
// This file is part of Frontier.
//
// Copyright (c) 2020-2022 Parity Technologies (UK) Ltd.
//
// This program is free software: you can redistribute it and/or modify
// it under the terms of the GNU General Public License as published by
// the Free Software Foundation, either version 3 of the License, or
// (at your option) any later version.
//
// This program is distributed in the hope that it will be useful,
// but WITHOUT ANY WARRANTY; without even the implied warranty of
// MERCHANTABILITY or FITNESS FOR A PARTICULAR PURPOSE. See the
// GNU General Public License for more details.
//
// You should have received a copy of the GNU General Public License
// along with this program. If not, see <https://www.gnu.org/licenses/>.

#![allow(
	clippy::too_many_arguments,
	clippy::large_enum_variant,
	clippy::manual_range_contains,
	clippy::explicit_counter_loop,
	clippy::len_zero,
	clippy::new_without_default
)]
#![deny(unused_crate_dependencies)]

mod eth;
mod eth_pubsub;
mod net;
mod signer;
mod web3;

pub use self::{
	eth::{format, EstimateGasAdapter, Eth, EthBlockDataCacheTask, EthFilter, EthTask},
	eth_pubsub::{EthPubSub, EthereumSubIdProvider},
	net::Net,
	signer::{EthDevSigner, EthSigner},
	web3::Web3,
};
pub use ethereum::TransactionV2 as EthereumTransaction;
pub use fc_rpc_core::{
	EthApiServer, EthFilterApiServer, EthPubSubApiServer, NetApiServer, Web3ApiServer,
};
pub use fc_storage::{
	OverrideHandle, RuntimeApiStorageOverride, SchemaV1Override, SchemaV2Override,
	SchemaV3Override, StorageOverride,
};

pub mod frontier_backend_client {
	use super::internal_err;

	use ethereum_types::H256;
	use jsonrpsee::core::RpcResult;
	// Substrate
	use sp_blockchain::HeaderBackend;
	use sp_runtime::{
		generic::BlockId,
		traits::{Block as BlockT, UniqueSaturatedInto, Zero},
	};
	// Frontier
	use fc_rpc_core::types::BlockNumber;
<<<<<<< HEAD
=======
	use fp_storage::EthereumStorageSchema;
>>>>>>> d13668c0

	pub async fn native_block_id<B: BlockT, C>(
		client: &C,
		backend: &(dyn fc_db::BackendReader<B> + Send + Sync),
		number: Option<BlockNumber>,
	) -> RpcResult<Option<BlockId<B>>>
	where
		B: BlockT,
		C: HeaderBackend<B> + 'static,
	{
		Ok(match number.unwrap_or(BlockNumber::Latest) {
			BlockNumber::Hash { hash, .. } => {
<<<<<<< HEAD
				if let Ok(Some(hash)) = load_hash::<B, C>(client, backend, hash).await {
=======
				if let Ok(Some(hash)) = load_hash::<B, C>(client, backend, hash) {
>>>>>>> d13668c0
					Some(BlockId::Hash(hash))
				} else {
					None
				}
			}
			BlockNumber::Num(number) => Some(BlockId::Number(number.unique_saturated_into())),
			BlockNumber::Latest => Some(BlockId::Hash(client.info().best_hash)),
			BlockNumber::Earliest => Some(BlockId::Number(Zero::zero())),
			BlockNumber::Pending => None,
			BlockNumber::Safe => Some(BlockId::Hash(client.info().finalized_hash)),
			BlockNumber::Finalized => Some(BlockId::Hash(client.info().finalized_hash)),
		})
	}

	pub async fn load_hash<B: BlockT, C>(
		client: &C,
		backend: &(dyn fc_db::BackendReader<B> + Send + Sync),
		hash: H256,
	) -> RpcResult<Option<B::Hash>>
	where
		B: BlockT,
		C: HeaderBackend<B> + 'static,
	{
		let substrate_hashes = backend
			.block_hash(&hash)
			.await
			.map_err(|err| internal_err(format!("fetch aux store failed: {:?}", err)))?;

		if let Some(substrate_hashes) = substrate_hashes {
			for substrate_hash in substrate_hashes {
				if is_canon::<B, C>(client, substrate_hash) {
					return Ok(Some(substrate_hash));
				}
			}
		}
		Ok(None)
	}

<<<<<<< HEAD
=======
	pub fn load_cached_schema<B: BlockT, C>(
		backend: &fc_db::Backend<B>,
	) -> RpcResult<Option<Vec<(EthereumStorageSchema, H256)>>>
	where
		B: BlockT,
		C: HeaderBackend<B> + 'static,
	{
		let cache = backend
			.meta()
			.ethereum_schema()
			.map_err(|err| internal_err(format!("fetch backend failed: {:?}", err)))?;
		Ok(cache)
	}

	pub fn write_cached_schema<B: BlockT, C>(
		backend: &fc_db::Backend<B>,
		new_cache: Vec<(EthereumStorageSchema, H256)>,
	) -> RpcResult<()>
	where
		B: BlockT,
		C: HeaderBackend<B> + 'static,
	{
		backend
			.meta()
			.write_ethereum_schema(new_cache)
			.map_err(|err| internal_err(format!("write backend failed: {:?}", err)))?;
		Ok(())
	}

>>>>>>> d13668c0
	pub fn is_canon<B: BlockT, C>(client: &C, target_hash: B::Hash) -> bool
	where
		B: BlockT,
		C: HeaderBackend<B> + 'static,
	{
		if let Ok(Some(number)) = client.number(target_hash) {
			if let Ok(Some(hash)) = client.hash(number) {
				return hash == target_hash;
			}
		}
		false
	}

	pub async fn load_transactions<B: BlockT, C>(
		client: &C,
		backend: &(dyn fc_db::BackendReader<B> + Send + Sync),
		transaction_hash: H256,
		only_canonical: bool,
	) -> RpcResult<Option<(H256, u32)>>
	where
		B: BlockT,
		C: HeaderBackend<B> + 'static,
	{
		let transaction_metadata = backend
			.transaction_metadata(&transaction_hash)
			.await
			.map_err(|err| internal_err(format!("fetch aux store failed: {:?}", err)))?;

		transaction_metadata
			.iter()
			.find(|meta| is_canon::<B, C>(client, meta.block_hash))
			.map_or_else(
				|| {
					if !only_canonical && transaction_metadata.len() > 0 {
						Ok(Some((
							transaction_metadata[0].ethereum_block_hash,
							transaction_metadata[0].ethereum_index,
						)))
					} else {
						Ok(None)
					}
				},
				|meta| Ok(Some((meta.ethereum_block_hash, meta.ethereum_index))),
			)
	}
}

pub fn err<T: ToString>(code: i32, message: T, data: Option<&[u8]>) -> jsonrpsee::core::Error {
	jsonrpsee::core::Error::Call(jsonrpsee::types::error::CallError::Custom(
		jsonrpsee::types::error::ErrorObject::owned(
			code,
			message.to_string(),
			data.map(|bytes| {
				jsonrpsee::core::to_json_raw_value(&format!("0x{}", hex::encode(bytes)))
					.expect("fail to serialize data")
			}),
		),
	))
}

pub fn internal_err<T: ToString>(message: T) -> jsonrpsee::core::Error {
	err(jsonrpsee::types::error::INTERNAL_ERROR_CODE, message, None)
}

pub fn internal_err_with_data<T: ToString>(message: T, data: &[u8]) -> jsonrpsee::core::Error {
	err(
		jsonrpsee::types::error::INTERNAL_ERROR_CODE,
		message,
		Some(data),
	)
}

pub fn public_key(transaction: &EthereumTransaction) -> Result<[u8; 64], sp_io::EcdsaVerifyError> {
	let mut sig = [0u8; 65];
	let mut msg = [0u8; 32];
	match transaction {
		EthereumTransaction::Legacy(t) => {
			sig[0..32].copy_from_slice(&t.signature.r()[..]);
			sig[32..64].copy_from_slice(&t.signature.s()[..]);
			sig[64] = t.signature.standard_v();
			msg.copy_from_slice(&ethereum::LegacyTransactionMessage::from(t.clone()).hash()[..]);
		}
		EthereumTransaction::EIP2930(t) => {
			sig[0..32].copy_from_slice(&t.r[..]);
			sig[32..64].copy_from_slice(&t.s[..]);
			sig[64] = t.odd_y_parity as u8;
			msg.copy_from_slice(&ethereum::EIP2930TransactionMessage::from(t.clone()).hash()[..]);
		}
		EthereumTransaction::EIP1559(t) => {
			sig[0..32].copy_from_slice(&t.r[..]);
			sig[32..64].copy_from_slice(&t.s[..]);
			sig[64] = t.odd_y_parity as u8;
			msg.copy_from_slice(&ethereum::EIP1559TransactionMessage::from(t.clone()).hash()[..]);
		}
	}
	sp_io::crypto::secp256k1_ecdsa_recover(&sig, &msg)
}

#[cfg(test)]
mod tests {
	use std::{path::PathBuf, sync::Arc};

	use futures::executor;
	use sc_block_builder::BlockBuilderProvider;
	use sp_blockchain::HeaderBackend;
	use sp_consensus::BlockOrigin;
	use sp_runtime::{
<<<<<<< HEAD
		generic::{Block, BlockId, Header},
=======
		generic::{Block, Header},
>>>>>>> d13668c0
		traits::{BlakeTwo256, Block as BlockT},
	};
	use substrate_test_runtime_client::{
		prelude::*, DefaultTestClientBuilderExt, TestClientBuilder,
	};
	use tempfile::tempdir;

	type OpaqueBlock =
		Block<Header<u64, BlakeTwo256>, substrate_test_runtime_client::runtime::Extrinsic>;

	fn open_frontier_backend<Block: BlockT, C: HeaderBackend<Block>>(
		client: Arc<C>,
		path: PathBuf,
<<<<<<< HEAD
	) -> Result<Arc<fc_db::kv::Backend<Block>>, String> {
		Ok(Arc::new(fc_db::kv::Backend::<Block>::new(
=======
	) -> Result<Arc<fc_db::Backend<Block>>, String> {
		Ok(Arc::new(fc_db::Backend::<Block>::new(
>>>>>>> d13668c0
			client,
			&fc_db::kv::DatabaseSettings {
				source: sc_client_db::DatabaseSource::RocksDb {
					path,
					cache_size: 0,
				},
			},
		)?))
	}

	#[test]
	fn substrate_block_hash_one_to_many_works() {
		let tmp = tempdir().expect("create a temporary directory");
		let (client, _) = TestClientBuilder::new()
			.build_with_native_executor::<substrate_test_runtime_client::runtime::RuntimeApi, _>(
			None,
		);

		let mut client = Arc::new(client);

		// Create a temporary frontier secondary DB.
		let backend = open_frontier_backend::<OpaqueBlock, _>(client.clone(), tmp.into_path())
			.expect("a temporary db was created");

		// A random ethereum block hash to use
		let ethereum_block_hash = sp_core::H256::random();

		// G -> A1.
		let mut builder = client.new_block(Default::default()).unwrap();
		builder.push_storage_change(vec![1], None).unwrap();
		let a1 = builder.build().unwrap().block;
		let a1_hash = a1.header.hash();
		executor::block_on(client.import(BlockOrigin::Own, a1)).unwrap();

		// A1 -> B1
		let mut builder = client
			.new_block_at(a1_hash, Default::default(), false)
			.unwrap();
		builder.push_storage_change(vec![1], None).unwrap();
		let b1 = builder.build().unwrap().block;
		let b1_hash = b1.header.hash();
		executor::block_on(client.import(BlockOrigin::Own, b1)).unwrap();

		// Map B1
		let commitment = fc_db::kv::MappingCommitment::<OpaqueBlock> {
			block_hash: b1_hash,
			ethereum_block_hash,
			ethereum_transaction_hashes: vec![],
		};
		let _ = backend.mapping().write_hashes(commitment);

		// Expect B1 to be canon
		assert_eq!(
			futures::executor::block_on(super::frontier_backend_client::load_hash(
				client.as_ref(),
				backend.as_ref(),
				ethereum_block_hash
			))
			.unwrap()
			.unwrap(),
			b1_hash,
		);

		// A1 -> B2
		let mut builder = client
			.new_block_at(a1_hash, Default::default(), false)
			.unwrap();
		builder.push_storage_change(vec![2], None).unwrap();
		let b2 = builder.build().unwrap().block;
		let b2_hash = b2.header.hash();
		executor::block_on(client.import(BlockOrigin::Own, b2)).unwrap();

		// Map B2 to same ethereum hash
		let commitment = fc_db::kv::MappingCommitment::<OpaqueBlock> {
			block_hash: b2_hash,
			ethereum_block_hash,
			ethereum_transaction_hashes: vec![],
		};
		let _ = backend.mapping().write_hashes(commitment);

		// Still expect B1 to be canon
		assert_eq!(
			futures::executor::block_on(super::frontier_backend_client::load_hash(
				client.as_ref(),
				backend.as_ref(),
				ethereum_block_hash
			))
			.unwrap()
			.unwrap(),
			b1_hash,
		);

		// B2 -> C1. B2 branch is now canon.
		let mut builder = client
			.new_block_at(b2_hash, Default::default(), false)
			.unwrap();
		builder.push_storage_change(vec![1], None).unwrap();
		let c1 = builder.build().unwrap().block;
		executor::block_on(client.import(BlockOrigin::Own, c1)).unwrap();

		// Expect B2 to be new canon
		assert_eq!(
			futures::executor::block_on(super::frontier_backend_client::load_hash(
				client.as_ref(),
				backend.as_ref(),
				ethereum_block_hash
			))
			.unwrap()
			.unwrap(),
			b2_hash,
		);
	}
}<|MERGE_RESOLUTION|>--- conflicted
+++ resolved
@@ -61,10 +61,6 @@
 	};
 	// Frontier
 	use fc_rpc_core::types::BlockNumber;
-<<<<<<< HEAD
-=======
-	use fp_storage::EthereumStorageSchema;
->>>>>>> d13668c0
 
 	pub async fn native_block_id<B: BlockT, C>(
 		client: &C,
@@ -77,11 +73,7 @@
 	{
 		Ok(match number.unwrap_or(BlockNumber::Latest) {
 			BlockNumber::Hash { hash, .. } => {
-<<<<<<< HEAD
 				if let Ok(Some(hash)) = load_hash::<B, C>(client, backend, hash).await {
-=======
-				if let Ok(Some(hash)) = load_hash::<B, C>(client, backend, hash) {
->>>>>>> d13668c0
 					Some(BlockId::Hash(hash))
 				} else {
 					None
@@ -120,38 +112,6 @@
 		Ok(None)
 	}
 
-<<<<<<< HEAD
-=======
-	pub fn load_cached_schema<B: BlockT, C>(
-		backend: &fc_db::Backend<B>,
-	) -> RpcResult<Option<Vec<(EthereumStorageSchema, H256)>>>
-	where
-		B: BlockT,
-		C: HeaderBackend<B> + 'static,
-	{
-		let cache = backend
-			.meta()
-			.ethereum_schema()
-			.map_err(|err| internal_err(format!("fetch backend failed: {:?}", err)))?;
-		Ok(cache)
-	}
-
-	pub fn write_cached_schema<B: BlockT, C>(
-		backend: &fc_db::Backend<B>,
-		new_cache: Vec<(EthereumStorageSchema, H256)>,
-	) -> RpcResult<()>
-	where
-		B: BlockT,
-		C: HeaderBackend<B> + 'static,
-	{
-		backend
-			.meta()
-			.write_ethereum_schema(new_cache)
-			.map_err(|err| internal_err(format!("write backend failed: {:?}", err)))?;
-		Ok(())
-	}
-
->>>>>>> d13668c0
 	pub fn is_canon<B: BlockT, C>(client: &C, target_hash: B::Hash) -> bool
 	where
 		B: BlockT,
@@ -259,11 +219,7 @@
 	use sp_blockchain::HeaderBackend;
 	use sp_consensus::BlockOrigin;
 	use sp_runtime::{
-<<<<<<< HEAD
-		generic::{Block, BlockId, Header},
-=======
 		generic::{Block, Header},
->>>>>>> d13668c0
 		traits::{BlakeTwo256, Block as BlockT},
 	};
 	use substrate_test_runtime_client::{
@@ -277,13 +233,8 @@
 	fn open_frontier_backend<Block: BlockT, C: HeaderBackend<Block>>(
 		client: Arc<C>,
 		path: PathBuf,
-<<<<<<< HEAD
 	) -> Result<Arc<fc_db::kv::Backend<Block>>, String> {
 		Ok(Arc::new(fc_db::kv::Backend::<Block>::new(
-=======
-	) -> Result<Arc<fc_db::Backend<Block>>, String> {
-		Ok(Arc::new(fc_db::Backend::<Block>::new(
->>>>>>> d13668c0
 			client,
 			&fc_db::kv::DatabaseSettings {
 				source: sc_client_db::DatabaseSource::RocksDb {
