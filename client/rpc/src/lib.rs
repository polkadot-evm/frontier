--- conflicted
+++ resolved
@@ -302,7 +302,7 @@
 }
 
 fn secret_key_address(secret: &secp256k1::SecretKey) -> H160 {
-	let public = secp256k1::PublicKey::from_secret_key(secret);
+	let public = libsecp256k1::PublicKey::from_secret_key(secret);
 	public_key_address(&public)
 }
 
@@ -314,20 +314,7 @@
 
 impl EthSigner for EthDevSigner {
 	fn accounts(&self) -> Vec<H160> {
-<<<<<<< HEAD
 		self.keys.iter().map(secret_key_address).collect()
-=======
-		self.keys
-			.iter()
-			.map(|secret| {
-				let public = libsecp256k1::PublicKey::from_secret_key(secret);
-				let mut res = [0u8; 64];
-				res.copy_from_slice(&public.serialize()[1..65]);
-
-				H160::from(H256::from_slice(Keccak256::digest(&res).as_slice()))
-			})
-			.collect()
->>>>>>> 9a157009
 	}
 
 	fn sign(
@@ -338,16 +325,7 @@
 		let mut transaction = None;
 
 		for secret in &self.keys {
-<<<<<<< HEAD
 			let key_address = secret_key_address(secret);
-=======
-			let key_address = {
-				let public = libsecp256k1::PublicKey::from_secret_key(secret);
-				let mut res = [0u8; 64];
-				res.copy_from_slice(&public.serialize()[1..65]);
-				H160::from(H256::from_slice(Keccak256::digest(&res).as_slice()))
-			};
->>>>>>> 9a157009
 
 			if &key_address == address {
 				match message {
