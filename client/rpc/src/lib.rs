// SPDX-License-Identifier: GPL-3.0-or-later WITH Classpath-exception-2.0
// This file is part of Frontier.
//
// Copyright (c) 2020-2022 Parity Technologies (UK) Ltd.
//
// This program is free software: you can redistribute it and/or modify
// it under the terms of the GNU General Public License as published by
// the Free Software Foundation, either version 3 of the License, or
// (at your option) any later version.
//
// This program is distributed in the hope that it will be useful,
// but WITHOUT ANY WARRANTY; without even the implied warranty of
// MERCHANTABILITY or FITNESS FOR A PARTICULAR PURPOSE. See the
// GNU General Public License for more details.
//
// You should have received a copy of the GNU General Public License
// along with this program. If not, see <https://www.gnu.org/licenses/>.

#![allow(
	clippy::too_many_arguments,
	clippy::large_enum_variant,
	clippy::manual_range_contains,
	clippy::explicit_counter_loop,
	clippy::len_zero,
	clippy::new_without_default
)]

mod eth;
mod eth_pubsub;
mod net;
mod signer;
mod web3;

pub use self::{
	eth::{format, EstimateGasAdapter, Eth, EthBlockDataCacheTask, EthFilter, EthTask},
	eth_pubsub::{EthPubSub, EthereumSubIdProvider},
	net::Net,
	signer::{EthDevSigner, EthSigner},
	web3::Web3,
};
pub use ethereum::TransactionV2 as EthereumTransaction;
pub use fc_rpc_core::{
	EthApiServer, EthFilterApiServer, EthPubSubApiServer, NetApiServer, Web3ApiServer,
};
pub use fc_storage::{
	OverrideHandle, RuntimeApiStorageOverride, SchemaV1Override, SchemaV2Override,
	SchemaV3Override, StorageOverride,
};

pub mod frontier_backend_client {
	use super::internal_err;

	use ethereum_types::H256;
	use jsonrpsee::core::RpcResult;
	// Substrate
	use sp_blockchain::HeaderBackend;
	use sp_runtime::{
		generic::BlockId,
		traits::{Block as BlockT, UniqueSaturatedInto, Zero},
	};
	// Frontier
	use fc_rpc_core::types::BlockNumber;
	use fp_storage::EthereumStorageSchema;

	pub fn native_block_id<B: BlockT, C>(
		client: &C,
		backend: &fc_db::Backend<B>,
		number: Option<BlockNumber>,
	) -> RpcResult<Option<BlockId<B>>>
	where
		B: BlockT<Hash = H256> + Send + Sync + 'static,
		C: HeaderBackend<B> + Send + Sync + 'static,
	{
		Ok(match number.unwrap_or(BlockNumber::Latest) {
			BlockNumber::Hash { hash, .. } => {
				if let Ok(Some(hash)) = load_hash::<B, C>(client, backend, hash) {
					Some(BlockId::Hash(hash))
				} else {
					None
				}
			}
			BlockNumber::Num(number) => Some(BlockId::Number(number.unique_saturated_into())),
			BlockNumber::Latest => Some(BlockId::Hash(client.info().best_hash)),
			BlockNumber::Earliest => Some(BlockId::Number(Zero::zero())),
			BlockNumber::Pending => None,
			BlockNumber::Safe => Some(BlockId::Hash(client.info().finalized_hash)),
			BlockNumber::Finalized => Some(BlockId::Hash(client.info().finalized_hash)),
		})
	}

	pub fn load_hash<B: BlockT, C>(
		client: &C,
		backend: &fc_db::Backend<B>,
		hash: H256,
	) -> RpcResult<Option<B::Hash>>
	where
		B: BlockT<Hash = H256> + Send + Sync + 'static,
		C: HeaderBackend<B> + Send + Sync + 'static,
	{
		let substrate_hashes = backend
			.mapping()
			.block_hash(&hash)
			.map_err(|err| internal_err(format!("fetch aux store failed: {:?}", err)))?;

		if let Some(substrate_hashes) = substrate_hashes {
			for substrate_hash in substrate_hashes {
				if is_canon::<B, C>(client, substrate_hash) {
					return Ok(Some(substrate_hash));
				}
			}
		}
		Ok(None)
	}

	pub fn load_cached_schema<B: BlockT, C>(
		backend: &fc_db::Backend<B>,
	) -> RpcResult<Option<Vec<(EthereumStorageSchema, H256)>>>
	where
		B: BlockT<Hash = H256> + Send + Sync + 'static,
		C: HeaderBackend<B> + Send + Sync + 'static,
	{
		let cache = backend
			.meta()
			.ethereum_schema()
			.map_err(|err| internal_err(format!("fetch backend failed: {:?}", err)))?;
		Ok(cache)
	}

	pub fn write_cached_schema<B: BlockT, C>(
		backend: &fc_db::Backend<B>,
		new_cache: Vec<(EthereumStorageSchema, H256)>,
	) -> RpcResult<()>
	where
		B: BlockT<Hash = H256> + Send + Sync + 'static,
		C: HeaderBackend<B> + Send + Sync + 'static,
	{
		backend
			.meta()
			.write_ethereum_schema(new_cache)
			.map_err(|err| internal_err(format!("write backend failed: {:?}", err)))?;
		Ok(())
	}

<<<<<<< HEAD
=======
	pub fn onchain_storage_schema<B: BlockT, C, BE>(
		client: &C,
		hash: B::Hash,
	) -> EthereumStorageSchema
	where
		B: BlockT<Hash = H256> + Send + Sync + 'static,
		C: StorageProvider<B, BE> + HeaderBackend<B> + Send + Sync + 'static,
		BE: Backend<B> + 'static,
		BE::State: StateBackend<BlakeTwo256>,
	{
		match client.storage(hash, &StorageKey(PALLET_ETHEREUM_SCHEMA.to_vec())) {
			Ok(Some(bytes)) => Decode::decode(&mut &bytes.0[..])
				.ok()
				.unwrap_or(EthereumStorageSchema::Undefined),
			_ => EthereumStorageSchema::Undefined,
		}
	}

>>>>>>> 55881212
	pub fn is_canon<B: BlockT, C>(client: &C, target_hash: H256) -> bool
	where
		B: BlockT<Hash = H256> + Send + Sync + 'static,
		C: HeaderBackend<B> + Send + Sync + 'static,
	{
		if let Ok(Some(number)) = client.number(target_hash) {
			if let Ok(Some(hash)) = client.hash(number) {
				return hash == target_hash;
			}
		}
		false
	}

	pub fn load_transactions<B: BlockT, C>(
		client: &C,
		backend: &fc_db::Backend<B>,
		transaction_hash: H256,
		only_canonical: bool,
	) -> RpcResult<Option<(H256, u32)>>
	where
		B: BlockT<Hash = H256> + Send + Sync + 'static,
		C: HeaderBackend<B> + Send + Sync + 'static,
	{
		let transaction_metadata = backend
			.mapping()
			.transaction_metadata(&transaction_hash)
			.map_err(|err| internal_err(format!("fetch aux store failed: {:?}", err)))?;

		transaction_metadata
			.iter()
			.find(|meta| is_canon::<B, C>(client, meta.block_hash))
			.map_or_else(
				|| {
					if !only_canonical && transaction_metadata.len() > 0 {
						Ok(Some((
							transaction_metadata[0].ethereum_block_hash,
							transaction_metadata[0].ethereum_index,
						)))
					} else {
						Ok(None)
					}
				},
				|meta| Ok(Some((meta.ethereum_block_hash, meta.ethereum_index))),
			)
	}
}

pub fn err<T: ToString>(code: i32, message: T, data: Option<&[u8]>) -> jsonrpsee::core::Error {
	jsonrpsee::core::Error::Call(jsonrpsee::types::error::CallError::Custom(
		jsonrpsee::types::error::ErrorObject::owned(
			code,
			message.to_string(),
			data.map(|bytes| {
				jsonrpsee::core::to_json_raw_value(&format!("0x{}", hex::encode(bytes)))
					.expect("fail to serialize data")
			}),
		),
	))
}

pub fn internal_err<T: ToString>(message: T) -> jsonrpsee::core::Error {
	err(jsonrpsee::types::error::INTERNAL_ERROR_CODE, message, None)
}

pub fn internal_err_with_data<T: ToString>(message: T, data: &[u8]) -> jsonrpsee::core::Error {
	err(
		jsonrpsee::types::error::INTERNAL_ERROR_CODE,
		message,
		Some(data),
	)
}

pub fn public_key(transaction: &EthereumTransaction) -> Result<[u8; 64], sp_io::EcdsaVerifyError> {
	let mut sig = [0u8; 65];
	let mut msg = [0u8; 32];
	match transaction {
		EthereumTransaction::Legacy(t) => {
			sig[0..32].copy_from_slice(&t.signature.r()[..]);
			sig[32..64].copy_from_slice(&t.signature.s()[..]);
			sig[64] = t.signature.standard_v();
			msg.copy_from_slice(&ethereum::LegacyTransactionMessage::from(t.clone()).hash()[..]);
		}
		EthereumTransaction::EIP2930(t) => {
			sig[0..32].copy_from_slice(&t.r[..]);
			sig[32..64].copy_from_slice(&t.s[..]);
			sig[64] = t.odd_y_parity as u8;
			msg.copy_from_slice(&ethereum::EIP2930TransactionMessage::from(t.clone()).hash()[..]);
		}
		EthereumTransaction::EIP1559(t) => {
			sig[0..32].copy_from_slice(&t.r[..]);
			sig[32..64].copy_from_slice(&t.s[..]);
			sig[64] = t.odd_y_parity as u8;
			msg.copy_from_slice(&ethereum::EIP1559TransactionMessage::from(t.clone()).hash()[..]);
		}
	}
	sp_io::crypto::secp256k1_ecdsa_recover(&sig, &msg)
}

#[cfg(test)]
mod tests {
	use std::{path::PathBuf, sync::Arc};

	use futures::executor;
	use sc_block_builder::BlockBuilderProvider;
	use sp_consensus::BlockOrigin;
	use sp_runtime::{
		generic::{Block, BlockId, Header},
		traits::BlakeTwo256,
	};
	use substrate_test_runtime_client::{
		prelude::*, DefaultTestClientBuilderExt, TestClientBuilder,
	};
	use tempfile::tempdir;

	type OpaqueBlock =
		Block<Header<u64, BlakeTwo256>, substrate_test_runtime_client::runtime::Extrinsic>;

	fn open_frontier_backend<C>(
		client: Arc<C>,
		path: PathBuf,
	) -> Result<Arc<fc_db::Backend<OpaqueBlock>>, String>
	where
		C: sp_blockchain::HeaderBackend<OpaqueBlock>,
	{
		Ok(Arc::new(fc_db::Backend::<OpaqueBlock>::new(
			client,
			&fc_db::DatabaseSettings {
				source: sc_client_db::DatabaseSource::RocksDb {
					path,
					cache_size: 0,
				},
			},
		)?))
	}

	#[test]
	fn substrate_block_hash_one_to_many_works() {
		let tmp = tempdir().expect("create a temporary directory");
		let (client, _) = TestClientBuilder::new()
			.build_with_native_executor::<substrate_test_runtime_client::runtime::RuntimeApi, _>(
			None,
		);

		let mut client = Arc::new(client);

		// Create a temporary frontier secondary DB.
		let frontier_backend = open_frontier_backend(client.clone(), tmp.into_path()).unwrap();

		// A random ethereum block hash to use
		let ethereum_block_hash = sp_core::H256::random();

		// G -> A1.
		let mut builder = client.new_block(Default::default()).unwrap();
		builder.push_storage_change(vec![1], None).unwrap();
		let a1 = builder.build().unwrap().block;
		let a1_hash = a1.header.hash();
		executor::block_on(client.import(BlockOrigin::Own, a1)).unwrap();

		// A1 -> B1
		let mut builder = client
			.new_block_at(&BlockId::Hash(a1_hash), Default::default(), false)
			.unwrap();
		builder.push_storage_change(vec![1], None).unwrap();
		let b1 = builder.build().unwrap().block;
		let b1_hash = b1.header.hash();
		executor::block_on(client.import(BlockOrigin::Own, b1)).unwrap();

		// Map B1
		let commitment = fc_db::MappingCommitment::<OpaqueBlock> {
			block_hash: b1_hash,
			ethereum_block_hash,
			ethereum_transaction_hashes: vec![],
		};
		let _ = frontier_backend.mapping().write_hashes(commitment);

		// Expect B1 to be canon
		assert_eq!(
			super::frontier_backend_client::load_hash(
				client.as_ref(),
				frontier_backend.as_ref(),
				ethereum_block_hash
			)
			.unwrap()
			.unwrap(),
			b1_hash,
		);

		// A1 -> B2
		let mut builder = client
			.new_block_at(&BlockId::Hash(a1_hash), Default::default(), false)
			.unwrap();
		builder.push_storage_change(vec![2], None).unwrap();
		let b2 = builder.build().unwrap().block;
		let b2_hash = b2.header.hash();
		executor::block_on(client.import(BlockOrigin::Own, b2)).unwrap();

		// Map B2 to same ethereum hash
		let commitment = fc_db::MappingCommitment::<OpaqueBlock> {
			block_hash: b2_hash,
			ethereum_block_hash,
			ethereum_transaction_hashes: vec![],
		};
		let _ = frontier_backend.mapping().write_hashes(commitment);

		// Still expect B1 to be canon
		assert_eq!(
			super::frontier_backend_client::load_hash(
				client.as_ref(),
				frontier_backend.as_ref(),
				ethereum_block_hash
			)
			.unwrap()
			.unwrap(),
			b1_hash,
		);

		// B2 -> C1. B2 branch is now canon.
		let mut builder = client
			.new_block_at(&BlockId::Hash(b2_hash), Default::default(), false)
			.unwrap();
		builder.push_storage_change(vec![1], None).unwrap();
		let c1 = builder.build().unwrap().block;
		executor::block_on(client.import(BlockOrigin::Own, c1)).unwrap();

		// Expect B2 to be new canon
		assert_eq!(
			super::frontier_backend_client::load_hash(
				client.as_ref(),
				frontier_backend.as_ref(),
				ethereum_block_hash
			)
			.unwrap()
			.unwrap(),
			b2_hash,
		);
	}
}<|MERGE_RESOLUTION|>--- conflicted
+++ resolved
@@ -141,27 +141,6 @@
 		Ok(())
 	}
 
-<<<<<<< HEAD
-=======
-	pub fn onchain_storage_schema<B: BlockT, C, BE>(
-		client: &C,
-		hash: B::Hash,
-	) -> EthereumStorageSchema
-	where
-		B: BlockT<Hash = H256> + Send + Sync + 'static,
-		C: StorageProvider<B, BE> + HeaderBackend<B> + Send + Sync + 'static,
-		BE: Backend<B> + 'static,
-		BE::State: StateBackend<BlakeTwo256>,
-	{
-		match client.storage(hash, &StorageKey(PALLET_ETHEREUM_SCHEMA.to_vec())) {
-			Ok(Some(bytes)) => Decode::decode(&mut &bytes.0[..])
-				.ok()
-				.unwrap_or(EthereumStorageSchema::Undefined),
-			_ => EthereumStorageSchema::Undefined,
-		}
-	}
-
->>>>>>> 55881212
 	pub fn is_canon<B: BlockT, C>(client: &C, target_hash: H256) -> bool
 	where
 		B: BlockT<Hash = H256> + Send + Sync + 'static,
