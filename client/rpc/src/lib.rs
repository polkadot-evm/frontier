--- conflicted
+++ resolved
@@ -16,7 +16,6 @@
 // You should have received a copy of the GNU General Public License
 // along with this program. If not, see <https://www.gnu.org/licenses/>.
 
-mod cache;
 mod eth;
 mod eth_pubsub;
 mod net;
@@ -36,12 +35,7 @@
 	web3::Web3Api,
 };
 pub use ethereum::TransactionV2 as EthereumTransaction;
-<<<<<<< HEAD
-
-use ethereum_types::{H160, H256};
-use evm::{ExitError, ExitReason};
-=======
->>>>>>> bb9d4e0e
+
 pub use fc_rpc_core::{
 	EthApiServer, EthFilterApiServer, EthPubSubApiServer, NetApiServer, Web3ApiServer,
 };
