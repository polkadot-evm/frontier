// SPDX-License-Identifier: GPL-3.0-or-later WITH Classpath-exception-2.0
// This file is part of Frontier.
//
// Copyright (c) 2020-2022 Parity Technologies (UK) Ltd.
//
// This program is free software: you can redistribute it and/or modify
// it under the terms of the GNU General Public License as published by
// the Free Software Foundation, either version 3 of the License, or
// (at your option) any later version.
//
// This program is distributed in the hope that it will be useful,
// but WITHOUT ANY WARRANTY; without even the implied warranty of
// MERCHANTABILITY or FITNESS FOR A PARTICULAR PURPOSE. See the
// GNU General Public License for more details.
//
// You should have received a copy of the GNU General Public License
// along with this program. If not, see <https://www.gnu.org/licenses/>.

mod eth;
mod eth_pubsub;
mod net;
mod overrides;
mod signer;
mod web3;

pub use self::{
<<<<<<< HEAD
	eth::{EthApi, EthBlockDataCacheTask, EthFilterApi, EthTask},
	eth_pubsub::{EthPubSubApi, HexEncodedIdProvider},
	net::NetApi,
=======
	eth::{Eth, EthBlockDataCache, EthFilter, EthTask},
	eth_pubsub::{EthPubSub, HexEncodedIdProvider},
	net::Net,
>>>>>>> 90dc0eb8
	overrides::{
		OverrideHandle, RuntimeApiStorageOverride, SchemaV1Override, SchemaV2Override,
		SchemaV3Override, StorageOverride,
	},
	signer::{EthDevSigner, EthSigner},
	web3::Web3,
};
pub use ethereum::TransactionV2 as EthereumTransaction;
<<<<<<< HEAD

pub use fc_rpc_core::{
	EthApiServer, EthFilterApiServer, EthPubSubApiServer, NetApiServer, Web3ApiServer,
};
=======
pub use fc_rpc_core::{EthApi, EthFilterApi, EthPubSubApi, NetApi, Web3Api};
>>>>>>> 90dc0eb8

pub mod frontier_backend_client {
	use super::internal_err;

	use codec::Decode;
	use ethereum_types::H256;
	use jsonrpc_core::Result as RpcResult;

	use sc_client_api::backend::{Backend, StateBackend, StorageProvider};
	use sp_blockchain::HeaderBackend;
	use sp_runtime::{
		generic::BlockId,
		traits::{BlakeTwo256, Block as BlockT, Header as HeaderT, UniqueSaturatedInto, Zero},
	};
	use sp_storage::StorageKey;

	use fc_rpc_core::types::BlockNumber;
	use fp_storage::{EthereumStorageSchema, PALLET_ETHEREUM_SCHEMA};

	pub fn native_block_id<B: BlockT, C>(
		client: &C,
		backend: &fc_db::Backend<B>,
		number: Option<BlockNumber>,
	) -> RpcResult<Option<BlockId<B>>>
	where
		B: BlockT<Hash = H256> + Send + Sync + 'static,
		C: HeaderBackend<B> + Send + Sync + 'static,
	{
		Ok(match number.unwrap_or(BlockNumber::Latest) {
			BlockNumber::Hash { hash, .. } => load_hash::<B>(backend, hash).unwrap_or(None),
			BlockNumber::Num(number) => Some(BlockId::Number(number.unique_saturated_into())),
			BlockNumber::Latest => Some(BlockId::Hash(client.info().best_hash)),
			BlockNumber::Earliest => Some(BlockId::Number(Zero::zero())),
			BlockNumber::Pending => None,
		})
	}

	pub fn load_hash<B: BlockT>(
		backend: &fc_db::Backend<B>,
		hash: H256,
	) -> RpcResult<Option<BlockId<B>>>
	where
		B: BlockT<Hash = H256> + Send + Sync + 'static,
	{
		let substrate_hash = backend
			.mapping()
			.block_hash(&hash)
			.map_err(|err| internal_err(format!("fetch aux store failed: {:?}", err)))?;

		if let Some(substrate_hash) = substrate_hash {
			return Ok(Some(BlockId::Hash(substrate_hash)));
		}
		Ok(None)
	}

	pub fn load_cached_schema<B: BlockT>(
		backend: &fc_db::Backend<B>,
	) -> RpcResult<Option<Vec<(EthereumStorageSchema, H256)>>>
	where
		B: BlockT<Hash = H256> + Send + Sync + 'static,
	{
		let cache = backend
			.meta()
			.ethereum_schema()
			.map_err(|err| internal_err(format!("fetch backend failed: {:?}", err)))?;
		Ok(cache)
	}

	pub fn write_cached_schema<B: BlockT>(
		backend: &fc_db::Backend<B>,
		new_cache: Vec<(EthereumStorageSchema, H256)>,
	) -> RpcResult<()>
	where
		B: BlockT<Hash = H256> + Send + Sync + 'static,
	{
		backend
			.meta()
			.write_ethereum_schema(new_cache)
			.map_err(|err| internal_err(format!("write backend failed: {:?}", err)))?;
		Ok(())
	}

	pub fn onchain_storage_schema<B: BlockT, C, BE>(
		client: &C,
		at: BlockId<B>,
	) -> EthereumStorageSchema
	where
		B: BlockT<Hash = H256> + Send + Sync + 'static,
		C: StorageProvider<B, BE> + Send + Sync + 'static,
		BE: Backend<B> + 'static,
		BE::State: StateBackend<BlakeTwo256>,
	{
		match client.storage(&at, &StorageKey(PALLET_ETHEREUM_SCHEMA.to_vec())) {
			Ok(Some(bytes)) => Decode::decode(&mut &bytes.0[..])
				.ok()
				.unwrap_or(EthereumStorageSchema::Undefined),
			_ => EthereumStorageSchema::Undefined,
		}
	}

	pub fn is_canon<B: BlockT, C>(client: &C, target_hash: H256) -> bool
	where
		B: BlockT<Hash = H256> + Send + Sync + 'static,
		C: HeaderBackend<B> + Send + Sync + 'static,
	{
		if let Ok(Some(number)) = client.number(target_hash) {
			if let Ok(Some(header)) = client.header(BlockId::Number(number)) {
				return header.hash() == target_hash;
			}
		}
		false
	}

	pub fn load_transactions<B: BlockT, C>(
		client: &C,
		backend: &fc_db::Backend<B>,
		transaction_hash: H256,
		only_canonical: bool,
	) -> RpcResult<Option<(H256, u32)>>
	where
		B: BlockT<Hash = H256> + Send + Sync + 'static,
		C: HeaderBackend<B> + Send + Sync + 'static,
	{
		let transaction_metadata = backend
			.mapping()
			.transaction_metadata(&transaction_hash)
			.map_err(|err| internal_err(format!("fetch aux store failed: {:?}", err)))?;

		transaction_metadata
			.iter()
			.find(|meta| is_canon::<B, C>(client, meta.block_hash))
			.map_or_else(
				|| {
					if !only_canonical && transaction_metadata.len() > 0 {
						Ok(Some((
							transaction_metadata[0].ethereum_block_hash,
							transaction_metadata[0].ethereum_index,
						)))
					} else {
						Ok(None)
					}
				},
				|meta| Ok(Some((meta.ethereum_block_hash, meta.ethereum_index))),
			)
	}
}

pub fn internal_err<T: ToString>(message: T) -> jsonrpc_core::Error {
	jsonrpc_core::Error {
		code: jsonrpc_core::ErrorCode::InternalError,
		message: message.to_string(),
		data: None,
	}
}

pub fn public_key(transaction: &EthereumTransaction) -> Result<[u8; 64], sp_io::EcdsaVerifyError> {
	let mut sig = [0u8; 65];
	let mut msg = [0u8; 32];
	match transaction {
		EthereumTransaction::Legacy(t) => {
			sig[0..32].copy_from_slice(&t.signature.r()[..]);
			sig[32..64].copy_from_slice(&t.signature.s()[..]);
			sig[64] = t.signature.standard_v();
			msg.copy_from_slice(&ethereum::LegacyTransactionMessage::from(t.clone()).hash()[..]);
		}
		EthereumTransaction::EIP2930(t) => {
			sig[0..32].copy_from_slice(&t.r[..]);
			sig[32..64].copy_from_slice(&t.s[..]);
			sig[64] = t.odd_y_parity as u8;
			msg.copy_from_slice(&ethereum::EIP2930TransactionMessage::from(t.clone()).hash()[..]);
		}
		EthereumTransaction::EIP1559(t) => {
			sig[0..32].copy_from_slice(&t.r[..]);
			sig[32..64].copy_from_slice(&t.s[..]);
			sig[64] = t.odd_y_parity as u8;
			msg.copy_from_slice(&ethereum::EIP1559TransactionMessage::from(t.clone()).hash()[..]);
		}
	}
	sp_io::crypto::secp256k1_ecdsa_recover(&sig, &msg)
}<|MERGE_RESOLUTION|>--- conflicted
+++ resolved
@@ -24,15 +24,9 @@
 mod web3;
 
 pub use self::{
-<<<<<<< HEAD
-	eth::{EthApi, EthBlockDataCacheTask, EthFilterApi, EthTask},
-	eth_pubsub::{EthPubSubApi, HexEncodedIdProvider},
-	net::NetApi,
-=======
-	eth::{Eth, EthBlockDataCache, EthFilter, EthTask},
+	eth::{Eth, EthBlockDataCacheTask, EthFilter, EthTask},
 	eth_pubsub::{EthPubSub, HexEncodedIdProvider},
 	net::Net,
->>>>>>> 90dc0eb8
 	overrides::{
 		OverrideHandle, RuntimeApiStorageOverride, SchemaV1Override, SchemaV2Override,
 		SchemaV3Override, StorageOverride,
@@ -41,14 +35,7 @@
 	web3::Web3,
 };
 pub use ethereum::TransactionV2 as EthereumTransaction;
-<<<<<<< HEAD
-
-pub use fc_rpc_core::{
-	EthApiServer, EthFilterApiServer, EthPubSubApiServer, NetApiServer, Web3ApiServer,
-};
-=======
 pub use fc_rpc_core::{EthApi, EthFilterApi, EthPubSubApi, NetApi, Web3Api};
->>>>>>> 90dc0eb8
 
 pub mod frontier_backend_client {
 	use super::internal_err;
