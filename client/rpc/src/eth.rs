--- conflicted
+++ resolved
@@ -2831,7 +2831,6 @@
 			}
 		}
 
-<<<<<<< HEAD
 		let mut notification_st = client.import_notification_stream();
 		while let Some(notification) = notification_st.next().await {
 			// Imported block
@@ -2853,19 +2852,6 @@
 					// We make sure to remove reorged blocks from cache, as we want
 					// a single cached schema for a given height.
 					let to_remove = old_cache
-=======
-		// Subscribe to changes for the pallet-ethereum Schema.
-		if let Ok(mut stream) = client.storage_changes_notification_stream(
-			Some(&[StorageKey(PALLET_ETHEREUM_SCHEMA.to_vec())]),
-			None,
-		) {
-			while let Some(notification) = stream.next().await {
-				let (hash, changes) = (notification.block, notification.changes);
-				// Make sure only block hashes marked as best are referencing cache checkpoints.
-				if hash == client.info().best_hash {
-					// Just map the change set to the actual data.
-					let storage: Vec<Option<StorageData>> = changes
->>>>>>> ec38d8f7
 						.iter()
 						.enumerate()
 						.filter_map(|(index, (schema, hash))| {
