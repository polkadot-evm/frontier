// SPDX-License-Identifier: GPL-3.0-or-later WITH Classpath-exception-2.0
// This file is part of Frontier.
//
<<<<<<< HEAD
// Copyright (c) 2020 Parity Technologies (UK) Ltd.
=======
// Copyright (c) 2017-2022 Parity Technologies (UK) Ltd.
>>>>>>> 4c05c2b0
//
// This program is free software: you can redistribute it and/or modify
// it under the terms of the GNU General Public License as published by
// the Free Software Foundation, either version 3 of the License, or
// (at your option) any later version.
//
// This program is distributed in the hope that it will be useful,
// but WITHOUT ANY WARRANTY; without even the implied warranty of
// MERCHANTABILITY or FITNESS FOR A PARTICULAR PURPOSE. See the
// GNU General Public License for more details.
//
// You should have received a copy of the GNU General Public License
// along with this program. If not, see <https://www.gnu.org/licenses/>.
<<<<<<< HEAD

use std::{marker::PhantomData, sync::Arc};
=======
>>>>>>> 4c05c2b0

use codec::Decode;
use ethereum_types::{H160, H256, U256};

use sc_client_api::backend::{Backend, StateBackend, StorageProvider};
use sp_api::BlockId;
use sp_runtime::{
	traits::{BlakeTwo256, Block as BlockT},
	Permill,
};
use sp_storage::StorageKey;

use fp_rpc::TransactionStatus;

use super::{blake2_128_extend, storage_prefix_build, StorageOverride};

/// An override for runtimes that use Schema V3
pub struct SchemaV3Override<B: BlockT, C, BE> {
	client: Arc<C>,
	_marker: PhantomData<(B, BE)>,
}

impl<B: BlockT, C, BE> SchemaV3Override<B, C, BE> {
	pub fn new(client: Arc<C>) -> Self {
		Self {
			client,
			_marker: PhantomData,
		}
	}
}

impl<B, C, BE> SchemaV3Override<B, C, BE>
where
	B: BlockT<Hash = H256> + Send + Sync + 'static,
	C: StorageProvider<B, BE> + Send + Sync + 'static,
	BE: Backend<B> + 'static,
	BE::State: StateBackend<BlakeTwo256>,
{
	fn query_storage<T: Decode>(&self, id: &BlockId<B>, key: &StorageKey) -> Option<T> {
		if let Ok(Some(data)) = self.client.storage(id, key) {
			if let Ok(result) = Decode::decode(&mut &data.0[..]) {
				return Some(result);
			}
		}
		None
	}
}

impl<B, C, BE> StorageOverride<B> for SchemaV3Override<B, C, BE>
where
	B: BlockT<Hash = H256> + Send + Sync + 'static,
	C: StorageProvider<B, BE> + Send + Sync + 'static,
	BE: Backend<B> + 'static,
	BE::State: StateBackend<BlakeTwo256>,
{
	/// For a given account address, returns pallet_evm::AccountCodes.
	fn account_code_at(&self, block: &BlockId<B>, address: H160) -> Option<Vec<u8>> {
		let mut key: Vec<u8> = storage_prefix_build(b"EVM", b"AccountCodes");
		key.extend(blake2_128_extend(address.as_bytes()));
		self.query_storage::<Vec<u8>>(block, &StorageKey(key))
	}

	/// For a given account address and index, returns pallet_evm::AccountStorages.
	fn storage_at(&self, block: &BlockId<B>, address: H160, index: U256) -> Option<H256> {
		let tmp: &mut [u8; 32] = &mut [0; 32];
		index.to_big_endian(tmp);

		let mut key: Vec<u8> = storage_prefix_build(b"EVM", b"AccountStorages");
		key.extend(blake2_128_extend(address.as_bytes()));
		key.extend(blake2_128_extend(tmp));

		self.query_storage::<H256>(block, &StorageKey(key))
	}

	/// Return the current block.
	fn current_block(&self, block: &BlockId<B>) -> Option<ethereum::BlockV2> {
		self.query_storage::<ethereum::BlockV2>(
			block,
			&StorageKey(storage_prefix_build(b"Ethereum", b"CurrentBlock")),
		)
	}

	/// Return the current receipt.
	fn current_receipts(&self, block: &BlockId<B>) -> Option<Vec<ethereum::ReceiptV3>> {
		self.query_storage::<Vec<ethereum::ReceiptV3>>(
			block,
			&StorageKey(storage_prefix_build(b"Ethereum", b"CurrentReceipts")),
		)
	}

	/// Return the current transaction status.
	fn current_transaction_statuses(&self, block: &BlockId<B>) -> Option<Vec<TransactionStatus>> {
		self.query_storage::<Vec<TransactionStatus>>(
			block,
			&StorageKey(storage_prefix_build(
				b"Ethereum",
				b"CurrentTransactionStatuses",
			)),
		)
	}

	/// Return the base fee at the given height.
	fn base_fee(&self, block: &BlockId<B>) -> Option<U256> {
		self.query_storage::<U256>(
			block,
			&StorageKey(storage_prefix_build(b"BaseFee", b"BaseFeePerGas")),
		)
	}

	/// Return the elasticity at the given height.
	fn elasticity(&self, block: &BlockId<B>) -> Option<Permill> {
		let default_elasticity = Some(Permill::from_parts(125_000));
		let elasticity = self.query_storage::<Permill>(
			block,
			&StorageKey(storage_prefix_build(b"BaseFee", b"Elasticity")),
		);
		if elasticity.is_some() {
			elasticity
		} else {
			default_elasticity
		}
	}

	fn is_eip1559(&self, _block: &BlockId<B>) -> bool {
		true
	}
}<|MERGE_RESOLUTION|>--- conflicted
+++ resolved
@@ -1,11 +1,7 @@
 // SPDX-License-Identifier: GPL-3.0-or-later WITH Classpath-exception-2.0
 // This file is part of Frontier.
 //
-<<<<<<< HEAD
-// Copyright (c) 2020 Parity Technologies (UK) Ltd.
-=======
 // Copyright (c) 2017-2022 Parity Technologies (UK) Ltd.
->>>>>>> 4c05c2b0
 //
 // This program is free software: you can redistribute it and/or modify
 // it under the terms of the GNU General Public License as published by
@@ -19,11 +15,8 @@
 //
 // You should have received a copy of the GNU General Public License
 // along with this program. If not, see <https://www.gnu.org/licenses/>.
-<<<<<<< HEAD
 
 use std::{marker::PhantomData, sync::Arc};
-=======
->>>>>>> 4c05c2b0
 
 use codec::Decode;
 use ethereum_types::{H160, H256, U256};
