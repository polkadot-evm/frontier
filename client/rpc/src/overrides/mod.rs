--- conflicted
+++ resolved
@@ -35,39 +35,6 @@
 pub use schema_v2_override::SchemaV2Override;
 pub use schema_v3_override::SchemaV3Override;
 
-<<<<<<< HEAD
-=======
-pub struct OverrideHandle<Block: BlockT> {
-	pub schemas: BTreeMap<EthereumStorageSchema, Box<dyn StorageOverride<Block> + Send + Sync>>,
-	pub fallback: Box<dyn StorageOverride<Block> + Send + Sync>,
-}
-
-/// Something that can fetch Ethereum-related data. This trait is quite similar to the runtime API,
-/// and indeed oe implementation of it uses the runtime API.
-/// Having this trait is useful because it allows optimized implementations that fetch data from a
-/// State Backend with some assumptions about pallet-ethereum's storage schema. Using such an
-/// optimized implementation avoids spawning a runtime and the overhead associated with it.
-pub trait StorageOverride<Block: BlockT> {
-	/// For a given account address, returns pallet_evm::AccountCodes.
-	fn account_code_at(&self, block: &BlockId<Block>, address: H160) -> Option<Vec<u8>>;
-	/// For a given account address and index, returns pallet_evm::AccountStorages.
-	fn storage_at(&self, block: &BlockId<Block>, address: H160, index: U256) -> Option<H256>;
-	/// Return the current block.
-	fn current_block(&self, block: &BlockId<Block>) -> Option<EthereumBlock>;
-	/// Return the current receipt.
-	fn current_receipts(&self, block: &BlockId<Block>) -> Option<Vec<ethereum::ReceiptV3>>;
-	/// Return the current transaction status.
-	fn current_transaction_statuses(
-		&self,
-		block: &BlockId<Block>,
-	) -> Option<Vec<TransactionStatus>>;
-	/// Return the base fee at the given height.
-	fn elasticity(&self, block: &BlockId<Block>) -> Option<Permill>;
-	/// Return `true` if the request BlockId is post-eip1559.
-	fn is_eip1559(&self, block: &BlockId<Block>) -> bool;
-}
-
->>>>>>> 08dfe898
 fn storage_prefix_build(module: &[u8], storage: &[u8]) -> Vec<u8> {
 	[twox_128(module), twox_128(storage)].concat().to_vec()
 }
