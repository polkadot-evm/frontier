[package]
name = "fc-rpc"
version = "2.0.0-dev"
license = "GPL-3.0-or-later WITH Classpath-exception-2.0"
description = "Ethereum RPC (web3) compatibility layer for Substrate."
authors = { workspace = true }
edition = { workspace = true }
repository = { workspace = true }

[package.metadata.docs.rs]
targets = ["x86_64-unknown-linux-gnu"]

[dependencies]
ethereum = { workspace = true, features = ["with-codec"] }
ethereum-types = { workspace = true }
evm = { workspace = true }
futures = "0.3.25"
hex = "0.4.3"
jsonrpsee = { workspace = true, features = ["server", "macros"] }
libsecp256k1 = { workspace = true }
log = "0.4.17"
lru = "0.8.1"
prometheus = { version = "0.13.1", default-features = false }
rand = "0.8"
rlp = { workspace = true }
scale-codec = { package = "parity-scale-codec", workspace = true }
tokio = { version = "1.24", features = ["sync"] }

# Substrate
prometheus-endpoint = { workspace = true }
sc-client-api = { workspace = true }
sc-network = { workspace = true }
sc-network-common = { workspace = true }
sc-rpc = { workspace = true }
sc-service = { workspace = true }
sc-transaction-pool = { workspace = true }
sc-transaction-pool-api = { workspace = true }
sp-api = { workspace = true }
sp-block-builder = { workspace = true }
sp-blockchain = { workspace = true }
sp-consensus = { workspace = true }
sp-core = { workspace = true }
sp-io = { workspace = true }
sp-runtime = { workspace = true }
sp-storage = { workspace = true }
# Frontier
fc-db = { workspace = true }
fc-rpc-core = { workspace = true }
<<<<<<< HEAD
fp-ethereum = { workspace = true, features = ["default"] }
fp-rpc = { workspace = true, features = ["default"] }
fp-storage = { workspace = true, features = ["default"] }
=======
fc-storage = { workspace = true }
fp-ethereum = { workspace = true, features = ["std"] }
fp-rpc = { workspace = true, features = ["std"] }
fp-storage = { workspace = true, features = ["std"] }
>>>>>>> b984ff19

[dev-dependencies]
tempfile = "3.3.0"
# Substrate
sc-block-builder = { workspace = true }
sc-client-db = { workspace = true }
sp-consensus = { workspace = true }
substrate-test-runtime-client = { workspace = true }

[features]
rpc-binary-search-estimate = []<|MERGE_RESOLUTION|>--- conflicted
+++ resolved
@@ -46,16 +46,10 @@
 # Frontier
 fc-db = { workspace = true }
 fc-rpc-core = { workspace = true }
-<<<<<<< HEAD
+fc-storage = { workspace = true }
 fp-ethereum = { workspace = true, features = ["default"] }
 fp-rpc = { workspace = true, features = ["default"] }
 fp-storage = { workspace = true, features = ["default"] }
-=======
-fc-storage = { workspace = true }
-fp-ethereum = { workspace = true, features = ["std"] }
-fp-rpc = { workspace = true, features = ["std"] }
-fp-storage = { workspace = true, features = ["std"] }
->>>>>>> b984ff19
 
 [dev-dependencies]
 tempfile = "3.3.0"
