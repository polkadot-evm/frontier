[package]
name = "fc-rpc"
version = "2.0.0-dev"
license = "GPL-3.0-or-later WITH Classpath-exception-2.0"
description = "Ethereum RPC (web3) compatibility layer for Substrate."
authors = { workspace = true }
edition = { workspace = true }
repository = { workspace = true }

[package.metadata.docs.rs]
targets = ["x86_64-unknown-linux-gnu"]

[dependencies]
ethereum = { workspace = true, features = ["with-codec"] }
ethereum-types = { workspace = true }
evm = { workspace = true }
futures = "0.3.25"
hex = "0.4.3"
jsonrpsee = { workspace = true, features = ["server", "macros"] }
libsecp256k1 = { workspace = true }
log = "0.4.17"
lru = "0.8.1"
prometheus = { version = "0.13.1", default-features = false }
rand = "0.8"
<<<<<<< HEAD
tokio = { version = "1.24", features = ["sync"] }
=======
rlp = { workspace = true }
scale-codec = { package = "parity-scale-codec", workspace = true }
tokio = { version = "1.19", features = ["sync"] }
>>>>>>> fb3ccae8

# Substrate
prometheus-endpoint = { workspace = true }
sc-client-api = { workspace = true }
sc-network = { workspace = true }
sc-network-common = { workspace = true }
sc-rpc = { workspace = true }
sc-service = { workspace = true }
sc-transaction-pool = { workspace = true }
sc-transaction-pool-api = { workspace = true }
sp-api = { workspace = true }
sp-block-builder = { workspace = true }
sp-blockchain = { workspace = true }
sp-consensus = { workspace = true }
sp-core = { workspace = true }
sp-io = { workspace = true }
sp-runtime = { workspace = true }
sp-storage = { workspace = true }
# Frontier
fc-db = { workspace = true }
fc-rpc-core = { workspace = true }
fp-ethereum = { workspace = true, features = ["std"] }
fp-rpc = { workspace = true, features = ["std"] }
fp-storage = { workspace = true, features = ["std"] }

[dev-dependencies]
tempfile = "3.3.0"
# Substrate
sc-block-builder = { workspace = true }
sc-client-db = { workspace = true }
sp-consensus = { workspace = true }
substrate-test-runtime-client = { workspace = true }

[features]
rpc_binary_search_estimate = []<|MERGE_RESOLUTION|>--- conflicted
+++ resolved
@@ -22,13 +22,9 @@
 lru = "0.8.1"
 prometheus = { version = "0.13.1", default-features = false }
 rand = "0.8"
-<<<<<<< HEAD
-tokio = { version = "1.24", features = ["sync"] }
-=======
 rlp = { workspace = true }
 scale-codec = { package = "parity-scale-codec", workspace = true }
-tokio = { version = "1.19", features = ["sync"] }
->>>>>>> fb3ccae8
+tokio = { version = "1.24", features = ["sync"] }
 
 # Substrate
 prometheus-endpoint = { workspace = true }
