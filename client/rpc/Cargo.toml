[package]
name = "fc-rpc"
version = "2.0.0-dev"
license = "GPL-3.0-or-later WITH Classpath-exception-2.0"
description = "Ethereum RPC (web3) compatibility layer for Substrate."
authors = { workspace = true }
edition = { workspace = true }
repository = { workspace = true }

[package.metadata.docs.rs]
targets = ["x86_64-unknown-linux-gnu"]

[dependencies]
ethereum = { workspace = true, features = ["with-codec"] }
ethereum-types = { workspace = true }
evm = { workspace = true }
futures = { workspace = true }
hex = { workspace = true }
jsonrpsee = { workspace = true, features = ["server", "macros"] }
libsecp256k1 = { workspace = true }
log = { workspace = true }
lru = "0.8.1"
prometheus = { version = "0.13.1", default-features = false }
rand = "0.8"
rlp = { workspace = true }
scale-codec = { package = "parity-scale-codec", workspace = true }
<<<<<<< HEAD
tokio = { workspace = true, features = ["sync"] }
=======
serde = { workspace = true }
tokio = { version = "1.24", features = ["sync"] }
>>>>>>> 3b871456

# Substrate
prometheus-endpoint = { workspace = true }
sc-client-api = { workspace = true }
sc-network = { workspace = true }
sc-network-common = { workspace = true }
sc-network-sync = { workspace = true }
sc-rpc = { workspace = true }
sc-service = { workspace = true }
sc-transaction-pool = { workspace = true }
sc-transaction-pool-api = { workspace = true }
sc-utils = { workspace = true }
sp-api = { workspace = true }
sp-block-builder = { workspace = true }
sp-blockchain = { workspace = true }
sp-consensus = { workspace = true }
sp-core = { workspace = true }
sp-io = { workspace = true }
sp-runtime = { workspace = true }
sp-state-machine = { workspace = true }
sp-storage = { workspace = true }
# Frontier
fc-db = { workspace = true }
fc-mapping-sync = { workspace = true }
fc-rpc-core = { workspace = true }
fc-storage = { workspace = true }
fp-ethereum = { workspace = true, features = ["default"] }
fp-evm = { workspace = true }
fp-rpc = { workspace = true, features = ["default"] }
fp-storage = { workspace = true, features = ["default"] }
pallet-evm = { workspace = true }

[dev-dependencies]
tempfile = "3.3.0"
# Substrate
sc-block-builder = { workspace = true }
sc-client-db = { workspace = true }
sp-consensus = { workspace = true }
substrate-test-runtime-client = { workspace = true }

[features]
rpc-binary-search-estimate = []<|MERGE_RESOLUTION|>--- conflicted
+++ resolved
@@ -24,12 +24,8 @@
 rand = "0.8"
 rlp = { workspace = true }
 scale-codec = { package = "parity-scale-codec", workspace = true }
-<<<<<<< HEAD
+serde = { workspace = true }
 tokio = { workspace = true, features = ["sync"] }
-=======
-serde = { workspace = true }
-tokio = { version = "1.24", features = ["sync"] }
->>>>>>> 3b871456
 
 # Substrate
 prometheus-endpoint = { workspace = true }
