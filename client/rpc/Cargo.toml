--- conflicted
+++ resolved
@@ -14,7 +14,7 @@
 ethereum = { workspace = true, features = ["with-codec"] }
 ethereum-types = { workspace = true }
 evm = { workspace = true }
-futures = "0.3.25"
+futures = { workspace = true }
 hex = "0.4.3"
 jsonrpsee = { workspace = true, features = ["server", "macros"] }
 libsecp256k1 = { workspace = true }
@@ -24,12 +24,8 @@
 rand = "0.8"
 rlp = { workspace = true }
 scale-codec = { package = "parity-scale-codec", workspace = true }
-<<<<<<< HEAD
+serde = { workspace = true }
 tokio = { workspace = true, features = ["sync"] }
-=======
-serde = { workspace = true }
-tokio = { version = "1.24", features = ["sync"] }
->>>>>>> 3b871456
 
 # Substrate
 prometheus-endpoint = { workspace = true }
@@ -71,4 +67,10 @@
 substrate-test-runtime-client = { workspace = true }
 
 [features]
+default = ["rocksdb"]
+rocksdb = [
+	"sc-service/rocksdb",
+	"fc-db/rocksdb",
+	"fc-mapping-sync/rocksdb",
+]
 rpc-binary-search-estimate = []