[package]
name = "fc-rpc"
version = "2.0.0-dev"
authors = ["Parity Technologies <admin@parity.io>"]
edition = "2021"
license = "GPL-3.0-or-later WITH Classpath-exception-2.0"
description = "Ethereum RPC (web3) compatibility layer for Substrate."
repository = "https://github.com/paritytech/frontier/"

[package.metadata.docs.rs]
targets = ["x86_64-unknown-linux-gnu"]

[dependencies]
ethereum = { version = "0.12.0", features = ["with-codec"] }
<<<<<<< HEAD
evm = { git = "https://github.com/rust-blockchain/evm", branch = "master" }
=======
evm = { git = "https://github.com/rust-blockchain/evm", rev = "01bcbd2205a212c34451d3b4fabc962793b057d3" }
>>>>>>> bc3b70cc
futures = "0.3.21"
hex = "0.4.3"
log = "0.4.17"
lru = "0.7.6"
prometheus = { version = "0.13.1", default-features = false }
rand = "0.8"
<<<<<<< HEAD
=======
rustc-hex = "2.1.0"
>>>>>>> bc3b70cc
tokio = { version = "1.19", features = ["sync"] }

# Parity
codec = { package = "parity-scale-codec", version = "3.0.0" }
ethereum-types = "0.13.1"
jsonrpsee = { version = "0.13.0", features = ["server", "macros"] }
libsecp256k1 = "0.7"
rlp = "0.5"

# Substrate
prometheus-endpoint = { package = "substrate-prometheus-endpoint", git = "https://github.com/paritytech/substrate", branch = "master" }
sc-client-api = { version = "4.0.0-dev", git = "https://github.com/paritytech/substrate", branch = "master" }
sc-network = { version = "0.10.0-dev", git = "https://github.com/paritytech/substrate", branch = "master" }
sc-rpc = { version = "4.0.0-dev", git = "https://github.com/paritytech/substrate", branch = "master" }
sc-service = { version = "0.10.0-dev", git = "https://github.com/paritytech/substrate", branch = "master" }
sc-transaction-pool = { version = "4.0.0-dev", git = "https://github.com/paritytech/substrate", branch = "master" }
sc-transaction-pool-api = { version = "4.0.0-dev", git = "https://github.com/paritytech/substrate", branch = "master" }
sp-api = { version = "4.0.0-dev", git = "https://github.com/paritytech/substrate", branch = "master" }
sp-block-builder = { version = "4.0.0-dev", git = "https://github.com/paritytech/substrate", branch = "master" }
sp-blockchain = { version = "4.0.0-dev", git = "https://github.com/paritytech/substrate", branch = "master" }
sp-core = { version = "6.0.0", git = "https://github.com/paritytech/substrate", branch = "master" }
sp-io = { version = "6.0.0", git = "https://github.com/paritytech/substrate", branch = "master" }
sp-runtime = { version = "6.0.0", git = "https://github.com/paritytech/substrate", branch = "master" }
sp-storage = { version = "6.0.0", git = "https://github.com/paritytech/substrate", branch = "master" }

# Frontier
fc-db = { version = "2.0.0-dev", path = "../db" }
fc-rpc-core = { version = "1.1.0-dev", path = "../rpc-core" }
fp-rpc = { version = "3.0.0-dev", path = "../../primitives/rpc" }
fp-storage = { version = "2.0.0-dev", path = "../../primitives/storage" }

[dev-dependencies]
tempfile = "3.3.0"
# Substrate
beefy-primitives = { version = "4.0.0-dev", git = "https://github.com/paritytech/substrate", branch = "master" }
sc-block-builder = { version = "0.10.0-dev", git = "https://github.com/paritytech/substrate", branch = "master" }
sc-client-db = { version = "0.10.0-dev", git = "https://github.com/paritytech/substrate", branch = "master" }
sp-consensus = { version = "0.10.0-dev", git = "https://github.com/paritytech/substrate", branch = "master" }
substrate-test-runtime-client = { version = "2.0.0", git = "https://github.com/paritytech/substrate", branch = "master" }
# Frontier
frontier-template-runtime = { path = "../../template/runtime" }

[features]
rpc_binary_search_estimate = []<|MERGE_RESOLUTION|>--- conflicted
+++ resolved
@@ -12,21 +12,13 @@
 
 [dependencies]
 ethereum = { version = "0.12.0", features = ["with-codec"] }
-<<<<<<< HEAD
-evm = { git = "https://github.com/rust-blockchain/evm", branch = "master" }
-=======
 evm = { git = "https://github.com/rust-blockchain/evm", rev = "01bcbd2205a212c34451d3b4fabc962793b057d3" }
->>>>>>> bc3b70cc
 futures = "0.3.21"
 hex = "0.4.3"
 log = "0.4.17"
 lru = "0.7.6"
 prometheus = { version = "0.13.1", default-features = false }
 rand = "0.8"
-<<<<<<< HEAD
-=======
-rustc-hex = "2.1.0"
->>>>>>> bc3b70cc
 tokio = { version = "1.19", features = ["sync"] }
 
 # Parity
