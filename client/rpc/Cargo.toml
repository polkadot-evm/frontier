--- conflicted
+++ resolved
@@ -18,9 +18,8 @@
 fc-db = { version = "1.0.0", path = "../db" }
 fc-rpc-core = { version = "1.1.0-dev", path = "../rpc-core" }
 fp-consensus = { version = "1.0.0", path = "../../primitives/consensus" }
-<<<<<<< HEAD
-fp-rpc = { version = "1.0.0", path = "../../primitives/rpc" }
-fp-storage = { version = "1.0.0", path = "../../primitives/storage"}
+fp-rpc = { version = "1.0.1-dev", path = "../../primitives/rpc" }
+fp-storage = { version = "1.0.1-dev", path = "../../primitives/storage"}
 sp-io = { version = "3.0.0", git = "https://github.com/paritytech/substrate.git", branch = "master" }
 sp-runtime = { version = "3.0.0", git = "https://github.com/paritytech/substrate.git", branch = "master" }
 sp-api = { version = "3.0.0", git = "https://github.com/paritytech/substrate.git", branch = "master" }
@@ -31,24 +30,8 @@
 sc-client-api = { version = "3.0.0", git = "https://github.com/paritytech/substrate.git", branch = "master" }
 sc-rpc = { version = "3.0.0", git = "https://github.com/paritytech/substrate.git", branch = "master" }
 sc-network = { version = "0.9.0", git = "https://github.com/paritytech/substrate.git", branch = "master" }
-pallet-evm = { version = "3.0.0", path = "../../frame/evm" }
-fp-evm = { version = "1.0.0", path = "../../primitives/evm" }
-=======
-fp-rpc = { version = "1.0.1-dev", path = "../../primitives/rpc" }
-fp-storage = { version = "1.0.1-dev", path = "../../primitives/storage"}
-sp-io = { version = "3.0.0", git = "https://github.com/paritytech/substrate.git", branch = "frontier" }
-sp-runtime = { version = "3.0.0", git = "https://github.com/paritytech/substrate.git", branch = "frontier" }
-sp-api = { version = "3.0.0", git = "https://github.com/paritytech/substrate.git", branch = "frontier" }
-sp-transaction-pool = { version = "3.0.0", git = "https://github.com/paritytech/substrate.git", branch = "frontier" }
-sp-storage = { version = "3.0.0", git = "https://github.com/paritytech/substrate.git", branch = "frontier" }
-sp-blockchain = { version = "3.0.0", git = "https://github.com/paritytech/substrate.git", branch = "frontier" }
-sc-service = { version = "0.9.0", git = "https://github.com/paritytech/substrate.git", branch = "frontier" }
-sc-client-api = { version = "3.0.0", git = "https://github.com/paritytech/substrate.git", branch = "frontier" }
-sc-rpc = { version = "3.0.0", git = "https://github.com/paritytech/substrate.git", branch = "frontier" }
-sc-network = { version = "0.9.0", git = "https://github.com/paritytech/substrate.git", branch = "frontier" }
 pallet-evm = { version = "3.0.1-dev", path = "../../frame/evm" }
 fp-evm = { version = "1.0.1-dev", path = "../../primitives/evm" }
->>>>>>> 961e992f
 pallet-ethereum = { version = "1.0.1-dev", path = "../../frame/ethereum" }
 ethereum = { version = "0.7.1", features = ["with-codec"] }
 codec = { package = "parity-scale-codec", version = "2.0.0" }
