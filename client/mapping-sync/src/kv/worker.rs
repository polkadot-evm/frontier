--- conflicted
+++ resolved
@@ -46,13 +46,8 @@
 
 	client: Arc<C>,
 	substrate_backend: Arc<BE>,
-<<<<<<< HEAD
-	overrides: Arc<OverrideHandle<Block>>,
+	storage_override: Arc<dyn StorageOverride<Block>>,
 	frontier_backend: Arc<fc_db::kv::Backend<Block, C>>,
-=======
-	storage_override: Arc<dyn StorageOverride<Block>>,
-	frontier_backend: Arc<fc_db::kv::Backend<Block>>,
->>>>>>> 77d71576
 
 	have_next: bool,
 	retry_times: usize,
@@ -72,13 +67,8 @@
 		timeout: Duration,
 		client: Arc<C>,
 		substrate_backend: Arc<BE>,
-<<<<<<< HEAD
-		overrides: Arc<OverrideHandle<Block>>,
+		storage_override: Arc<dyn StorageOverride<Block>>,
 		frontier_backend: Arc<fc_db::kv::Backend<Block, C>>,
-=======
-		storage_override: Arc<dyn StorageOverride<Block>>,
-		frontier_backend: Arc<fc_db::kv::Backend<Block>>,
->>>>>>> 77d71576
 		retry_times: usize,
 		sync_from: <Block::Header as HeaderT>::Number,
 		strategy: SyncStrategy,
