[package]
name = "fc-mapping-sync"
version = "2.0.0-dev"
license = "GPL-3.0-or-later WITH Classpath-exception-2.0"
description = "Mapping sync logic for Frontier."
authors = { workspace = true }
edition = { workspace = true }
repository = { workspace = true }

[package.metadata.docs.rs]
targets = ["x86_64-unknown-linux-gnu"]

[dependencies]
futures = "0.3.25"
futures-timer = "3.0.2"
log = "0.4.17"
sqlx = { features = ["runtime-tokio-native-tls", "sqlite", "offline"], git = "https://github.com/PureStake/sqlx", branch = "v0.6.2-timeout" }
tokio = { version = "1.19", features = ["macros", "sync"] }

# Substrate
sc-client-api = { workspace = true }
sp-api = { workspace = true }
sp-blockchain = { workspace = true }
sp-core = { workspace = true }
sp-runtime = { workspace = true }

# Frontier
fc-db = { workspace = true }
<<<<<<< HEAD
fp-consensus = { workspace = true, features = ["default"] }
fp-rpc = { workspace = true, features = ["default"] }

[dev-dependencies]
ethereum = { workspace = true }
scale-codec = { package = "parity-scale-codec", workspace = true }
tempfile = "3.3.0"
# Frontier
fp-consensus = { workspace = true, features = ["std"] }
fp-storage = { workspace = true, features = ["std"] }
# Substrate
ethereum-types = { workspace = true }
fc-rpc = { workspace = true }
frontier-template-runtime = { workspace = true }
sc-block-builder = { workspace = true }
sc-client-db = { workspace = true }
sp-consensus = { workspace = true }
sp-io = { workspace = true }
substrate-test-runtime-client = { workspace = true }
=======
fc-storage = { workspace = true }
fp-consensus = { workspace = true, features = ["default"] }
fp-rpc = { workspace = true, features = ["default"] }
>>>>>>> d13668c0
<|MERGE_RESOLUTION|>--- conflicted
+++ resolved
@@ -14,7 +14,6 @@
 futures = "0.3.25"
 futures-timer = "3.0.2"
 log = "0.4.17"
-sqlx = { features = ["runtime-tokio-native-tls", "sqlite", "offline"], git = "https://github.com/PureStake/sqlx", branch = "v0.6.2-timeout" }
 tokio = { version = "1.19", features = ["macros", "sync"] }
 
 # Substrate
@@ -26,13 +25,14 @@
 
 # Frontier
 fc-db = { workspace = true }
-<<<<<<< HEAD
+fc-storage = { workspace = true }
 fp-consensus = { workspace = true, features = ["default"] }
 fp-rpc = { workspace = true, features = ["default"] }
 
 [dev-dependencies]
 ethereum = { workspace = true }
 scale-codec = { package = "parity-scale-codec", workspace = true }
+sqlx = { features = ["runtime-tokio-native-tls", "sqlite", "offline"], git = "https://github.com/PureStake/sqlx", branch = "v0.6.2-timeout" }
 tempfile = "3.3.0"
 # Frontier
 fp-consensus = { workspace = true, features = ["std"] }
@@ -42,12 +42,6 @@
 fc-rpc = { workspace = true }
 frontier-template-runtime = { workspace = true }
 sc-block-builder = { workspace = true }
-sc-client-db = { workspace = true }
 sp-consensus = { workspace = true }
 sp-io = { workspace = true }
-substrate-test-runtime-client = { workspace = true }
-=======
-fc-storage = { workspace = true }
-fp-consensus = { workspace = true, features = ["default"] }
-fp-rpc = { workspace = true, features = ["default"] }
->>>>>>> d13668c0
+substrate-test-runtime-client = { workspace = true }