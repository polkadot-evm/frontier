--- conflicted
+++ resolved
@@ -36,14 +36,7 @@
 scale-codec = { package = "parity-scale-codec", workspace = true }
 sqlx = { workspace = true, features = ["runtime-tokio-native-tls", "sqlite"] }
 tempfile = "3.3.0"
-<<<<<<< HEAD
 tokio = { workspace = true, features = ["sync"] }
-#Frontier
-fp-storage = { workspace = true, features = ["default"] }
-frontier-template-runtime = { workspace = true, features = ["default"] }
-=======
-tokio = { version = "1.24", features = ["sync"] }
->>>>>>> fba84577
 # Substrate
 sc-block-builder = { workspace = true }
 sc-client-db = { workspace = true }
