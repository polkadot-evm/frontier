[package]
name = "fc-mapping-sync"
version = "2.0.0-dev"
license = "GPL-3.0-or-later WITH Classpath-exception-2.0"
description = "Mapping sync logic for Frontier."
authors = { workspace = true }
edition = { workspace = true }
repository = { workspace = true }

[package.metadata.docs.rs]
targets = ["x86_64-unknown-linux-gnu"]

[dependencies]
futures = { workspace = true }
futures-timer = "3.0.2"
log = { workspace = true }
parking_lot = { workspace = true }
tokio = { workspace = true, features = ["macros", "sync"], optional = true }
# Substrate
sc-client-api = { workspace = true }
sc-utils = { workspace = true }
sp-api = { workspace = true }
sp-blockchain = { workspace = true }
sp-consensus = { workspace = true, features = ["default"] }
sp-core = { workspace = true, optional = true }
sp-runtime = { workspace = true }
# Frontier
fc-db = { workspace = true, default-features = false }
fc-storage = { workspace = true }
fp-consensus = { workspace = true, features = ["default"] }
fp-rpc = { workspace = true, features = ["default"] }

[dev-dependencies]
ethereum = { workspace = true }
ethereum-types = { workspace = true }
scale-codec = { package = "parity-scale-codec", workspace = true }
sqlx = { workspace = true, features = ["runtime-tokio-native-tls", "sqlite"] }
<<<<<<< HEAD
tempfile = "3.3.0"
=======
tempfile = "3.8.0"
>>>>>>> 789fa512
tokio = { workspace = true, features = ["sync"] }
# Substrate
sc-block-builder = { workspace = true }
sc-client-db = { workspace = true, features = ["rocksdb"] }
sp-consensus = { workspace = true }
sp-core = { workspace = true, features = ["default"] }
sp-io = { workspace = true }
substrate-test-runtime-client = { workspace = true }
# Frontier
fp-consensus = { workspace = true, features = ["default"] }
fp-storage = { workspace = true, features = ["default"] }
frontier-template-runtime = { workspace = true, features = ["default"] }

[features]
default = ["rocksdb"]
rocksdb = ["fc-db/rocksdb"]
sql = [
	"tokio",
	"sp-core",
	"fc-db/sql",
]<|MERGE_RESOLUTION|>--- conflicted
+++ resolved
@@ -35,11 +35,7 @@
 ethereum-types = { workspace = true }
 scale-codec = { package = "parity-scale-codec", workspace = true }
 sqlx = { workspace = true, features = ["runtime-tokio-native-tls", "sqlite"] }
-<<<<<<< HEAD
-tempfile = "3.3.0"
-=======
 tempfile = "3.8.0"
->>>>>>> 789fa512
 tokio = { workspace = true, features = ["sync"] }
 # Substrate
 sc-block-builder = { workspace = true }
