--- conflicted
+++ resolved
@@ -13,15 +13,9 @@
 [dependencies]
 futures = { workspace = true }
 futures-timer = "3.0.2"
-<<<<<<< HEAD
 log = { workspace = true }
 parking_lot = { workspace = true }
-tokio = { workspace = true, features = ["macros", "sync"] }
-=======
-log = "0.4.17"
-parking_lot = "0.12.1"
-tokio = { version = "1.19", features = ["macros", "sync"], optional = true }
->>>>>>> 3b871456
+tokio = { workspace = true, features = ["macros", "sync"], optional = true }
 # Substrate
 sc-client-api = { workspace = true }
 sc-utils = { workspace = true }
@@ -31,12 +25,15 @@
 sp-core = { workspace = true, optional = true }
 sp-runtime = { workspace = true }
 # Frontier
-fc-db = { workspace = true }
+fc-db = { workspace = true, default-features = false }
 fc-storage = { workspace = true }
 fp-consensus = { workspace = true, features = ["default"] }
 fp-rpc = { workspace = true, features = ["default"] }
 
 [features]
+default = ["rocksdb"]
+parity-db = ["fc-db/parity-db"]
+rocksdb = ["fc-db/rocksdb"]
 sql = [
 	"tokio",
 	"sp-core",
