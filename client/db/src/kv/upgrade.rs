--- conflicted
+++ resolved
@@ -326,11 +326,7 @@
 		sync::Arc,
 	};
 
-<<<<<<< HEAD
 	use futures::executor;
-=======
-	use crate::kv::DatabaseSettings;
->>>>>>> e89f3368
 	use scale_codec::Encode;
 	use tempfile::tempdir;
 	// Substrate
