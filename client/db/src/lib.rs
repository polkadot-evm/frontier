--- conflicted
+++ resolved
@@ -16,27 +16,11 @@
 // You should have received a copy of the GNU General Public License
 // along with this program. If not, see <https://www.gnu.org/licenses/>.
 
-<<<<<<< HEAD
-=======
 #![deny(unused_crate_dependencies)]
 
-#[cfg(feature = "parity-db")]
-mod parity_db_adapter;
-mod upgrade;
-mod utils;
-
-use std::{
-	marker::PhantomData,
-	path::{Path, PathBuf},
-	sync::Arc,
-};
-
-use parking_lot::Mutex;
->>>>>>> d13668c0
 use scale_codec::{Decode, Encode};
 // Substrate
 pub use sc_client_db::DatabaseSource;
-use sp_blockchain::HeaderBackend;
 use sp_core::H256;
 use sp_runtime::traits::Block as BlockT;
 
@@ -50,154 +34,7 @@
 	Sql(sql::Backend<Block>),
 }
 
-<<<<<<< HEAD
 #[derive(Clone, Encode, Debug, Decode, Eq, PartialEq)]
-=======
-pub struct Backend<Block: BlockT> {
-	meta: Arc<MetaDb<Block>>,
-	mapping: Arc<MappingDb<Block>>,
-}
-
-/// Returns the frontier database directory.
-pub fn frontier_database_dir(db_config_dir: &Path, db_path: &str) -> PathBuf {
-	db_config_dir.join("frontier").join(db_path)
-}
-
-impl<Block: BlockT> Backend<Block> {
-	pub fn open<C: HeaderBackend<Block>>(
-		client: Arc<C>,
-		database: &DatabaseSource,
-		db_config_dir: &Path,
-	) -> Result<Self, String> {
-		Self::new(
-			client,
-			&DatabaseSettings {
-				source: match database {
-					DatabaseSource::RocksDb { .. } => DatabaseSource::RocksDb {
-						path: frontier_database_dir(db_config_dir, "db"),
-						cache_size: 0,
-					},
-					DatabaseSource::ParityDb { .. } => DatabaseSource::ParityDb {
-						path: frontier_database_dir(db_config_dir, "paritydb"),
-					},
-					DatabaseSource::Auto { .. } => DatabaseSource::Auto {
-						rocksdb_path: frontier_database_dir(db_config_dir, "db"),
-						paritydb_path: frontier_database_dir(db_config_dir, "paritydb"),
-						cache_size: 0,
-					},
-					_ => {
-						return Err(
-							"Supported db sources: `rocksdb` | `paritydb` | `auto`".to_string()
-						)
-					}
-				},
-			},
-		)
-	}
-
-	pub fn new<C: HeaderBackend<Block>>(
-		client: Arc<C>,
-		config: &DatabaseSettings,
-	) -> Result<Self, String> {
-		let db = utils::open_database::<Block, C>(client, config)?;
-
-		Ok(Self {
-			mapping: Arc::new(MappingDb {
-				db: db.clone(),
-				write_lock: Arc::new(Mutex::new(())),
-				_marker: PhantomData,
-			}),
-			meta: Arc::new(MetaDb {
-				db: db.clone(),
-				_marker: PhantomData,
-			}),
-		})
-	}
-
-	pub fn mapping(&self) -> &Arc<MappingDb<Block>> {
-		&self.mapping
-	}
-
-	pub fn meta(&self) -> &Arc<MetaDb<Block>> {
-		&self.meta
-	}
-}
-
-pub struct MetaDb<Block: BlockT> {
-	db: Arc<dyn Database<DbHash>>,
-	_marker: PhantomData<Block>,
-}
-
-impl<Block: BlockT> MetaDb<Block> {
-	pub fn current_syncing_tips(&self) -> Result<Vec<Block::Hash>, String> {
-		match self.db.get(
-			crate::columns::META,
-			crate::static_keys::CURRENT_SYNCING_TIPS,
-		) {
-			Some(raw) => {
-				Ok(Vec::<Block::Hash>::decode(&mut &raw[..]).map_err(|e| format!("{:?}", e))?)
-			}
-			None => Ok(Vec::new()),
-		}
-	}
-
-	pub fn write_current_syncing_tips(&self, tips: Vec<Block::Hash>) -> Result<(), String> {
-		let mut transaction = sp_database::Transaction::new();
-
-		transaction.set(
-			crate::columns::META,
-			crate::static_keys::CURRENT_SYNCING_TIPS,
-			&tips.encode(),
-		);
-
-		self.db
-			.commit(transaction)
-			.map_err(|e| format!("{:?}", e))?;
-
-		Ok(())
-	}
-
-	pub fn ethereum_schema(&self) -> Result<Option<Vec<(EthereumStorageSchema, H256)>>, String> {
-		match self
-			.db
-			.get(crate::columns::META, &PALLET_ETHEREUM_SCHEMA_CACHE.encode())
-		{
-			Some(raw) => Ok(Some(
-				Decode::decode(&mut &raw[..]).map_err(|e| format!("{:?}", e))?,
-			)),
-			None => Ok(None),
-		}
-	}
-
-	pub fn write_ethereum_schema(
-		&self,
-		new_cache: Vec<(EthereumStorageSchema, H256)>,
-	) -> Result<(), String> {
-		let mut transaction = sp_database::Transaction::new();
-
-		transaction.set(
-			crate::columns::META,
-			&PALLET_ETHEREUM_SCHEMA_CACHE.encode(),
-			&new_cache.encode(),
-		);
-
-		self.db
-			.commit(transaction)
-			.map_err(|e| format!("{:?}", e))?;
-
-		Ok(())
-	}
-}
-
-#[derive(Debug)]
-pub struct MappingCommitment<Block: BlockT> {
-	pub block_hash: Block::Hash,
-	pub ethereum_block_hash: H256,
-	pub ethereum_transaction_hashes: Vec<H256>,
-}
-
-#[derive(Clone, Debug, Eq, PartialEq, Encode, Decode)]
->>>>>>> d13668c0
 pub struct TransactionMetadata<Block: BlockT> {
 	pub block_hash: Block::Hash,
 	pub ethereum_block_hash: H256,
