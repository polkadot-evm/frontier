--- conflicted
+++ resolved
@@ -23,12 +23,6 @@
 use sp_runtime::traits::Block as BlockT;
 
 pub mod kv;
-<<<<<<< HEAD
-pub mod sql;
-=======
-use kv::{columns, static_keys};
->>>>>>> e89f3368
-
 #[cfg(feature = "sql")]
 pub mod sql;
 
