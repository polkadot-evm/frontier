// SPDX-License-Identifier: GPL-3.0-or-later WITH Classpath-exception-2.0
// This file is part of Frontier.
//
// Copyright (c) 2020-2022 Parity Technologies (UK) Ltd.
//
// This program is free software: you can redistribute it and/or modify
// it under the terms of the GNU General Public License as published by
// the Free Software Foundation, either version 3 of the License, or
// (at your option) any later version.
//
// This program is distributed in the hope that it will be useful,
// but WITHOUT ANY WARRANTY; without even the implied warranty of
// MERCHANTABILITY or FITNESS FOR A PARTICULAR PURPOSE. See the
// GNU General Public License for more details.
//
// You should have received a copy of the GNU General Public License
// along with this program. If not, see <https://www.gnu.org/licenses/>.

<<<<<<< HEAD
use codec::{Decode, Encode};
=======
#[cfg(feature = "parity-db")]
mod parity_db_adapter;
mod upgrade;
mod utils;

use std::{
	marker::PhantomData,
	path::{Path, PathBuf},
	sync::Arc,
};

use parking_lot::Mutex;
use scale_codec::{Decode, Encode};
// Substrate
pub use sc_client_db::DatabaseSource;
>>>>>>> 08dfe898
use sp_core::H256;
use sp_runtime::traits::Block as BlockT;

pub mod kv;
pub mod sql;
use kv::{columns, static_keys};

#[derive(Clone)]
pub enum Backend<Block: BlockT> {
	KeyValue(kv::Backend<Block>),
	Sql(sql::Backend<Block>),
}

#[derive(Clone, Encode, Debug, Decode, PartialEq, Eq)]
pub struct TransactionMetadata<Block: BlockT> {
	pub block_hash: Block::Hash,
	pub ethereum_block_hash: H256,
	pub ethereum_index: u32,
}

#[derive(Debug, Eq, PartialEq)]
pub struct FilteredLog {
	pub substrate_block_hash: H256,
	pub ethereum_block_hash: H256,
	pub block_number: u32,
	pub ethereum_storage_schema: fp_storage::EthereumStorageSchema,
	pub transaction_index: u32,
	pub log_index: u32,
}

#[async_trait::async_trait]
pub trait BackendReader<Block: BlockT> {
	async fn block_hash(
		&self,
		ethereum_block_hash: &H256,
	) -> Result<Option<Vec<Block::Hash>>, String>;

	async fn transaction_metadata(
		&self,
		ethereum_transaction_hash: &H256,
	) -> Result<Vec<TransactionMetadata<Block>>, String>;

	async fn filter_logs(
		&self,
		from_block: u64,
		to_block: u64,
		addresses: Vec<sp_core::H160>,
		topics: Vec<Vec<Option<H256>>>,
	) -> Result<Vec<FilteredLog>, String>;

	fn is_indexed(&self) -> bool;
}<|MERGE_RESOLUTION|>--- conflicted
+++ resolved
@@ -16,25 +16,7 @@
 // You should have received a copy of the GNU General Public License
 // along with this program. If not, see <https://www.gnu.org/licenses/>.
 
-<<<<<<< HEAD
-use codec::{Decode, Encode};
-=======
-#[cfg(feature = "parity-db")]
-mod parity_db_adapter;
-mod upgrade;
-mod utils;
-
-use std::{
-	marker::PhantomData,
-	path::{Path, PathBuf},
-	sync::Arc,
-};
-
-use parking_lot::Mutex;
 use scale_codec::{Decode, Encode};
-// Substrate
-pub use sc_client_db::DatabaseSource;
->>>>>>> 08dfe898
 use sp_core::H256;
 use sp_runtime::traits::Block as BlockT;
 
