// SPDX-License-Identifier: GPL-3.0-or-later WITH Classpath-exception-2.0
// This file is part of Frontier.
//
// Copyright (c) 2021-2022 Parity Technologies (UK) Ltd.
//
// This program is free software: you can redistribute it and/or modify
// it under the terms of the GNU General Public License as published by
// the Free Software Foundation, either version 3 of the License, or
// (at your option) any later version.
//
// This program is distributed in the hope that it will be useful,
// but WITHOUT ANY WARRANTY; without even the implied warranty of
// MERCHANTABILITY or FITNESS FOR A PARTICULAR PURPOSE. See the
// GNU General Public License for more details.
//
// You should have received a copy of the GNU General Public License
// along with this program. If not, see <https://www.gnu.org/licenses/>.

mod utils;

#[cfg(feature = "parity-db")]
mod parity_db_adapter;

use std::{marker::PhantomData, sync::Arc};

use codec::{Decode, Encode};
use fp_storage::{EthereumStorageSchema, PALLET_ETHEREUM_SCHEMA_CACHE};
use parking_lot::Mutex;
pub use sc_client_db::DatabaseSource;
use sp_core::H256;
pub use sp_database::Database;
use sp_runtime::traits::Block as BlockT;

const DB_HASH_LEN: usize = 32;
/// Hash type that this backend uses for the database.
pub type DbHash = [u8; DB_HASH_LEN];

/// Database settings.
pub struct DatabaseSettings {
	/// Where to find the database.
<<<<<<< HEAD
	pub source: DatabaseSettingsSrc,
}

/// Where to find the database.
#[derive(Debug, Clone)]
pub enum DatabaseSettingsSrc {
	/// Load a RocksDB database from a given path. Recommended for most uses.
	RocksDb {
		/// Path to the database.
		path: PathBuf,
		/// Cache size in MiB.
		cache_size: usize,
	},
}

impl DatabaseSettingsSrc {
	/// Return database path for databases that are on the disk.
	pub fn path(&self) -> Option<&Path> {
		match self {
			DatabaseSettingsSrc::RocksDb { path, .. } => Some(path.as_path()),
		}
	}
=======
	pub source: DatabaseSource,
>>>>>>> 90dc0eb8
}

pub(crate) mod columns {
	pub const NUM_COLUMNS: u32 = 4;

	pub const META: u32 = 0;
	pub const BLOCK_MAPPING: u32 = 1;
	pub const TRANSACTION_MAPPING: u32 = 2;
	pub const SYNCED_MAPPING: u32 = 3;
}

pub(crate) mod static_keys {
	pub const CURRENT_SYNCING_TIPS: &[u8] = b"CURRENT_SYNCING_TIPS";
}

pub struct Backend<Block: BlockT> {
	meta: Arc<MetaDb<Block>>,
	mapping: Arc<MappingDb<Block>>,
}

impl<Block: BlockT> Backend<Block> {
	pub fn new(config: &DatabaseSettings) -> Result<Self, String> {
		let db = utils::open_database(config)?;

		Ok(Self {
			mapping: Arc::new(MappingDb {
				db: db.clone(),
				write_lock: Arc::new(Mutex::new(())),
				_marker: PhantomData,
			}),
			meta: Arc::new(MetaDb {
				db: db.clone(),
				_marker: PhantomData,
			}),
		})
	}

	pub fn mapping(&self) -> &Arc<MappingDb<Block>> {
		&self.mapping
	}

	pub fn meta(&self) -> &Arc<MetaDb<Block>> {
		&self.meta
	}
}

pub struct MetaDb<Block: BlockT> {
	db: Arc<dyn Database<DbHash>>,
	_marker: PhantomData<Block>,
}

impl<Block: BlockT> MetaDb<Block> {
	pub fn current_syncing_tips(&self) -> Result<Vec<Block::Hash>, String> {
		match self.db.get(
			crate::columns::META,
			crate::static_keys::CURRENT_SYNCING_TIPS,
		) {
			Some(raw) => {
				Ok(Vec::<Block::Hash>::decode(&mut &raw[..]).map_err(|e| format!("{:?}", e))?)
			}
			None => Ok(Vec::new()),
		}
	}

	pub fn write_current_syncing_tips(&self, tips: Vec<Block::Hash>) -> Result<(), String> {
		let mut transaction = sp_database::Transaction::new();

		transaction.set(
			crate::columns::META,
			crate::static_keys::CURRENT_SYNCING_TIPS,
			&tips.encode(),
		);

		self.db
			.commit(transaction)
			.map_err(|e| format!("{:?}", e))?;

		Ok(())
	}

	pub fn ethereum_schema(&self) -> Result<Option<Vec<(EthereumStorageSchema, H256)>>, String> {
		match self
			.db
			.get(crate::columns::META, &PALLET_ETHEREUM_SCHEMA_CACHE.encode())
		{
			Some(raw) => Ok(Some(
				Decode::decode(&mut &raw[..]).map_err(|e| format!("{:?}", e))?,
			)),
			None => Ok(None),
		}
	}

	pub fn write_ethereum_schema(
		&self,
		new_cache: Vec<(EthereumStorageSchema, H256)>,
	) -> Result<(), String> {
		let mut transaction = sp_database::Transaction::new();

		transaction.set(
			crate::columns::META,
			&PALLET_ETHEREUM_SCHEMA_CACHE.encode(),
			&new_cache.encode(),
		);

		self.db
			.commit(transaction)
			.map_err(|e| format!("{:?}", e))?;

		Ok(())
	}
}

pub struct MappingCommitment<Block: BlockT> {
	pub block_hash: Block::Hash,
	pub ethereum_block_hash: H256,
	pub ethereum_transaction_hashes: Vec<H256>,
}

#[derive(Clone, Encode, Decode)]
pub struct TransactionMetadata<Block: BlockT> {
	pub block_hash: Block::Hash,
	pub ethereum_block_hash: H256,
	pub ethereum_index: u32,
}

pub struct MappingDb<Block: BlockT> {
	db: Arc<dyn Database<DbHash>>,
	write_lock: Arc<Mutex<()>>,
	_marker: PhantomData<Block>,
}

impl<Block: BlockT> MappingDb<Block> {
	pub fn is_synced(&self, block_hash: &Block::Hash) -> Result<bool, String> {
		match self
			.db
			.get(crate::columns::SYNCED_MAPPING, &block_hash.encode())
		{
			Some(raw) => Ok(bool::decode(&mut &raw[..]).map_err(|e| format!("{:?}", e))?),
			None => Ok(false),
		}
	}

	pub fn block_hash(&self, ethereum_block_hash: &H256) -> Result<Option<Block::Hash>, String> {
		match self
			.db
			.get(crate::columns::BLOCK_MAPPING, &ethereum_block_hash.encode())
		{
			Some(raw) => Ok(Some(
				Block::Hash::decode(&mut &raw[..]).map_err(|e| format!("{:?}", e))?,
			)),
			None => Ok(None),
		}
	}

	pub fn transaction_metadata(
		&self,
		ethereum_transaction_hash: &H256,
	) -> Result<Vec<TransactionMetadata<Block>>, String> {
		match self.db.get(
			crate::columns::TRANSACTION_MAPPING,
			&ethereum_transaction_hash.encode(),
		) {
			Some(raw) => Ok(Vec::<TransactionMetadata<Block>>::decode(&mut &raw[..])
				.map_err(|e| format!("{:?}", e))?),
			None => Ok(Vec::new()),
		}
	}

	pub fn write_none(&self, block_hash: Block::Hash) -> Result<(), String> {
		let _lock = self.write_lock.lock();

		let mut transaction = sp_database::Transaction::new();

		transaction.set(
			crate::columns::SYNCED_MAPPING,
			&block_hash.encode(),
			&true.encode(),
		);

		self.db
			.commit(transaction)
			.map_err(|e| format!("{:?}", e))?;

		Ok(())
	}

	pub fn write_hashes(&self, commitment: MappingCommitment<Block>) -> Result<(), String> {
		let _lock = self.write_lock.lock();

		let mut transaction = sp_database::Transaction::new();

		transaction.set(
			crate::columns::BLOCK_MAPPING,
			&commitment.ethereum_block_hash.encode(),
			&commitment.block_hash.encode(),
		);

		for (i, ethereum_transaction_hash) in commitment
			.ethereum_transaction_hashes
			.into_iter()
			.enumerate()
		{
			let mut metadata = self.transaction_metadata(&ethereum_transaction_hash)?;
			metadata.push(TransactionMetadata::<Block> {
				block_hash: commitment.block_hash,
				ethereum_block_hash: commitment.ethereum_block_hash,
				ethereum_index: i as u32,
			});
			transaction.set(
				crate::columns::TRANSACTION_MAPPING,
				&ethereum_transaction_hash.encode(),
				&metadata.encode(),
			);
		}

		transaction.set(
			crate::columns::SYNCED_MAPPING,
			&commitment.block_hash.encode(),
			&true.encode(),
		);

		self.db
			.commit(transaction)
			.map_err(|e| format!("{:?}", e))?;

		Ok(())
	}
}<|MERGE_RESOLUTION|>--- conflicted
+++ resolved
@@ -16,10 +16,9 @@
 // You should have received a copy of the GNU General Public License
 // along with this program. If not, see <https://www.gnu.org/licenses/>.
 
-mod utils;
-
 #[cfg(feature = "parity-db")]
 mod parity_db_adapter;
+mod utils;
 
 use std::{marker::PhantomData, sync::Arc};
 
@@ -38,32 +37,7 @@
 /// Database settings.
 pub struct DatabaseSettings {
 	/// Where to find the database.
-<<<<<<< HEAD
-	pub source: DatabaseSettingsSrc,
-}
-
-/// Where to find the database.
-#[derive(Debug, Clone)]
-pub enum DatabaseSettingsSrc {
-	/// Load a RocksDB database from a given path. Recommended for most uses.
-	RocksDb {
-		/// Path to the database.
-		path: PathBuf,
-		/// Cache size in MiB.
-		cache_size: usize,
-	},
-}
-
-impl DatabaseSettingsSrc {
-	/// Return database path for databases that are on the disk.
-	pub fn path(&self) -> Option<&Path> {
-		match self {
-			DatabaseSettingsSrc::RocksDb { path, .. } => Some(path.as_path()),
-		}
-	}
-=======
 	pub source: DatabaseSource,
->>>>>>> 90dc0eb8
 }
 
 pub(crate) mod columns {
