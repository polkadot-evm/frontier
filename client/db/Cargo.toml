[package]
name = "fc-db"
version = "2.0.0-dev"
license = "GPL-3.0-or-later WITH Classpath-exception-2.0"
description = "Frontier database backend"
authors = { workspace = true }
edition = { workspace = true }
repository = { workspace = true }

[package.metadata.docs.rs]
targets = ["x86_64-unknown-linux-gnu"]

[dependencies]
<<<<<<< HEAD
async-trait = { workspace = true }
ethereum = { workspace = true, features = ["with-codec"] }
futures = { workspace = true }
=======
async-trait = "0.1"
ethereum = { workspace = true, features = ["with-codec"], optional = true }
futures = { version = "0.3.25", optional = true }
>>>>>>> 3b871456
kvdb-rocksdb = { workspace = true, optional = true }
log = { workspace = true }
parity-db = { workspace = true, optional = true }
parking_lot = { workspace = true }
scale-codec = { package = "parity-scale-codec", workspace = true }
<<<<<<< HEAD
smallvec = "1.10"
sqlx = { workspace = true, features = ["runtime-tokio-native-tls", "sqlite"] }
tokio = { workspace = true, features = ["macros", "sync"] }
=======
smallvec = { version = "1.10", optional = true }
sqlx = { workspace = true, features = ["runtime-tokio-native-tls", "sqlite"], optional = true }
tokio = { version = "1.19", features = ["macros", "sync"], optional = true }
>>>>>>> 3b871456
# Substrate
sc-client-api = { workspace = true, optional = true }
sc-client-db = { workspace = true }
sp-api = { workspace = true, optional = true }
sp-blockchain = { workspace = true }
sp-core = { workspace = true }
sp-database = { workspace = true }
sp-runtime = { workspace = true }
sp-storage = { workspace = true, optional = true }
# Frontier
fc-storage = { workspace = true, optional = true }
fp-consensus = { workspace = true, features = ["default"], optional = true }
fp-rpc = { workspace = true, features = ["default"], optional = true }
fp-storage = { workspace = true, features = ["default"] }

[features]
default = ["parity-db"]
sql = [
	"ethereum",
	"futures",
	"sqlx",
	"tokio",
	"sc-client-api",
	"sp-api",
	"sp-storage",
	"fc-storage",
	"fp-consensus",
	"fp-rpc",
]
parity-db = ["dep:parity-db"]
rocksdb = [
	"kvdb-rocksdb",
	"sc-client-db/rocksdb",
	"smallvec",
]

[dev-dependencies]
futures = { version = "0.3.25" }
maplit = "1.0.2"
tempfile = "3.3.0"
# Substrate
sc-block-builder = { workspace = true }
sp-consensus = { workspace = true }
substrate-test-runtime-client = { workspace = true }
# Frontier
fc-rpc = { workspace = true }<|MERGE_RESOLUTION|>--- conflicted
+++ resolved
@@ -11,29 +11,17 @@
 targets = ["x86_64-unknown-linux-gnu"]
 
 [dependencies]
-<<<<<<< HEAD
 async-trait = { workspace = true }
-ethereum = { workspace = true, features = ["with-codec"] }
-futures = { workspace = true }
-=======
-async-trait = "0.1"
 ethereum = { workspace = true, features = ["with-codec"], optional = true }
-futures = { version = "0.3.25", optional = true }
->>>>>>> 3b871456
+futures = { workspace = true, optional = true }
 kvdb-rocksdb = { workspace = true, optional = true }
 log = { workspace = true }
 parity-db = { workspace = true, optional = true }
 parking_lot = { workspace = true }
 scale-codec = { package = "parity-scale-codec", workspace = true }
-<<<<<<< HEAD
-smallvec = "1.10"
-sqlx = { workspace = true, features = ["runtime-tokio-native-tls", "sqlite"] }
-tokio = { workspace = true, features = ["macros", "sync"] }
-=======
 smallvec = { version = "1.10", optional = true }
 sqlx = { workspace = true, features = ["runtime-tokio-native-tls", "sqlite"], optional = true }
-tokio = { version = "1.19", features = ["macros", "sync"], optional = true }
->>>>>>> 3b871456
+tokio = { workspace = true, features = ["macros", "sync"], optional = true }
 # Substrate
 sc-client-api = { workspace = true, optional = true }
 sc-client-db = { workspace = true }
@@ -50,7 +38,13 @@
 fp-storage = { workspace = true, features = ["default"] }
 
 [features]
-default = ["parity-db"]
+default = ["rocksdb"]
+rocksdb = [
+	"kvdb-rocksdb",
+	"sc-client-db/rocksdb",
+	"smallvec",
+]
+parity-db = ["dep:parity-db"]
 sql = [
 	"ethereum",
 	"futures",
@@ -63,12 +57,6 @@
 	"fp-consensus",
 	"fp-rpc",
 ]
-parity-db = ["dep:parity-db"]
-rocksdb = [
-	"kvdb-rocksdb",
-	"sc-client-db/rocksdb",
-	"smallvec",
-]
 
 [dev-dependencies]
 futures = { version = "0.3.25" }
