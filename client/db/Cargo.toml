--- conflicted
+++ resolved
@@ -25,13 +25,9 @@
 parity-db = { version = "0.3.16", optional = true }
 
 # Substrate
-<<<<<<< HEAD
 sc-client-api = { version = "4.0.0-dev", git = "https://github.com/paritytech/substrate", branch = "master" }
 sc-client-db = { version = "0.10.0-dev", git = "https://github.com/paritytech/substrate", branch = "master", features = ["rocksdb"] }
 sp-api = { version = "4.0.0-dev", git = "https://github.com/paritytech/substrate", branch = "master" }
-=======
-sc-client-db = { version = "0.10.0-dev", git = "https://github.com/paritytech/substrate", branch = "master", features = ["rocksdb"] }
->>>>>>> eef57236
 sp-blockchain = { version = "4.0.0-dev", git = "https://github.com/paritytech/substrate", branch = "master" }
 sp-core = { version = "6.0.0", git = "https://github.com/paritytech/substrate", branch = "master" }
 sp-database = { version = "4.0.0-dev", git = "https://github.com/paritytech/substrate", branch = "master" }
