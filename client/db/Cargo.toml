[package]
name = "fc-db"
version = "2.0.0-dev"
license = "GPL-3.0-or-later WITH Classpath-exception-2.0"
description = "Frontier database backend"
authors = { workspace = true }
edition = { workspace = true }
repository = { workspace = true }

[package.metadata.docs.rs]
targets = ["x86_64-unknown-linux-gnu"]

[dependencies]
async-trait = { workspace = true }
ethereum = { workspace = true, features = ["with-codec"], optional = true }
futures = { workspace = true, optional = true }
kvdb-rocksdb = { workspace = true, optional = true }
log = { workspace = true }
parity-db = { workspace = true }
parking_lot = { workspace = true }
scale-codec = { package = "parity-scale-codec", workspace = true }
smallvec = { version = "1.10", optional = true }
sqlx = { workspace = true, features = ["runtime-tokio-native-tls", "sqlite"], optional = true }
tokio = { workspace = true, features = ["macros", "sync"], optional = true }
# Substrate
sc-client-api = { workspace = true, optional = true }
sc-client-db = { workspace = true }
sp-api = { workspace = true, optional = true }
sp-blockchain = { workspace = true }
sp-core = { workspace = true }
sp-database = { workspace = true }
sp-runtime = { workspace = true }
sp-storage = { workspace = true, optional = true }
# Frontier
fc-storage = { workspace = true, optional = true }
fp-consensus = { workspace = true, features = ["default"], optional = true }
fp-rpc = { workspace = true, features = ["default"], optional = true }
fp-storage = { workspace = true, features = ["default"] }

[dev-dependencies]
<<<<<<< HEAD
futures = { version = "0.3.25" }
=======
futures = { workspace = true }
>>>>>>> e89f3368
maplit = "1.0.2"
tempfile = "3.3.0"
# Substrate
sc-block-builder = { workspace = true }
sp-consensus = { workspace = true }
substrate-test-runtime-client = { workspace = true }

[features]
default = ["rocksdb"]
rocksdb = [
	"kvdb-rocksdb",
	"sc-client-db/rocksdb",
	"smallvec",
]
sql = [
	"ethereum",
	"futures",
	"sqlx",
	"tokio",
	"sc-client-api",
	"sp-api",
	"sp-storage",
	"fc-storage",
	"fp-consensus",
	"fp-rpc",
]<|MERGE_RESOLUTION|>--- conflicted
+++ resolved
@@ -38,11 +38,7 @@
 fp-storage = { workspace = true, features = ["default"] }
 
 [dev-dependencies]
-<<<<<<< HEAD
-futures = { version = "0.3.25" }
-=======
 futures = { workspace = true }
->>>>>>> e89f3368
 maplit = "1.0.2"
 tempfile = "3.3.0"
 # Substrate
