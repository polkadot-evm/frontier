[package]
name = "fc-db"
version = "2.0.0-dev"
license = "GPL-3.0-or-later WITH Classpath-exception-2.0"
description = "Frontier database backend"
authors = { workspace = true }
edition = { workspace = true }
repository = { workspace = true }

[package.metadata.docs.rs]
targets = ["x86_64-unknown-linux-gnu"]

[dependencies]
async-trait = { workspace = true }
<<<<<<< HEAD
ethereum = { workspace = true, features = ["with-codec"] }
futures = "0.3.25"
=======
ethereum = { workspace = true, features = ["with-codec"], optional = true }
futures = { workspace = true, optional = true }
>>>>>>> e89f3368
kvdb-rocksdb = { workspace = true, optional = true }
log = { workspace = true }
parity-db = { workspace = true }
parking_lot = { workspace = true }
scale-codec = { package = "parity-scale-codec", workspace = true }
smallvec = { version = "1.10", optional = true }
sqlx = { workspace = true, features = ["runtime-tokio-native-tls", "sqlite"], optional = true }
tokio = { workspace = true, features = ["macros", "sync"], optional = true }
# Substrate
sc-client-api = { workspace = true, optional = true }
sc-client-db = { workspace = true }
sp-api = { workspace = true, optional = true }
sp-blockchain = { workspace = true }
sp-core = { workspace = true }
sp-database = { workspace = true }
sp-runtime = { workspace = true }
sp-storage = { workspace = true, optional = true }
# Frontier
<<<<<<< HEAD
fc-api = { workspace = true }
fc-storage = { workspace = true }
fp-consensus = { workspace = true, features = ["default"] }
fp-rpc = { workspace = true, features = ["default"] }
=======
fc-storage = { workspace = true, optional = true }
fp-consensus = { workspace = true, features = ["default"], optional = true }
fp-rpc = { workspace = true, features = ["default"], optional = true }
>>>>>>> e89f3368
fp-storage = { workspace = true, features = ["default"] }

[dev-dependencies]
futures = { workspace = true }
maplit = "1.0.2"
tempfile = "3.3.0"
# Substrate
sc-block-builder = { workspace = true }
sp-consensus = { workspace = true }
substrate-test-runtime-client = { workspace = true }

[features]
default = ["rocksdb"]
rocksdb = [
	"kvdb-rocksdb",
	"sc-client-db/rocksdb",
	"smallvec",
]
sql = [
	"ethereum",
	"futures",
	"sqlx",
	"tokio",
	"sc-client-api",
	"sp-api",
	"sp-storage",
	"fc-storage",
	"fp-consensus",
	"fp-rpc",
]<|MERGE_RESOLUTION|>--- conflicted
+++ resolved
@@ -12,13 +12,8 @@
 
 [dependencies]
 async-trait = { workspace = true }
-<<<<<<< HEAD
-ethereum = { workspace = true, features = ["with-codec"] }
-futures = "0.3.25"
-=======
 ethereum = { workspace = true, features = ["with-codec"], optional = true }
 futures = { workspace = true, optional = true }
->>>>>>> e89f3368
 kvdb-rocksdb = { workspace = true, optional = true }
 log = { workspace = true }
 parity-db = { workspace = true }
@@ -37,16 +32,10 @@
 sp-runtime = { workspace = true }
 sp-storage = { workspace = true, optional = true }
 # Frontier
-<<<<<<< HEAD
 fc-api = { workspace = true }
-fc-storage = { workspace = true }
-fp-consensus = { workspace = true, features = ["default"] }
-fp-rpc = { workspace = true, features = ["default"] }
-=======
 fc-storage = { workspace = true, optional = true }
 fp-consensus = { workspace = true, features = ["default"], optional = true }
 fp-rpc = { workspace = true, features = ["default"], optional = true }
->>>>>>> e89f3368
 fp-storage = { workspace = true, features = ["default"] }
 
 [dev-dependencies]
