--- conflicted
+++ resolved
@@ -12,11 +12,7 @@
 
 [dependencies]
 async-trait = { workspace = true }
-<<<<<<< HEAD
-thiserror = "1.0"
-=======
 thiserror = { workspace = true }
->>>>>>> e89f3368
 # Substrate
 sc-consensus = { workspace = true }
 sp-api = { workspace = true }
