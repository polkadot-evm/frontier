// SPDX-License-Identifier: GPL-3.0-or-later WITH Classpath-exception-2.0
// This file is part of Frontier.
//
// Copyright (c) 2019-2022 Moonsong Labs.
// Copyright (c) 2023 Parity Technologies (UK) Ltd.
//
// This program is free software: you can redistribute it and/or modify
// it under the terms of the GNU General Public License as published by
// the Free Software Foundation, either version 3 of the License, or
// (at your option) any later version.
//
// This program is distributed in the hope that it will be useful,
// but WITHOUT ANY WARRANTY; without even the implied warranty of
// MERCHANTABILITY or FITNESS FOR A PARTICULAR PURPOSE. See the
// GNU General Public License for more details.
//
// You should have received a copy of the GNU General Public License
// along with this program. If not, see <https://www.gnu.org/licenses/>.

#![cfg(test)]

use std::{cell::RefCell, rc::Rc};

// Substrate
use frame_support::{construct_runtime, parameter_types, traits::Everything, weights::Weight};
use sp_core::{H160, H256, U256};
use sp_runtime::{
	traits::{BlakeTwo256, IdentityLookup},
	BuildStorage, Perbill,
};
// Frontier
use fp_evm::{ExitReason, ExitRevert, PrecompileFailure, PrecompileHandle};
use pallet_evm::{EnsureAddressNever, EnsureAddressRoot};
use precompile_utils::{
	precompile_set::*,
	solidity::{codec::Writer, revert::revert},
	testing::*,
	EvmResult,
};

pub type AccountId = MockAccount;
pub type Balance = u128;

construct_runtime!(
	pub enum Runtime {
		System: frame_system::{Pallet, Call, Config<T>, Storage, Event<T>},
		Balances: pallet_balances::{Pallet, Call, Storage, Event<T>},
		Evm: pallet_evm::{Pallet, Call, Storage, Event<T>},
		Timestamp: pallet_timestamp::{Pallet, Call, Storage, Inherent},
	}
);

parameter_types! {
	pub const BlockHashCount: u32 = 250;
	pub const MaximumBlockWeight: Weight = Weight::from_parts(1024, 1);
	pub const MaximumBlockLength: u32 = 2 * 1024;
	pub const AvailableBlockRatio: Perbill = Perbill::one();
	pub const SS58Prefix: u8 = 42;
}

impl frame_system::Config for Runtime {
	type RuntimeEvent = RuntimeEvent;
	type BaseCallFilter = Everything;
	type BlockWeights = ();
	type BlockLength = ();
	type RuntimeOrigin = RuntimeOrigin;
	type RuntimeCall = RuntimeCall;
	type Nonce = u64;
	type Hash = H256;
	type Hashing = BlakeTwo256;
	type AccountId = AccountId;
	type Lookup = IdentityLookup<Self::AccountId>;
	type Block = frame_system::mocking::MockBlock<Self>;
	type BlockHashCount = BlockHashCount;
	type DbWeight = ();
	type Version = ();
	type PalletInfo = PalletInfo;
	type AccountData = pallet_balances::AccountData<Balance>;
	type OnNewAccount = ();
	type OnKilledAccount = ();
	type SystemWeightInfo = ();
	type SS58Prefix = SS58Prefix;
	type OnSetCode = ();
	type MaxConsumers = frame_support::traits::ConstU32<16>;
}

parameter_types! {
	pub const ExistentialDeposit: u128 = 0;
}
impl pallet_balances::Config for Runtime {
	type RuntimeEvent = RuntimeEvent;
	type WeightInfo = ();
	type Balance = Balance;
	type DustRemoval = ();
	type ExistentialDeposit = ExistentialDeposit;
	type AccountStore = System;
	type ReserveIdentifier = [u8; 4];
	type RuntimeHoldReason = ();
	type FreezeIdentifier = ();
	type MaxLocks = ();
	type MaxReserves = ();
	type MaxHolds = ();
	type MaxFreezes = ();
}

#[derive(Debug, Clone)]
pub struct MockPrecompile;

#[precompile_utils::precompile]
impl MockPrecompile {
	// a3cab0dd
	#[precompile::public("subcall()")]
	fn subcall(handle: &mut impl PrecompileHandle) -> EvmResult {
		match handle.call(
			handle.code_address(),
			None,
			// calls subcallLayer2()
			Writer::new_with_selector(0x0b93381bu32).build(),
			None,
			false,
			&evm::Context {
				caller: handle.code_address(),
				address: handle.code_address(),
				apparent_value: 0.into(),
			},
		) {
			(ExitReason::Succeed(_), _) => Ok(()),
			(ExitReason::Revert(_), v) => Err(PrecompileFailure::Revert {
				exit_status: ExitRevert::Reverted,
				output: v,
			}),
			_ => Err(revert("unexpected error")),
		}
	}

	// 0b93381b
	#[precompile::public("success()")]
	fn success(_: &mut impl PrecompileHandle) -> EvmResult {
		Ok(())
	}
}

struct MockPrecompileHandle;
impl PrecompileHandle for MockPrecompileHandle {
	fn call(
		&mut self,
		_: H160,
		_: Option<evm::Transfer>,
		_: Vec<u8>,
		_: Option<u64>,
		_: bool,
		_: &evm::Context,
	) -> (ExitReason, Vec<u8>) {
		unimplemented!()
	}

	fn record_cost(&mut self, _: u64) -> Result<(), evm::ExitError> {
		Ok(())
	}

	fn record_external_cost(
		&mut self,
		_ref_time: Option<u64>,
		_proof_size: Option<u64>,
		_storage_growth: Option<u64>,
	) -> Result<(), fp_evm::ExitError> {
		Ok(())
	}

	fn refund_external_cost(&mut self, _ref_time: Option<u64>, _proof_size: Option<u64>) {}

	fn remaining_gas(&self) -> u64 {
		unimplemented!()
	}

	fn log(&mut self, _: H160, _: Vec<H256>, _: Vec<u8>) -> Result<(), evm::ExitError> {
		unimplemented!()
	}

	fn code_address(&self) -> H160 {
		unimplemented!()
	}

	fn input(&self) -> &[u8] {
		unimplemented!()
	}

	fn context(&self) -> &evm::Context {
		unimplemented!()
	}

	fn is_static(&self) -> bool {
		true
	}

	fn gas_limit(&self) -> Option<u64> {
		unimplemented!()
	}
}

pub type Precompiles<R> = PrecompileSetBuilder<
	R,
	(
		PrecompileAt<AddressU64<1>, MockPrecompile>,
		PrecompileAt<AddressU64<2>, MockPrecompile, CallableByContract>,
		PrecompileAt<AddressU64<3>, MockPrecompile, CallableByPrecompile>,
		PrecompileAt<AddressU64<4>, MockPrecompile, SubcallWithMaxNesting<1>>,
	),
>;

pub type PCall = MockPrecompileCall;

const MAX_POV_SIZE: u64 = 5 * 1024 * 1024;

parameter_types! {
	pub BlockGasLimit: U256 = U256::from(u64::MAX);
	pub PrecompilesValue: Precompiles<Runtime> = Precompiles::new();
	pub const WeightPerGas: Weight = Weight::from_parts(1, 0);
	pub GasLimitPovSizeRatio: u64 = {
		let block_gas_limit = BlockGasLimit::get().min(u64::MAX.into()).low_u64();
		block_gas_limit.saturating_div(MAX_POV_SIZE)
	};
	pub SuicideQuickClearLimit: u32 = 0;
}

impl pallet_evm::Config for Runtime {
	type FeeCalculator = ();
	type GasWeightMapping = pallet_evm::FixedGasWeightMapping<Self>;
	type WeightPerGas = WeightPerGas;
	type BlockHashMapping = pallet_evm::SubstrateBlockHashMapping<Self>;
	type CallOrigin = EnsureAddressRoot<AccountId>;
	type WithdrawOrigin = EnsureAddressNever<AccountId>;
	type AddressMapping = AccountId;
	type Currency = Balances;
	type RuntimeEvent = RuntimeEvent;
	type PrecompilesType = Precompiles<Runtime>;
	type PrecompilesValue = PrecompilesValue;
	type ChainId = ();
	type BlockGasLimit = BlockGasLimit;
	type Runner = pallet_evm::runner::stack::Runner<Self>;
	type OnChargeTransaction = ();
	type OnCreate = ();
	type FindAuthor = ();
	type GasLimitPovSizeRatio = GasLimitPovSizeRatio;
<<<<<<< HEAD
	type GasLimitStorageGrowthRatio = ();
=======
	type SuicideQuickClearLimit = SuicideQuickClearLimit;
>>>>>>> 176cb34c
	type Timestamp = Timestamp;
	type WeightInfo = pallet_evm::weights::SubstrateWeight<Runtime>;
}

parameter_types! {
	pub const MinimumPeriod: u64 = 5;
}
impl pallet_timestamp::Config for Runtime {
	type Moment = u64;
	type OnTimestampSet = ();
	type MinimumPeriod = MinimumPeriod;
	type WeightInfo = ();
}

#[derive(Default)]
struct ExtBuilder {}

impl ExtBuilder {
	fn build(self) -> sp_io::TestExternalities {
		let t = frame_system::GenesisConfig::<Runtime>::default()
			.build_storage()
			.expect("Frame system builds valid default genesis config");

		let mut ext = sp_io::TestExternalities::new(t);
		ext.execute_with(|| {
			System::set_block_number(1);
		});
		ext
	}
}

fn precompiles() -> Precompiles<Runtime> {
	PrecompilesValue::get()
}

#[test]
fn default_checks_succeed_when_called_by_eoa() {
	ExtBuilder::default().build().execute_with(|| {
		precompiles()
			.prepare_test(Alice, H160::from_low_u64_be(1), PCall::success {})
			.with_subcall_handle(|Subcall { .. }| panic!("there should be no subcall"))
			.execute_returns(())
	})
}

#[test]
fn default_checks_revert_when_called_by_precompile() {
	ExtBuilder::default().build().execute_with(|| {
		precompiles()
			.prepare_test(
				H160::from_low_u64_be(1),
				H160::from_low_u64_be(1),
				PCall::success {},
			)
			.with_subcall_handle(|Subcall { .. }| panic!("there should be no subcall"))
			.execute_reverts(|r| r == b"Function not callable by precompiles")
	})
}

#[test]
fn default_checks_revert_when_called_by_contract() {
	ExtBuilder::default().build().execute_with(|| {
		pallet_evm::Pallet::<Runtime>::create_account(
			Alice.into(),
			hex_literal::hex!("1460006000fd").to_vec(),
		);

		precompiles()
			.prepare_test(Alice, H160::from_low_u64_be(1), PCall::success {})
			.with_subcall_handle(|Subcall { .. }| panic!("there should be no subcall"))
			.execute_reverts(|r| r == b"Function not callable by smart contracts")
	})
}

#[test]
fn default_checks_revert_when_doing_subcall() {
	ExtBuilder::default().build().execute_with(|| {
		precompiles()
			.prepare_test(Alice, H160::from_low_u64_be(1), PCall::subcall {})
			.with_subcall_handle(|Subcall { .. }| panic!("there should be no subcall"))
			.execute_reverts(|r| r == b"subcalls disabled for this precompile")
	})
}

#[test]
fn callable_by_contract_works() {
	ExtBuilder::default().build().execute_with(|| {
		pallet_evm::Pallet::<Runtime>::create_account(
			Alice.into(),
			hex_literal::hex!("1460006000fd").to_vec(),
		);

		precompiles()
			.prepare_test(Alice, H160::from_low_u64_be(2), PCall::success {})
			.with_subcall_handle(|Subcall { .. }| panic!("there should be no subcall"))
			.execute_returns(())
	})
}

#[test]
fn callable_by_precompile_works() {
	ExtBuilder::default().build().execute_with(|| {
		precompiles()
			.prepare_test(
				H160::from_low_u64_be(3),
				H160::from_low_u64_be(3),
				PCall::success {},
			)
			.with_subcall_handle(|Subcall { .. }| panic!("there should be no subcall"))
			.execute_returns(())
	})
}

#[test]
fn subcalls_works_when_allowed() {
	ExtBuilder::default().build().execute_with(|| {
		let subcall_occured = Rc::new(RefCell::new(false));
		{
			let subcall_occured = Rc::clone(&subcall_occured);
			precompiles()
				.prepare_test(Alice, H160::from_low_u64_be(4), PCall::subcall {})
				.with_subcall_handle(move |Subcall { .. }| {
					*subcall_occured.borrow_mut() = true;
					SubcallOutput::succeed()
				})
				.execute_returns(());
		}
		assert!(*subcall_occured.borrow());
	})
}

#[test]
fn get_address_type_works_for_eoa() {
	ExtBuilder::default().build().execute_with(|| {
		let addr = H160::repeat_byte(0x1d);
		assert_eq!(
			AddressType::EOA,
			get_address_type::<Runtime>(&mut MockPrecompileHandle, addr).expect("OOG")
		);
	})
}

#[test]
fn get_address_type_works_for_precompile() {
	ExtBuilder::default().build().execute_with(|| {
		let addr = H160::repeat_byte(0x1d);
		pallet_evm::AccountCodes::<Runtime>::insert(addr, vec![0x60, 0x00, 0x60, 0x00, 0xfd]);
		assert_eq!(
			AddressType::Precompile,
			get_address_type::<Runtime>(&mut MockPrecompileHandle, addr).expect("OOG")
		);
	})
}

#[test]
fn get_address_type_works_for_smart_contract() {
	ExtBuilder::default().build().execute_with(|| {
		let addr = H160::repeat_byte(0x1d);

		// length > 5
		pallet_evm::AccountCodes::<Runtime>::insert(
			addr,
			vec![0x60, 0x00, 0x60, 0x00, 0xfd, 0xff, 0xff],
		);
		assert_eq!(
			AddressType::Contract,
			get_address_type::<Runtime>(&mut MockPrecompileHandle, addr).expect("OOG")
		);

		// length < 5
		pallet_evm::AccountCodes::<Runtime>::insert(addr, vec![0x60, 0x00, 0x60]);
		assert_eq!(
			AddressType::Contract,
			get_address_type::<Runtime>(&mut MockPrecompileHandle, addr).expect("OOG")
		);
	})
}

#[test]
fn get_address_type_works_for_unknown() {
	ExtBuilder::default().build().execute_with(|| {
		let addr = H160::repeat_byte(0x1d);
		pallet_evm::AccountCodes::<Runtime>::insert(addr, vec![0x11, 0x00, 0x60, 0x00, 0xfd]);
		assert_eq!(
			AddressType::Unknown,
			get_address_type::<Runtime>(&mut MockPrecompileHandle, addr).expect("OOG")
		);
	})
}<|MERGE_RESOLUTION|>--- conflicted
+++ resolved
@@ -242,11 +242,8 @@
 	type OnCreate = ();
 	type FindAuthor = ();
 	type GasLimitPovSizeRatio = GasLimitPovSizeRatio;
-<<<<<<< HEAD
+	type SuicideQuickClearLimit = SuicideQuickClearLimit;
 	type GasLimitStorageGrowthRatio = ();
-=======
-	type SuicideQuickClearLimit = SuicideQuickClearLimit;
->>>>>>> 176cb34c
 	type Timestamp = Timestamp;
 	type WeightInfo = pallet_evm::weights::SubstrateWeight<Runtime>;
 }
