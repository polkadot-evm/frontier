--- conflicted
+++ resolved
@@ -56,27 +56,6 @@
 serde = { version = "1.0", features = ["derive"] }
 serde_json = "1.0"
 # Substrate Client
-<<<<<<< HEAD
-sc-basic-authorship = { version = "0.10.0-dev", git = "https://github.com/paritytech/substrate", branch = "polkadot-v0.9.38" }
-sc-block-builder = { version = "0.10.0-dev", git = "https://github.com/paritytech/substrate", branch = "polkadot-v0.9.38" }
-sc-cli = { version = "0.10.0-dev", git = "https://github.com/paritytech/substrate", branch = "polkadot-v0.9.38" }
-sc-client-api = { version = "4.0.0-dev", git = "https://github.com/paritytech/substrate", branch = "polkadot-v0.9.38" }
-sc-client-db = { version = "0.10.0-dev", git = "https://github.com/paritytech/substrate", branch = "polkadot-v0.9.38" }
-sc-consensus = { version = "0.10.0-dev", git = "https://github.com/paritytech/substrate", branch = "polkadot-v0.9.38" }
-sc-consensus-aura = { version = "0.10.0-dev", git = "https://github.com/paritytech/substrate", branch = "polkadot-v0.9.38" }
-sc-consensus-manual-seal = { version = "0.10.0-dev", git = "https://github.com/paritytech/substrate", branch = "polkadot-v0.9.38" }
-sc-executor = { version = "0.10.0-dev", git = "https://github.com/paritytech/substrate", branch = "polkadot-v0.9.38" }
-sc-finality-grandpa = { version = "0.10.0-dev", git = "https://github.com/paritytech/substrate", branch = "polkadot-v0.9.38" }
-sc-keystore = { version = "4.0.0-dev", git = "https://github.com/paritytech/substrate", branch = "polkadot-v0.9.38" }
-sc-network = { version = "0.10.0-dev", git = "https://github.com/paritytech/substrate", branch = "polkadot-v0.9.38" }
-sc-network-common = { version = "0.10.0-dev", git = "https://github.com/paritytech/substrate", branch = "polkadot-v0.9.38" }
-sc-rpc = { version = "4.0.0-dev", git = "https://github.com/paritytech/substrate", branch = "polkadot-v0.9.38" }
-sc-rpc-api = { version = "0.10.0-dev", git = "https://github.com/paritytech/substrate", branch = "polkadot-v0.9.38" }
-sc-service = { version = "0.10.0-dev", git = "https://github.com/paritytech/substrate", branch = "polkadot-v0.9.38" }
-sc-telemetry = { version = "4.0.0-dev", git = "https://github.com/paritytech/substrate", branch = "polkadot-v0.9.38" }
-sc-transaction-pool = { version = "4.0.0-dev", git = "https://github.com/paritytech/substrate", branch = "polkadot-v0.9.38" }
-sc-transaction-pool-api = { version = "4.0.0-dev", git = "https://github.com/paritytech/substrate", branch = "polkadot-v0.9.38" }
-=======
 sc-basic-authorship = { version = "0.10.0-dev", git = "https://github.com/paritytech/substrate", branch = "master" }
 sc-block-builder = { version = "0.10.0-dev", git = "https://github.com/paritytech/substrate", branch = "master" }
 sc-chain-spec = { version = "4.0.0-dev", git = "https://github.com/paritytech/substrate", branch = "master" }
@@ -97,52 +76,51 @@
 sc-telemetry = { version = "4.0.0-dev", git = "https://github.com/paritytech/substrate", branch = "master" }
 sc-transaction-pool = { version = "4.0.0-dev", git = "https://github.com/paritytech/substrate", branch = "master" }
 sc-transaction-pool-api = { version = "4.0.0-dev", git = "https://github.com/paritytech/substrate", branch = "master" }
->>>>>>> a37017e5
 # Substrate Primitive
-sp-api = { version = "4.0.0-dev", git = "https://github.com/paritytech/substrate", branch = "polkadot-v0.9.38", default-features = false }
-sp-block-builder = { version = "4.0.0-dev", git = "https://github.com/paritytech/substrate", branch = "polkadot-v0.9.38", default-features = false }
-sp-blockchain = { version = "4.0.0-dev", git = "https://github.com/paritytech/substrate", branch = "polkadot-v0.9.38" }
-sp-consensus = { version = "0.10.0-dev", git = "https://github.com/paritytech/substrate", branch = "polkadot-v0.9.38" }
-sp-consensus-aura = { version = "0.10.0-dev", git = "https://github.com/paritytech/substrate", branch = "polkadot-v0.9.38", default-features = false }
-sp-core = { version = "7.0.0", git = "https://github.com/paritytech/substrate", branch = "polkadot-v0.9.38", default-features = false }
-sp-database = { version = "4.0.0-dev", git = "https://github.com/paritytech/substrate", branch = "polkadot-v0.9.38" }
-sp-finality-grandpa = { version = "4.0.0-dev", git = "https://github.com/paritytech/substrate", branch = "polkadot-v0.9.38", default-features = false }
-sp-inherents = { version = "4.0.0-dev", git = "https://github.com/paritytech/substrate", branch = "polkadot-v0.9.38", default-features = false }
-sp-io = { version = "7.0.0", git = "https://github.com/paritytech/substrate", branch = "polkadot-v0.9.38", default-features = false }
-sp-keyring = { version = "7.0.0", git = "https://github.com/paritytech/substrate", branch = "polkadot-v0.9.38" }
-sp-offchain = { version = "4.0.0-dev", git = "https://github.com/paritytech/substrate", branch = "polkadot-v0.9.38", default-features = false }
-sp-runtime = { version = "7.0.0", git = "https://github.com/paritytech/substrate", branch = "polkadot-v0.9.38", default-features = false }
-sp-session = { version = "4.0.0-dev", git = "https://github.com/paritytech/substrate", branch = "polkadot-v0.9.38", default-features = false }
-sp-state-machine = { version = "0.13.0", git = "https://github.com/paritytech/substrate", branch = "polkadot-v0.9.38", default-features = false }
-sp-std = { version = "5.0.0", git = "https://github.com/paritytech/substrate", branch = "polkadot-v0.9.38", default-features = false }
-sp-storage = { version = "7.0.0", git = "https://github.com/paritytech/substrate", branch = "polkadot-v0.9.38", default-features = false }
-sp-timestamp = { version = "4.0.0-dev", git = "https://github.com/paritytech/substrate", branch = "polkadot-v0.9.38", default-features = false }
-sp-transaction-pool = { version = "4.0.0-dev", git = "https://github.com/paritytech/substrate", branch = "polkadot-v0.9.38", default-features = false }
-sp-trie = { version = "7.0.0", git = "https://github.com/paritytech/substrate", branch = "polkadot-v0.9.38", default-features = false }
-sp-version = { version = "5.0.0", git = "https://github.com/paritytech/substrate", branch = "polkadot-v0.9.38", default-features = false }
+sp-api = { version = "4.0.0-dev", git = "https://github.com/paritytech/substrate", branch = "master", default-features = false }
+sp-block-builder = { version = "4.0.0-dev", git = "https://github.com/paritytech/substrate", branch = "master", default-features = false }
+sp-blockchain = { version = "4.0.0-dev", git = "https://github.com/paritytech/substrate", branch = "master" }
+sp-consensus = { version = "0.10.0-dev", git = "https://github.com/paritytech/substrate", branch = "master" }
+sp-consensus-aura = { version = "0.10.0-dev", git = "https://github.com/paritytech/substrate", branch = "master", default-features = false }
+sp-core = { version = "7.0.0", git = "https://github.com/paritytech/substrate", branch = "master", default-features = false }
+sp-database = { version = "4.0.0-dev", git = "https://github.com/paritytech/substrate", branch = "master" }
+sp-finality-grandpa = { version = "4.0.0-dev", git = "https://github.com/paritytech/substrate", branch = "master", default-features = false }
+sp-inherents = { version = "4.0.0-dev", git = "https://github.com/paritytech/substrate", branch = "master", default-features = false }
+sp-io = { version = "7.0.0", git = "https://github.com/paritytech/substrate", branch = "master", default-features = false }
+sp-keyring = { version = "7.0.0", git = "https://github.com/paritytech/substrate", branch = "master" }
+sp-offchain = { version = "4.0.0-dev", git = "https://github.com/paritytech/substrate", branch = "master", default-features = false }
+sp-runtime = { version = "7.0.0", git = "https://github.com/paritytech/substrate", branch = "master", default-features = false }
+sp-session = { version = "4.0.0-dev", git = "https://github.com/paritytech/substrate", branch = "master", default-features = false }
+sp-state-machine = { version = "0.13.0", git = "https://github.com/paritytech/substrate", branch = "master", default-features = false }
+sp-std = { version = "5.0.0", git = "https://github.com/paritytech/substrate", branch = "master", default-features = false }
+sp-storage = { version = "7.0.0", git = "https://github.com/paritytech/substrate", branch = "master", default-features = false }
+sp-timestamp = { version = "4.0.0-dev", git = "https://github.com/paritytech/substrate", branch = "master", default-features = false }
+sp-transaction-pool = { version = "4.0.0-dev", git = "https://github.com/paritytech/substrate", branch = "master", default-features = false }
+sp-trie = { version = "7.0.0", git = "https://github.com/paritytech/substrate", branch = "master", default-features = false }
+sp-version = { version = "5.0.0", git = "https://github.com/paritytech/substrate", branch = "master", default-features = false }
 # Substrate FRAME
-frame-benchmarking = { version = "4.0.0-dev", git = "https://github.com/paritytech/substrate", branch = "polkadot-v0.9.38", default-features = false }
-frame-executive = { version = "4.0.0-dev", git = "https://github.com/paritytech/substrate", branch = "polkadot-v0.9.38", default-features = false }
-frame-support = { version = "4.0.0-dev", git = "https://github.com/paritytech/substrate", branch = "polkadot-v0.9.38", default-features = false }
-frame-system = { version = "4.0.0-dev", git = "https://github.com/paritytech/substrate", branch = "polkadot-v0.9.38", default-features = false }
-frame-system-benchmarking = { version = "4.0.0-dev", git = "https://github.com/paritytech/substrate", branch = "polkadot-v0.9.38", default-features = false }
-frame-system-rpc-runtime-api = { version = "4.0.0-dev", git = "https://github.com/paritytech/substrate", branch = "polkadot-v0.9.38", default-features = false }
-pallet-aura = { version = "4.0.0-dev", git = "https://github.com/paritytech/substrate", branch = "polkadot-v0.9.38", default-features = false }
-pallet-balances = { version = "4.0.0-dev", git = "https://github.com/paritytech/substrate", branch = "polkadot-v0.9.38", default-features = false }
-pallet-grandpa = { version = "4.0.0-dev", git = "https://github.com/paritytech/substrate", branch = "polkadot-v0.9.38", default-features = false }
-pallet-sudo = { version = "4.0.0-dev", git = "https://github.com/paritytech/substrate", branch = "polkadot-v0.9.38", default-features = false }
-pallet-timestamp = { version = "4.0.0-dev", git = "https://github.com/paritytech/substrate", branch = "polkadot-v0.9.38", default-features = false }
-pallet-transaction-payment = { version = "4.0.0-dev", git = "https://github.com/paritytech/substrate", branch = "polkadot-v0.9.38", default-features = false }
-pallet-transaction-payment-rpc = { version = "4.0.0-dev", git = "https://github.com/paritytech/substrate", branch = "polkadot-v0.9.38" }
-pallet-transaction-payment-rpc-runtime-api = { version = "4.0.0-dev", git = "https://github.com/paritytech/substrate", branch = "polkadot-v0.9.38", default-features = false }
-pallet-utility = { version = "4.0.0-dev", git = "https://github.com/paritytech/substrate", branch = "polkadot-v0.9.38", default-features = false }
+frame-benchmarking = { version = "4.0.0-dev", git = "https://github.com/paritytech/substrate", branch = "master", default-features = false }
+frame-executive = { version = "4.0.0-dev", git = "https://github.com/paritytech/substrate", branch = "master", default-features = false }
+frame-support = { version = "4.0.0-dev", git = "https://github.com/paritytech/substrate", branch = "master", default-features = false }
+frame-system = { version = "4.0.0-dev", git = "https://github.com/paritytech/substrate", branch = "master", default-features = false }
+frame-system-benchmarking = { version = "4.0.0-dev", git = "https://github.com/paritytech/substrate", branch = "master", default-features = false }
+frame-system-rpc-runtime-api = { version = "4.0.0-dev", git = "https://github.com/paritytech/substrate", branch = "master", default-features = false }
+pallet-aura = { version = "4.0.0-dev", git = "https://github.com/paritytech/substrate", branch = "master", default-features = false }
+pallet-balances = { version = "4.0.0-dev", git = "https://github.com/paritytech/substrate", branch = "master", default-features = false }
+pallet-grandpa = { version = "4.0.0-dev", git = "https://github.com/paritytech/substrate", branch = "master", default-features = false }
+pallet-sudo = { version = "4.0.0-dev", git = "https://github.com/paritytech/substrate", branch = "master", default-features = false }
+pallet-timestamp = { version = "4.0.0-dev", git = "https://github.com/paritytech/substrate", branch = "master", default-features = false }
+pallet-transaction-payment = { version = "4.0.0-dev", git = "https://github.com/paritytech/substrate", branch = "master", default-features = false }
+pallet-transaction-payment-rpc = { version = "4.0.0-dev", git = "https://github.com/paritytech/substrate", branch = "master" }
+pallet-transaction-payment-rpc-runtime-api = { version = "4.0.0-dev", git = "https://github.com/paritytech/substrate", branch = "master", default-features = false }
+pallet-utility = { version = "4.0.0-dev", git = "https://github.com/paritytech/substrate", branch = "master", default-features = false }
 # Substrate Utility
-frame-benchmarking-cli = { version = "4.0.0-dev", git = "https://github.com/paritytech/substrate", branch = "polkadot-v0.9.38" }
-prometheus-endpoint = { package = "substrate-prometheus-endpoint", version = "0.10.0-dev", git = "https://github.com/paritytech/substrate", branch = "polkadot-v0.9.38" }
-substrate-build-script-utils = { version = "3.0.0", git = "https://github.com/paritytech/substrate", branch = "polkadot-v0.9.38" }
-substrate-frame-rpc-system = { version = "4.0.0-dev", git = "https://github.com/paritytech/substrate", branch = "polkadot-v0.9.38" }
-substrate-test-runtime-client = { version = "2.0.0", git = "https://github.com/paritytech/substrate", branch = "polkadot-v0.9.38" }
-substrate-wasm-builder = { version = "5.0.0-dev", git = "https://github.com/paritytech/substrate", branch = "polkadot-v0.9.38" }
+frame-benchmarking-cli = { version = "4.0.0-dev", git = "https://github.com/paritytech/substrate", branch = "master" }
+prometheus-endpoint = { package = "substrate-prometheus-endpoint", version = "0.10.0-dev", git = "https://github.com/paritytech/substrate", branch = "master" }
+substrate-build-script-utils = { version = "3.0.0", git = "https://github.com/paritytech/substrate", branch = "master" }
+substrate-frame-rpc-system = { version = "4.0.0-dev", git = "https://github.com/paritytech/substrate", branch = "master" }
+substrate-test-runtime-client = { version = "2.0.0", git = "https://github.com/paritytech/substrate", branch = "master" }
+substrate-wasm-builder = { version = "5.0.0-dev", git = "https://github.com/paritytech/substrate", branch = "master" }
 # Frontier Client
 fc-cli = { version = "1.0.0-dev", path = "client/cli" }
 fc-consensus = { version = "2.0.0-dev", path = "client/consensus" }
