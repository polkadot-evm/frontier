[workspace]
members = [
	"frame/base-fee",
	"frame/dynamic-fee",
	"frame/ethereum",
	"frame/evm",
	"frame/evm/precompile/sha3fips",
	"frame/evm/precompile/simple",
	"frame/evm/precompile/modexp",
	"frame/evm/precompile/ed25519",
	"frame/evm/precompile/bn128",
	"frame/evm/precompile/blake2",
	"frame/evm/precompile/bw6761",
	"frame/evm/precompile/bls12377",
	"frame/evm/precompile/bls12381",
	"frame/evm/precompile/dispatch",
	"frame/evm/precompile/curve25519",
	"frame/evm/precompile/storage-cleaner",
	"frame/evm-chain-id",
	"frame/hotfix-sufficients",
	"client/api",
	"client/consensus",
	"client/rpc-core",
	"client/rpc",
	"client/rpc-v2",
	"client/rpc-v2/api",
	"client/rpc-v2/types",
	"client/db",
	"client/storage",
	"client/mapping-sync",
	"primitives/account",
	"primitives/consensus",
	"primitives/dynamic-fee",
	"primitives/evm",
	"primitives/rpc",
	"primitives/self-contained",
	"template/node",
	"template/runtime",
	"precompiles",
	"precompiles/macro",
	"precompiles/tests-external",
	"test-utils",
	"test-utils/client",
	"test-utils/runtime",
	"test-utils/runtime/client",
]
resolver = "2"

[workspace.package]
authors = ["Parity Technologies <admin@parity.io>"]
edition = "2021"
repository = "https://github.com/paritytech/frontier/"

[workspace.dependencies]
async-trait = "0.1"
array-bytes = { version = "6.2.2", default-features = false }
bn = { package = "substrate-bn", version = "0.6", default-features = false }
clap = { version = "4.5", features = ["derive", "deprecated"] }
<<<<<<< HEAD
codec = { version = "3.6.12", default-features = false, package = "parity-scale-codec" }
const-hex = { version = "1.12", default-features = false, features = ["alloc"] }
=======
const-hex = { version = "1.14", default-features = false, features = ["alloc"] }
>>>>>>> db4411c6
derive_more = "0.99"
environmental = { version = "1.1.4", default-features = false }
ethereum = { version = "0.15.0", default-features = false }
ethereum-types = { version = "0.14.1", default-features = false }
evm = { version = "0.41.1", default-features = false }
futures = "0.3.31"
hash-db = { version = "0.16.0", default-features = false }
hex = { version = "0.4.3", default-features = false, features = ["alloc"] }
hex-literal = "0.4.1"
impl-serde = { version = "0.4.0", default-features = false }
impl-trait-for-tuples = "0.2.1"
jsonrpsee = { version = "0.24.4" }
jsonrpsee-core = { version = "0.24.4" }
kvdb-rocksdb = "0.19.0"
libsecp256k1 = { version = "0.7.1", default-features = false }
log = { version = "0.4.22", default-features = false }
num_enum = { version = "0.7.3", default-features = false }
parity-db = "0.4.13"
parking_lot = "0.12.3"
quote = "1.0.37"
rlp = { version = "0.5.2", default-features = false }
scale-codec = { package = "parity-scale-codec", version = "3.6.12", default-features = false, features = ["derive"] }
scale-info = { version = "2.11.3", default-features = false, features = ["derive"] }
serde = { version = "1.0", default-features = false, features = ["derive", "alloc"] }
serde_json = "1.0"
similar-asserts = "1.6.0"
sqlx = { version = "0.7.4", default-features = false, features = ["macros"] }
thiserror = "1.0"
tokio = "1.40.0"
tracing = { version = "0.1.37", default-features = false }
trie-db = { version = "0.29.0", default-features = false }

# Substrate Client
sc-basic-authorship = { version = "0.45.0" }
sc-block-builder = { version = "0.42.0" }
sc-chain-spec = { version = "38.0.0" }
sc-cli = { version = "0.47.0", default-features = false }
sc-client-api = { version = "37.0.0" }
sc-client-db = { version = "0.44.0", default-features = false }
sc-consensus = { version = "0.44.0" }
sc-consensus-aura = { version = "0.45.0" }
sc-consensus-grandpa = { version = "0.30.0" }
sc-consensus-manual-seal = { version = "0.46.0" }
sc-executor = { version = "0.40.1" }
sc-executor-common = { version = "0.35.0", default-features = false }
sc-keystore = { version = "33.0.0" }
sc-network = { version = "0.45.0" }
sc-network-common = { version = "0.44.0" }
sc-network-sync = { version = "0.44.0" }
sc-offchain = { version = "40.0.0" }
sc-rpc = { version = "40.0.0" }
sc-rpc-api = { version = "0.44.0" }
sc-service = { version = "0.46.0", default-features = false }
sc-telemetry = { version = "25.0.0" }
sc-transaction-pool = { version = "37.0.0" }
sc-transaction-pool-api = { version = "37.0.0" }
sc-utils = { version = "17.0.0" }
# Substrate Primitive
sp-api = { version = "34.0.0", default-features = false }
sp-application-crypto = { version = "38.0.0", default-features = false }
sp-block-builder = { version = "34.0.0", default-features = false }
sp-blockchain = { version = "37.0.1" }
sp-consensus = { version = "0.40.0" }
sp-consensus-babe = { version = "0.40.0", default-features = false }
sp-consensus-aura = { version = "0.40.0", default-features = false }
sp-consensus-grandpa = { version = "21.0.0", default-features = false }
sp-core = { version = "34.0.0", default-features = false }
sp-crypto-hashing = { version = "0.1.0", default-features = false }
sp-database = { version = "10.0.0" }
sp-externalities = { version = "0.29.0", default-features = false }
sp-genesis-builder = { version = "0.15.1", default-features = false }
sp-inherents = { version = "34.0.0", default-features = false }
sp-io = { version = "38.0.0", default-features = false }
sp-keyring = { version = "39.0.0" }
sp-keystore = { version = "0.40.0", default-features = false }
sp-offchain = { version = "34.0.0", default-features = false }
sp-runtime = { version = "39.0.1", default-features = false }
sp-runtime-interface = { version = "28.0.0", default-features = false }
sp-session = { version = "36.0.0", default-features = false }
sp-state-machine = { version = "0.43.0", default-features = false }
sp-std = { version = "14.0.0", default-features = false }
sp-storage = { version = "21.0.0", default-features = false }
sp-timestamp = { version = "34.0.0", default-features = false }
sp-tracing = { version = "17.0.1", default-features = false }
sp-transaction-pool = { version = "34.0.0", default-features = false }
sp-trie = { version = "37.0.0", default-features = false }
sp-version = { version = "37.0.0", default-features = false }
sp-weights = { version = "31.0.0", default-features = false }
# Substrate FRAME
frame-benchmarking = { version = "38.0.0", default-features = false }
frame-executive = { version = "38.0.0", default-features = false }
frame-support = { version = "38.0.0", default-features = false }
frame-system = { version = "38.0.0", default-features = false }
frame-system-benchmarking = { version = "38.0.0", default-features = false }
frame-system-rpc-runtime-api = { version = "34.0.0", default-features = false }
frame-metadata-hash-extension = { version = "0.6.0", default-features = false }
pallet-aura = { version = "37.0.0", default-features = false }
pallet-balances = { version = "39.0.0", default-features = false }
pallet-grandpa = { version = "38.0.0", default-features = false }
pallet-sudo = { version = "38.0.0", default-features = false }
pallet-timestamp = { version = "37.0.0", default-features = false }
pallet-transaction-payment = { version = "38.0.0", default-features = false }
pallet-transaction-payment-rpc = { version = "41.0.0" }
pallet-transaction-payment-rpc-runtime-api = { version = "38.0.0", default-features = false }
pallet-utility = { version = "38.0.0", default-features = false }
pallet-babe = { version = "38.0.0", default-features = false }
# Substrate Utility
frame-benchmarking-cli = { version = "43.0.0" }
prometheus-endpoint = { version = "0.17.0", package = "substrate-prometheus-endpoint" }
substrate-build-script-utils = { version = "11.0.0" }
substrate-frame-rpc-system = { version = "39.0.0" }
substrate-wasm-builder = { version = "24.0.1" }
substrate-test-client = { path = "test-utils/client", version = "2.0.1" }
substrate-test-runtime = { path = "test-utils/runtime", version = "2.0.0" }
substrate-test-runtime-client = { path = "test-utils/runtime/client", version = "2.0.0" }
substrate-test-utils = { path = "test-utils" }
# XCM
xcm = { version = "14.2.0", package = "staging-xcm", default-features = false }
trybuild = { version = "1.0.88" }
# Arkworks
ark-bls12-377 = { version = "0.4.0", default-features = false, features = ["curve"] }
ark-bls12-381 = { version = "0.4.0", default-features = false, features = ["curve"] }
ark-bw6-761 = { version = "0.4.0", default-features = false }
ark-ec = { version = "0.4.0", default-features = false }
ark-ff = { version = "0.4.0", default-features = false }
ark-std = { version = "0.4.0", default-features = false }

# Frontier Client
fc-api = { path = "client/api" }
fc-cli = { path = "client/cli", default-features = false }
fc-consensus = { path = "client/consensus" }
fc-db = { path = "client/db", default-features = false }
fc-mapping-sync = { path = "client/mapping-sync", default-features = false }
fc-rpc = { path = "client/rpc", default-features = false }
fc-rpc-core = { path = "client/rpc-core" }
fc-rpc-v2 = { path = "client/rpc-v2" }
fc-rpc-v2-api = { path = "client/rpc-v2/api" }
fc-rpc-v2-types = { path = "client/rpc-v2/types" }
fc-storage = { path = "client/storage" }
# Frontier Primitive
fp-account = { path = "primitives/account", default-features = false }
fp-consensus = { path = "primitives/consensus", default-features = false }
fp-dynamic-fee = { path = "primitives/dynamic-fee", default-features = false }
fp-ethereum = { path = "primitives/ethereum", default-features = false }
fp-evm = { path = "primitives/evm", default-features = false }
fp-rpc = { path = "primitives/rpc", default-features = false }
fp-self-contained = { path = "primitives/self-contained", default-features = false }
fp-storage = { path = "primitives/storage", default-features = false }
# Frontier FRAME
pallet-base-fee = { path = "frame/base-fee", default-features = false }
pallet-dynamic-fee = { path = "frame/dynamic-fee", default-features = false }
pallet-ethereum = { path = "frame/ethereum", default-features = false }
pallet-evm = { path = "frame/evm", default-features = false }
pallet-evm-chain-id = { path = "frame/evm-chain-id", default-features = false }
pallet-evm-precompile-modexp = { path = "frame/evm/precompile/modexp", default-features = false }
pallet-evm-precompile-sha3fips = { path = "frame/evm/precompile/sha3fips", default-features = false }
pallet-evm-precompile-simple = { path = "frame/evm/precompile/simple", default-features = false }
pallet-evm-test-vector-support = { path = "frame/evm/test-vector-support" }
pallet-hotfix-sufficients = { path = "frame/hotfix-sufficients", default-features = false }
# Frontier Utility
precompile-utils = { path = "precompiles", default-features = false }
# Frontier Template
frontier-template-runtime = { path = "template/runtime", default-features = false }

[profile.release]
# Substrate runtime requires unwinding.
panic = "unwind"

[profile.production]
inherits = "release"
# Sacrifice compile speed for execution speed by using optimization flags:
# https://doc.rust-lang.org/rustc/linker-plugin-lto.html
lto = true
# https://doc.rust-lang.org/rustc/codegen-options/index.html#codegen-units
codegen-units = 1<|MERGE_RESOLUTION|>--- conflicted
+++ resolved
@@ -56,12 +56,8 @@
 array-bytes = { version = "6.2.2", default-features = false }
 bn = { package = "substrate-bn", version = "0.6", default-features = false }
 clap = { version = "4.5", features = ["derive", "deprecated"] }
-<<<<<<< HEAD
 codec = { version = "3.6.12", default-features = false, package = "parity-scale-codec" }
-const-hex = { version = "1.12", default-features = false, features = ["alloc"] }
-=======
 const-hex = { version = "1.14", default-features = false, features = ["alloc"] }
->>>>>>> db4411c6
 derive_more = "0.99"
 environmental = { version = "1.1.4", default-features = false }
 ethereum = { version = "0.15.0", default-features = false }
