[workspace]
members = [
	"frame/base-fee",
	"frame/dynamic-fee",
	"frame/ethereum",
	"frame/evm",
	"frame/evm-chain-id",
	"frame/hotfix-sufficients",
	"frame/evm/precompile/sha3fips",
	"frame/evm/precompile/simple",
	"frame/evm/precompile/modexp",
	"frame/evm/precompile/ed25519",
	"frame/evm/precompile/bn128",
	"frame/evm/precompile/blake2",
	"frame/evm/precompile/bw6761",
	"frame/evm/precompile/bls12377",
	"frame/evm/precompile/dispatch",
	"frame/evm/precompile/curve25519",
	"client/consensus",
	"client/rpc-core",
	"client/rpc",
	"client/db",
	"client/storage",
	"client/mapping-sync",
	"primitives/account",
	"primitives/consensus",
	"primitives/dynamic-fee",
	"primitives/evm",
	"primitives/rpc",
	"primitives/self-contained",
	"template/node",
	"template/runtime",
]
resolver = "2"

[workspace.package]
authors = ["Parity Technologies <admin@parity.io>"]
edition = "2021"
repository = "https://github.com/paritytech/frontier/"

[workspace.dependencies]
bn = { package = "substrate-bn", version = "0.6", default-features = false }
environmental = { version = "1.1.4", default-features = false }
ethereum = { version = "0.14.0", default-features = false }
ethereum-types = { version = "0.14.1", default-features = false }
<<<<<<< HEAD
evm = { version = "0.39.1", default-features = false }
=======
evm = { git = "https://github.com/rust-blockchain/evm", branch = "master", default-features = false }
>>>>>>> 3b871456
hex-literal = { version = "0.3.4" }
impl-serde = { version = "0.4.0", default-features = false }
jsonrpsee = "0.16.2"
kvdb-rocksdb = "0.18.0"
libsecp256k1 = { version = "0.7.1", default-features = false }
log = { version = "0.4.17", default-features = false }
parity-db = "0.4.6"
rlp = { version = "0.5", default-features = false }
scale-codec = { package = "parity-scale-codec", version = "3.2.1", default-features = false, features = ["derive"] }
scale-info = { version = "2.3.1", default-features = false, features = ["derive"] }
serde = { version = "1.0", features = ["derive"] }
serde_json = "1.0"
sqlx = { version = "0.7.0-alpha.3", default-features = false, features = ["macros"] }
tokio = "1.28.2"
# Substrate Client
sc-basic-authorship = { version = "0.10.0-dev", git = "https://github.com/paritytech/substrate", branch = "master" }
sc-block-builder = { version = "0.10.0-dev", git = "https://github.com/paritytech/substrate", branch = "master" }
sc-chain-spec = { version = "4.0.0-dev", git = "https://github.com/paritytech/substrate", branch = "master" }
sc-cli = { version = "0.10.0-dev", git = "https://github.com/paritytech/substrate", branch = "master", default-features = false }
sc-client-api = { version = "4.0.0-dev", git = "https://github.com/paritytech/substrate", branch = "master" }
sc-client-db = { version = "0.10.0-dev", git = "https://github.com/paritytech/substrate", branch = "master" }
sc-consensus = { version = "0.10.0-dev", git = "https://github.com/paritytech/substrate", branch = "master" }
sc-consensus-aura = { version = "0.10.0-dev", git = "https://github.com/paritytech/substrate", branch = "master" }
sc-consensus-grandpa = { version = "0.10.0-dev", git = "https://github.com/paritytech/substrate", branch = "master" }
sc-consensus-manual-seal = { version = "0.10.0-dev", git = "https://github.com/paritytech/substrate", branch = "master" }
sc-executor = { version = "0.10.0-dev", git = "https://github.com/paritytech/substrate", branch = "master" }
sc-keystore = { version = "4.0.0-dev", git = "https://github.com/paritytech/substrate", branch = "master" }
sc-network = { version = "0.10.0-dev", git = "https://github.com/paritytech/substrate", branch = "master" }
sc-network-common = { version = "0.10.0-dev", git = "https://github.com/paritytech/substrate", branch = "master" }
sc-network-sync = { version = "0.10.0-dev", git = "https://github.com/paritytech/substrate", branch = "master" }
sc-rpc = { version = "4.0.0-dev", git = "https://github.com/paritytech/substrate", branch = "master" }
sc-rpc-api = { version = "0.10.0-dev", git = "https://github.com/paritytech/substrate", branch = "master" }
sc-service = { version = "0.10.0-dev", git = "https://github.com/paritytech/substrate", branch = "master", default-features = false }
sc-telemetry = { version = "4.0.0-dev", git = "https://github.com/paritytech/substrate", branch = "master" }
sc-transaction-pool = { version = "4.0.0-dev", git = "https://github.com/paritytech/substrate", branch = "master" }
sc-transaction-pool-api = { version = "4.0.0-dev", git = "https://github.com/paritytech/substrate", branch = "master" }
sc-utils = { version = "4.0.0-dev", git = "https://github.com/paritytech/substrate", branch = "master" }
# Substrate Primitive
sp-api = { version = "4.0.0-dev", git = "https://github.com/paritytech/substrate", branch = "master", default-features = false }
sp-block-builder = { version = "4.0.0-dev", git = "https://github.com/paritytech/substrate", branch = "master", default-features = false }
sp-blockchain = { version = "4.0.0-dev", git = "https://github.com/paritytech/substrate", branch = "master" }
sp-consensus = { version = "0.10.0-dev", git = "https://github.com/paritytech/substrate", branch = "master" }
sp-consensus-aura = { version = "0.10.0-dev", git = "https://github.com/paritytech/substrate", branch = "master", default-features = false }
sp-consensus-grandpa = { version = "4.0.0-dev", git = "https://github.com/paritytech/substrate", branch = "master", default-features = false }
sp-core = { version = "7.0.0", git = "https://github.com/paritytech/substrate", branch = "master", default-features = false }
sp-database = { version = "4.0.0-dev", git = "https://github.com/paritytech/substrate", branch = "master" }
sp-inherents = { version = "4.0.0-dev", git = "https://github.com/paritytech/substrate", branch = "master", default-features = false }
sp-io = { version = "7.0.0", git = "https://github.com/paritytech/substrate", branch = "master", default-features = false }
sp-keyring = { version = "7.0.0", git = "https://github.com/paritytech/substrate", branch = "master" }
sp-offchain = { version = "4.0.0-dev", git = "https://github.com/paritytech/substrate", branch = "master", default-features = false }
sp-runtime = { version = "7.0.0", git = "https://github.com/paritytech/substrate", branch = "master", default-features = false }
sp-runtime-interface = { version = "7.0.0", git = "https://github.com/paritytech/substrate", branch = "master", default-features = false }
sp-session = { version = "4.0.0-dev", git = "https://github.com/paritytech/substrate", branch = "master", default-features = false }
sp-state-machine = { version = "0.13.0", git = "https://github.com/paritytech/substrate", branch = "master", default-features = false }
sp-std = { version = "5.0.0", git = "https://github.com/paritytech/substrate", branch = "master", default-features = false }
sp-storage = { version = "7.0.0", git = "https://github.com/paritytech/substrate", branch = "master", default-features = false }
sp-timestamp = { version = "4.0.0-dev", git = "https://github.com/paritytech/substrate", branch = "master", default-features = false }
sp-transaction-pool = { version = "4.0.0-dev", git = "https://github.com/paritytech/substrate", branch = "master", default-features = false }
sp-trie = { version = "7.0.0", git = "https://github.com/paritytech/substrate", branch = "master", default-features = false }
sp-version = { version = "5.0.0", git = "https://github.com/paritytech/substrate", branch = "master", default-features = false }
# Substrate FRAME
frame-benchmarking = { version = "4.0.0-dev", git = "https://github.com/paritytech/substrate", branch = "master", default-features = false }
frame-executive = { version = "4.0.0-dev", git = "https://github.com/paritytech/substrate", branch = "master", default-features = false }
frame-support = { version = "4.0.0-dev", git = "https://github.com/paritytech/substrate", branch = "master", default-features = false }
frame-system = { version = "4.0.0-dev", git = "https://github.com/paritytech/substrate", branch = "master", default-features = false }
frame-system-benchmarking = { version = "4.0.0-dev", git = "https://github.com/paritytech/substrate", branch = "master", default-features = false }
frame-system-rpc-runtime-api = { version = "4.0.0-dev", git = "https://github.com/paritytech/substrate", branch = "master", default-features = false }
pallet-aura = { version = "4.0.0-dev", git = "https://github.com/paritytech/substrate", branch = "master", default-features = false }
pallet-balances = { version = "4.0.0-dev", git = "https://github.com/paritytech/substrate", branch = "master", default-features = false }
pallet-grandpa = { version = "4.0.0-dev", git = "https://github.com/paritytech/substrate", branch = "master", default-features = false }
pallet-sudo = { version = "4.0.0-dev", git = "https://github.com/paritytech/substrate", branch = "master", default-features = false }
pallet-timestamp = { version = "4.0.0-dev", git = "https://github.com/paritytech/substrate", branch = "master", default-features = false }
pallet-transaction-payment = { version = "4.0.0-dev", git = "https://github.com/paritytech/substrate", branch = "master", default-features = false }
pallet-transaction-payment-rpc = { version = "4.0.0-dev", git = "https://github.com/paritytech/substrate", branch = "master" }
pallet-transaction-payment-rpc-runtime-api = { version = "4.0.0-dev", git = "https://github.com/paritytech/substrate", branch = "master", default-features = false }
pallet-utility = { version = "4.0.0-dev", git = "https://github.com/paritytech/substrate", branch = "master", default-features = false }
# Substrate Utility
frame-benchmarking-cli = { version = "4.0.0-dev", git = "https://github.com/paritytech/substrate", branch = "master" }
prometheus-endpoint = { package = "substrate-prometheus-endpoint", version = "0.10.0-dev", git = "https://github.com/paritytech/substrate", branch = "master" }
substrate-build-script-utils = { version = "3.0.0", git = "https://github.com/paritytech/substrate", branch = "master" }
substrate-frame-rpc-system = { version = "4.0.0-dev", git = "https://github.com/paritytech/substrate", branch = "master" }
substrate-test-runtime-client = { version = "2.0.0", git = "https://github.com/paritytech/substrate", branch = "master" }
substrate-wasm-builder = { version = "5.0.0-dev", git = "https://github.com/paritytech/substrate", branch = "master" }
# Frontier Client
fc-cli = { version = "1.0.0-dev", path = "client/cli" }
fc-consensus = { version = "2.0.0-dev", path = "client/consensus" }
fc-db = { version = "2.0.0-dev", path = "client/db" }
fc-mapping-sync = { version = "2.0.0-dev", path = "client/mapping-sync" }
fc-rpc = { version = "2.0.0-dev", path = "client/rpc" }
fc-rpc-core = { version = "1.1.0-dev", path = "client/rpc-core" }
fc-storage = { version = "1.0.0-dev", path = "client/storage" }
# Frontier Primitive
fp-account = { version = "1.0.0-dev", path = "primitives/account", default-features = false }
fp-consensus = { version = "2.0.0-dev", path = "primitives/consensus", default-features = false }
fp-dynamic-fee = { version = "1.0.0", path = "primitives/dynamic-fee", default-features = false }
fp-ethereum = { version = "1.0.0-dev", path = "primitives/ethereum", default-features = false }
fp-evm = { version = "3.0.0-dev", path = "primitives/evm", default-features = false }
fp-rpc = { version = "3.0.0-dev", path = "primitives/rpc", default-features = false }
fp-self-contained = { version = "1.0.0-dev", path = "primitives/self-contained", default-features = false }
fp-storage = { version = "2.0.0", path = "primitives/storage", default-features = false }
# Frontier FRAME
pallet-base-fee = { version = "1.0.0", path = "frame/base-fee", default-features = false }
pallet-dynamic-fee = { version = "4.0.0-dev", path = "frame/dynamic-fee", default-features = false }
pallet-ethereum = { version = "4.0.0-dev", path = "frame/ethereum", default-features = false }
pallet-evm = { version = "6.0.0-dev", path = "frame/evm", default-features = false }
pallet-evm-chain-id = { version = "1.0.0-dev", path = "frame/evm-chain-id", default-features = false }
pallet-evm-precompile-modexp = { version = "2.0.0-dev", path = "frame/evm/precompile/modexp", default-features = false }
pallet-evm-precompile-sha3fips = { version = "2.0.0-dev", path = "frame/evm/precompile/sha3fips", default-features = false }
pallet-evm-precompile-simple = { version = "2.0.0-dev", path = "frame/evm/precompile/simple", default-features = false }
pallet-evm-test-vector-support = { version = "1.0.0-dev", path = "frame/evm/test-vector-support" }
pallet-hotfix-sufficients = { version = "1.0.0", path = "frame/hotfix-sufficients", default-features = false }
# Frontier Template
frontier-template-runtime = { path = "template/runtime", default-features = false }
# Arkworks
ark-bls12-377 = { version = "0.4.0", default-features = false, features = ["curve"] }
ark-bw6-761 = { version = "0.4.0", default-features = false }
ark-ec = { version = "0.4.0", default-features = false }
ark-ff = { version = "0.4.0", default-features = false }
ark-std = { version = "0.4.0", default-features = false }<|MERGE_RESOLUTION|>--- conflicted
+++ resolved
@@ -39,28 +39,30 @@
 repository = "https://github.com/paritytech/frontier/"
 
 [workspace.dependencies]
+async-trait = "0.1"
 bn = { package = "substrate-bn", version = "0.6", default-features = false }
+clap = { version = "4.3", features = ["derive", "deprecated"] }
 environmental = { version = "1.1.4", default-features = false }
 ethereum = { version = "0.14.0", default-features = false }
 ethereum-types = { version = "0.14.1", default-features = false }
-<<<<<<< HEAD
-evm = { version = "0.39.1", default-features = false }
-=======
-evm = { git = "https://github.com/rust-blockchain/evm", branch = "master", default-features = false }
->>>>>>> 3b871456
-hex-literal = { version = "0.3.4" }
+evm = { git = "https://github.com/rust-blockchain/evm", rev = "b7b82c7e1fc57b7449d6dfa6826600de37cc1e65", default-features = false }
+futures = "0.3.28"
+hex = { version = "0.4.3", default-features = false, features = ["alloc"] }
+hex-literal = "0.4.1"
 impl-serde = { version = "0.4.0", default-features = false }
 jsonrpsee = "0.16.2"
 kvdb-rocksdb = "0.18.0"
 libsecp256k1 = { version = "0.7.1", default-features = false }
 log = { version = "0.4.17", default-features = false }
-parity-db = "0.4.6"
+parity-db = "0.4.8"
+parking_lot = "0.12.1"
 rlp = { version = "0.5", default-features = false }
 scale-codec = { package = "parity-scale-codec", version = "3.2.1", default-features = false, features = ["derive"] }
 scale-info = { version = "2.3.1", default-features = false, features = ["derive"] }
 serde = { version = "1.0", features = ["derive"] }
 serde_json = "1.0"
 sqlx = { version = "0.7.0-alpha.3", default-features = false, features = ["macros"] }
+thiserror = "1.0"
 tokio = "1.28.2"
 # Substrate Client
 sc-basic-authorship = { version = "0.10.0-dev", git = "https://github.com/paritytech/substrate", branch = "master" }
@@ -68,7 +70,7 @@
 sc-chain-spec = { version = "4.0.0-dev", git = "https://github.com/paritytech/substrate", branch = "master" }
 sc-cli = { version = "0.10.0-dev", git = "https://github.com/paritytech/substrate", branch = "master", default-features = false }
 sc-client-api = { version = "4.0.0-dev", git = "https://github.com/paritytech/substrate", branch = "master" }
-sc-client-db = { version = "0.10.0-dev", git = "https://github.com/paritytech/substrate", branch = "master" }
+sc-client-db = { version = "0.10.0-dev", git = "https://github.com/paritytech/substrate", branch = "master", default-features = false }
 sc-consensus = { version = "0.10.0-dev", git = "https://github.com/paritytech/substrate", branch = "master" }
 sc-consensus-aura = { version = "0.10.0-dev", git = "https://github.com/paritytech/substrate", branch = "master" }
 sc-consensus-grandpa = { version = "0.10.0-dev", git = "https://github.com/paritytech/substrate", branch = "master" }
@@ -132,11 +134,11 @@
 substrate-test-runtime-client = { version = "2.0.0", git = "https://github.com/paritytech/substrate", branch = "master" }
 substrate-wasm-builder = { version = "5.0.0-dev", git = "https://github.com/paritytech/substrate", branch = "master" }
 # Frontier Client
-fc-cli = { version = "1.0.0-dev", path = "client/cli" }
+fc-cli = { version = "1.0.0-dev", path = "client/cli", default-features = false }
 fc-consensus = { version = "2.0.0-dev", path = "client/consensus" }
-fc-db = { version = "2.0.0-dev", path = "client/db" }
-fc-mapping-sync = { version = "2.0.0-dev", path = "client/mapping-sync" }
-fc-rpc = { version = "2.0.0-dev", path = "client/rpc" }
+fc-db = { version = "2.0.0-dev", path = "client/db", default-features = false }
+fc-mapping-sync = { version = "2.0.0-dev", path = "client/mapping-sync", default-features = false }
+fc-rpc = { version = "2.0.0-dev", path = "client/rpc", default-features = false }
 fc-rpc-core = { version = "1.1.0-dev", path = "client/rpc-core" }
 fc-storage = { version = "1.0.0-dev", path = "client/storage" }
 # Frontier Primitive
