--- conflicted
+++ resolved
@@ -56,11 +56,8 @@
 scale-info = { version = "2.3.1", default-features = false, features = ["derive"] }
 serde = { version = "1.0", features = ["derive"] }
 serde_json = "1.0"
-<<<<<<< HEAD
 sqlx = "0.7.0-alpha.3"
-=======
 tokio = "1.28.1"
->>>>>>> a5a5e1e6
 # Substrate Client
 sc-basic-authorship = { version = "0.10.0-dev", git = "https://github.com/paritytech/substrate", branch = "polkadot-v0.9.42" }
 sc-block-builder = { version = "0.10.0-dev", git = "https://github.com/paritytech/substrate", branch = "polkadot-v0.9.42" }
