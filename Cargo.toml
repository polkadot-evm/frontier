--- conflicted
+++ resolved
@@ -56,14 +56,9 @@
 hex = { version = "0.4.3", default-features = false, features = ["alloc"] }
 hex-literal = "0.4.1"
 impl-serde = { version = "0.4.0", default-features = false }
-<<<<<<< HEAD
-jsonrpsee = "0.16.2"
-kvdb-rocksdb = "0.18.0"
-=======
 impl-trait-for-tuples = "0.2.1"
 jsonrpsee = "0.16.3"
 kvdb-rocksdb = "0.19.0"
->>>>>>> 789fa512
 libsecp256k1 = { version = "0.7.1", default-features = false }
 log = { version = "0.4.20", default-features = false }
 num_enum = { version = "0.7.0", default-features = false }
@@ -74,78 +69,6 @@
 scale-info = { version = "2.9.0", default-features = false, features = ["derive"] }
 serde = { version = "1.0", default-features = false, features = ["derive", "alloc"] }
 serde_json = "1.0"
-<<<<<<< HEAD
-sqlx = "0.7.0-alpha.3"
-tokio = "1.28.1"
-# Substrate Client
-sc-basic-authorship = { version = "0.10.0-dev", git = "https://github.com/paritytech/substrate", branch = "polkadot-v0.9.42" }
-sc-block-builder = { version = "0.10.0-dev", git = "https://github.com/paritytech/substrate", branch = "polkadot-v0.9.42" }
-sc-chain-spec = { version = "4.0.0-dev", git = "https://github.com/paritytech/substrate", branch = "polkadot-v0.9.42" }
-sc-cli = { version = "0.10.0-dev", git = "https://github.com/paritytech/substrate", branch = "polkadot-v0.9.42" }
-sc-client-api = { version = "4.0.0-dev", git = "https://github.com/paritytech/substrate", branch = "polkadot-v0.9.42" }
-sc-client-db = { version = "0.10.0-dev", git = "https://github.com/paritytech/substrate", branch = "polkadot-v0.9.42" }
-sc-consensus = { version = "0.10.0-dev", git = "https://github.com/paritytech/substrate", branch = "polkadot-v0.9.42" }
-sc-consensus-aura = { version = "0.10.0-dev", git = "https://github.com/paritytech/substrate", branch = "polkadot-v0.9.42" }
-sc-consensus-grandpa = { version = "0.10.0-dev", git = "https://github.com/paritytech/substrate", branch = "polkadot-v0.9.42" }
-sc-consensus-manual-seal = { version = "0.10.0-dev", git = "https://github.com/paritytech/substrate", branch = "polkadot-v0.9.42" }
-sc-executor = { version = "0.10.0-dev", git = "https://github.com/paritytech/substrate", branch = "polkadot-v0.9.42" }
-sc-keystore = { version = "4.0.0-dev", git = "https://github.com/paritytech/substrate", branch = "polkadot-v0.9.42" }
-sc-network = { version = "0.10.0-dev", git = "https://github.com/paritytech/substrate", branch = "polkadot-v0.9.42" }
-sc-network-common = { version = "0.10.0-dev", git = "https://github.com/paritytech/substrate", branch = "polkadot-v0.9.42" }
-sc-network-sync = { version = "0.10.0-dev", git = "https://github.com/paritytech/substrate", branch = "polkadot-v0.9.42" }
-sc-rpc = { version = "4.0.0-dev", git = "https://github.com/paritytech/substrate", branch = "polkadot-v0.9.42" }
-sc-rpc-api = { version = "0.10.0-dev", git = "https://github.com/paritytech/substrate", branch = "polkadot-v0.9.42" }
-sc-service = { version = "0.10.0-dev", git = "https://github.com/paritytech/substrate", branch = "polkadot-v0.9.42" }
-sc-telemetry = { version = "4.0.0-dev", git = "https://github.com/paritytech/substrate", branch = "polkadot-v0.9.42" }
-sc-transaction-pool = { version = "4.0.0-dev", git = "https://github.com/paritytech/substrate", branch = "polkadot-v0.9.42" }
-sc-transaction-pool-api = { version = "4.0.0-dev", git = "https://github.com/paritytech/substrate", branch = "polkadot-v0.9.42" }
-sc-utils = { version = "4.0.0-dev", git = "https://github.com/paritytech/substrate", branch = "polkadot-v0.9.42" }
-# Substrate Primitive
-sp-api = { version = "4.0.0-dev", git = "https://github.com/paritytech/substrate", branch = "polkadot-v0.9.42", default-features = false }
-sp-block-builder = { version = "4.0.0-dev", git = "https://github.com/paritytech/substrate", branch = "polkadot-v0.9.42", default-features = false }
-sp-blockchain = { version = "4.0.0-dev", git = "https://github.com/paritytech/substrate", branch = "polkadot-v0.9.42" }
-sp-consensus = { version = "0.10.0-dev", git = "https://github.com/paritytech/substrate", branch = "polkadot-v0.9.42" }
-sp-consensus-aura = { version = "0.10.0-dev", git = "https://github.com/paritytech/substrate", branch = "polkadot-v0.9.42", default-features = false }
-sp-consensus-grandpa = { version = "4.0.0-dev", git = "https://github.com/paritytech/substrate", branch = "polkadot-v0.9.42", default-features = false }
-sp-core = { version = "7.0.0", git = "https://github.com/paritytech/substrate", branch = "polkadot-v0.9.42", default-features = false }
-sp-database = { version = "4.0.0-dev", git = "https://github.com/paritytech/substrate", branch = "polkadot-v0.9.42" }
-sp-inherents = { version = "4.0.0-dev", git = "https://github.com/paritytech/substrate", branch = "polkadot-v0.9.42", default-features = false }
-sp-io = { version = "7.0.0", git = "https://github.com/paritytech/substrate", branch = "polkadot-v0.9.42", default-features = false }
-sp-keyring = { version = "7.0.0", git = "https://github.com/paritytech/substrate", branch = "polkadot-v0.9.42" }
-sp-offchain = { version = "4.0.0-dev", git = "https://github.com/paritytech/substrate", branch = "polkadot-v0.9.42", default-features = false }
-sp-runtime = { version = "7.0.0", git = "https://github.com/paritytech/substrate", branch = "polkadot-v0.9.42", default-features = false }
-sp-session = { version = "4.0.0-dev", git = "https://github.com/paritytech/substrate", branch = "polkadot-v0.9.42", default-features = false }
-sp-state-machine = { version = "0.13.0", git = "https://github.com/paritytech/substrate", branch = "polkadot-v0.9.42", default-features = false }
-sp-std = { version = "5.0.0", git = "https://github.com/paritytech/substrate", branch = "polkadot-v0.9.42", default-features = false }
-sp-storage = { version = "7.0.0", git = "https://github.com/paritytech/substrate", branch = "polkadot-v0.9.42", default-features = false }
-sp-timestamp = { version = "4.0.0-dev", git = "https://github.com/paritytech/substrate", branch = "polkadot-v0.9.42", default-features = false }
-sp-transaction-pool = { version = "4.0.0-dev", git = "https://github.com/paritytech/substrate", branch = "polkadot-v0.9.42", default-features = false }
-sp-trie = { version = "7.0.0", git = "https://github.com/paritytech/substrate", branch = "polkadot-v0.9.42", default-features = false }
-sp-version = { version = "5.0.0", git = "https://github.com/paritytech/substrate", branch = "polkadot-v0.9.42", default-features = false }
-# Substrate FRAME
-frame-benchmarking = { version = "4.0.0-dev", git = "https://github.com/paritytech/substrate", branch = "polkadot-v0.9.42", default-features = false }
-frame-executive = { version = "4.0.0-dev", git = "https://github.com/paritytech/substrate", branch = "polkadot-v0.9.42", default-features = false }
-frame-support = { version = "4.0.0-dev", git = "https://github.com/paritytech/substrate", branch = "polkadot-v0.9.42", default-features = false }
-frame-system = { version = "4.0.0-dev", git = "https://github.com/paritytech/substrate", branch = "polkadot-v0.9.42", default-features = false }
-frame-system-benchmarking = { version = "4.0.0-dev", git = "https://github.com/paritytech/substrate", branch = "polkadot-v0.9.42", default-features = false }
-frame-system-rpc-runtime-api = { version = "4.0.0-dev", git = "https://github.com/paritytech/substrate", branch = "polkadot-v0.9.42", default-features = false }
-pallet-aura = { version = "4.0.0-dev", git = "https://github.com/paritytech/substrate", branch = "polkadot-v0.9.42", default-features = false }
-pallet-balances = { version = "4.0.0-dev", git = "https://github.com/paritytech/substrate", branch = "polkadot-v0.9.42", default-features = false }
-pallet-grandpa = { version = "4.0.0-dev", git = "https://github.com/paritytech/substrate", branch = "polkadot-v0.9.42", default-features = false }
-pallet-sudo = { version = "4.0.0-dev", git = "https://github.com/paritytech/substrate", branch = "polkadot-v0.9.42", default-features = false }
-pallet-timestamp = { version = "4.0.0-dev", git = "https://github.com/paritytech/substrate", branch = "polkadot-v0.9.42", default-features = false }
-pallet-transaction-payment = { version = "4.0.0-dev", git = "https://github.com/paritytech/substrate", branch = "polkadot-v0.9.42", default-features = false }
-pallet-transaction-payment-rpc = { version = "4.0.0-dev", git = "https://github.com/paritytech/substrate", branch = "polkadot-v0.9.42" }
-pallet-transaction-payment-rpc-runtime-api = { version = "4.0.0-dev", git = "https://github.com/paritytech/substrate", branch = "polkadot-v0.9.42", default-features = false }
-pallet-utility = { version = "4.0.0-dev", git = "https://github.com/paritytech/substrate", branch = "polkadot-v0.9.42", default-features = false }
-# Substrate Utility
-frame-benchmarking-cli = { version = "4.0.0-dev", git = "https://github.com/paritytech/substrate", branch = "polkadot-v0.9.42" }
-prometheus-endpoint = { package = "substrate-prometheus-endpoint", version = "0.10.0-dev", git = "https://github.com/paritytech/substrate", branch = "polkadot-v0.9.42" }
-substrate-build-script-utils = { version = "3.0.0", git = "https://github.com/paritytech/substrate", branch = "polkadot-v0.9.42" }
-substrate-frame-rpc-system = { version = "4.0.0-dev", git = "https://github.com/paritytech/substrate", branch = "polkadot-v0.9.42" }
-substrate-test-runtime-client = { version = "2.0.0", git = "https://github.com/paritytech/substrate", branch = "polkadot-v0.9.42" }
-substrate-wasm-builder = { version = "5.0.0-dev", git = "https://github.com/paritytech/substrate", branch = "polkadot-v0.9.42" }
-=======
 similar-asserts = "1.1.0"
 sqlx = { version = "0.7.1", default-features = false, features = ["macros"] }
 thiserror = "1.0"
@@ -223,7 +146,6 @@
 substrate-test-runtime-client = { version = "2.0.0", git = "https://github.com/paritytech/polkadot-sdk", branch = "master" }
 substrate-wasm-builder = { version = "5.0.0-dev", git = "https://github.com/paritytech/polkadot-sdk", branch = "master" }
 
->>>>>>> 789fa512
 # Frontier Client
 fc-api = { version = "1.0.0-dev", path = "client/api" }
 fc-cli = { version = "1.0.0-dev", path = "client/cli", default-features = false }
