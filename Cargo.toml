--- conflicted
+++ resolved
@@ -59,12 +59,8 @@
 jsonrpsee = "0.16.2"
 kvdb-rocksdb = "0.19.0"
 libsecp256k1 = { version = "0.7.1", default-features = false }
-<<<<<<< HEAD
-log = { version = "0.4.19", default-features = false }
+log = { version = "0.4.20", default-features = false }
 num_enum = { version = "0.6.1", default-features = false }
-=======
-log = { version = "0.4.20", default-features = false }
->>>>>>> ba35e154
 parity-db = "0.4.10"
 parking_lot = "0.12.1"
 rlp = { version = "0.5.2", default-features = false }
