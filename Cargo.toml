--- conflicted
+++ resolved
@@ -100,7 +100,6 @@
 sc-transaction-pool-api = { git = "https://github.com/paritytech/polkadot-sdk", branch = "release-polkadot-v1.3.0" }
 sc-utils = { git = "https://github.com/paritytech/polkadot-sdk", branch = "release-polkadot-v1.3.0" }
 # Substrate Primitive
-<<<<<<< HEAD
 sp-api = { git = "https://github.com/paritytech/polkadot-sdk", branch = "release-polkadot-v1.3.0", default-features = false }
 sp-block-builder = { git = "https://github.com/paritytech/polkadot-sdk", branch = "release-polkadot-v1.3.0", default-features = false }
 sp-blockchain = { git = "https://github.com/paritytech/polkadot-sdk", branch = "release-polkadot-v1.3.0" }
@@ -124,32 +123,8 @@
 sp-timestamp = { git = "https://github.com/paritytech/polkadot-sdk", branch = "release-polkadot-v1.3.0", default-features = false }
 sp-transaction-pool = { git = "https://github.com/paritytech/polkadot-sdk", branch = "release-polkadot-v1.3.0", default-features = false }
 sp-version = { git = "https://github.com/paritytech/polkadot-sdk", branch = "release-polkadot-v1.3.0", default-features = false }
-=======
-sp-api = { version = "4.0.0-dev", git = "https://github.com/paritytech/polkadot-sdk", branch = "master", default-features = false }
-sp-block-builder = { version = "4.0.0-dev", git = "https://github.com/paritytech/polkadot-sdk", branch = "master", default-features = false }
-sp-blockchain = { version = "4.0.0-dev", git = "https://github.com/paritytech/polkadot-sdk", branch = "master" }
-sp-consensus = { version = "0.10.0-dev", git = "https://github.com/paritytech/polkadot-sdk", branch = "master" }
-sp-consensus-aura = { version = "0.10.0-dev", git = "https://github.com/paritytech/polkadot-sdk", branch = "master", default-features = false }
-sp-consensus-grandpa = { version = "4.0.0-dev", git = "https://github.com/paritytech/polkadot-sdk", branch = "master", default-features = false }
-sp-core = { version = "21.0.0", git = "https://github.com/paritytech/polkadot-sdk", branch = "master", default-features = false }
-sp-core-hashing = { version = "9.0.0", git = "https://github.com/paritytech/polkadot-sdk", branch = "master", default-features = false }
-sp-core-hashing-proc-macro = { version = "9.0.0", git = "https://github.com/paritytech/polkadot-sdk", branch = "master", default-features = false }
-sp-database = { version = "4.0.0-dev", git = "https://github.com/paritytech/polkadot-sdk", branch = "master" }
-sp-inherents = { version = "4.0.0-dev", git = "https://github.com/paritytech/polkadot-sdk", branch = "master", default-features = false }
-sp-io = { version = "23.0.0", git = "https://github.com/paritytech/polkadot-sdk", branch = "master", default-features = false }
-sp-keyring = { version = "24.0.0", git = "https://github.com/paritytech/polkadot-sdk", branch = "master" }
-sp-offchain = { version = "4.0.0-dev", git = "https://github.com/paritytech/polkadot-sdk", branch = "master", default-features = false }
-sp-runtime = { version = "24.0.0", git = "https://github.com/paritytech/polkadot-sdk", branch = "master", default-features = false }
-sp-runtime-interface = { version = "17.0.0", git = "https://github.com/paritytech/polkadot-sdk", branch = "master", default-features = false }
-sp-session = { version = "4.0.0-dev", git = "https://github.com/paritytech/polkadot-sdk", branch = "master", default-features = false }
-sp-state-machine = { version = "0.28.0", git = "https://github.com/paritytech/polkadot-sdk", branch = "master", default-features = false }
-sp-std = { version = "8.0.0", git = "https://github.com/paritytech/polkadot-sdk", branch = "master", default-features = false }
-sp-storage = { version = "13.0.0", git = "https://github.com/paritytech/polkadot-sdk", branch = "master", default-features = false }
-sp-timestamp = { version = "4.0.0-dev", git = "https://github.com/paritytech/polkadot-sdk", branch = "master", default-features = false }
-sp-transaction-pool = { version = "4.0.0-dev", git = "https://github.com/paritytech/polkadot-sdk", branch = "master", default-features = false }
-sp-version = { version = "22.0.0", git = "https://github.com/paritytech/polkadot-sdk", branch = "master", default-features = false }
-sp-weights = { version = "20.0.0", git = "https://github.com/paritytech/polkadot-sdk", branch = "master", default-features = false }
->>>>>>> 1a12532a
+sp-weights = { git = "https://github.com/paritytech/polkadot-sdk", branch = "release-polkadot-v1.3.0", default-features = false }
+
 # Substrate FRAME
 frame-benchmarking = { git = "https://github.com/paritytech/polkadot-sdk", branch = "release-polkadot-v1.3.0", default-features = false }
 frame-executive = { git = "https://github.com/paritytech/polkadot-sdk", branch = "release-polkadot-v1.3.0", default-features = false }
@@ -183,7 +158,7 @@
 ark-std = { version = "0.4.0", default-features = false }
 
 # XCM
-xcm = { package = "staging-xcm", version = "1.0.0", git = "https://github.com/paritytech/polkadot-sdk", branch = "master", default-features = false }
+xcm = { package = "staging-xcm", git = "https://github.com/paritytech/polkadot-sdk", branch = "release-polkadot-v1.3.0", default-features = false }
 
 # Frontier Client
 fc-api = { version = "1.0.0-dev", path = "client/api" }
